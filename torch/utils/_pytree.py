--- conflicted
+++ resolved
@@ -372,7 +372,9 @@
 def _dict_flatten_with_keys(
     d: Dict[Any, Any]
 ) -> Tuple[List[Tuple[KeyEntry, Any]], Context]:
-    return list(zip(tuple(MappingKey(k) for k in d.keys()), d.values())), d.keys()
+    values, context = _dict_flatten(d)
+    sorted_keys, _ = context
+    return list(zip(tuple(MappingKey(k) for k in sorted_keys), values)), context
 
 
 def _dict_unflatten(values: Iterable[Any], context: Context) -> Dict[Any, Any]:
@@ -545,12 +547,9 @@
     _dict_flatten,
     _dict_unflatten,
     serialized_type_name="builtins.dict",
-<<<<<<< HEAD
     to_dumpable_context=_dict_serialize,
     from_dumpable_context=_dict_deserialize,
-=======
     flatten_with_keys_fn=_dict_flatten_with_keys,
->>>>>>> d8b2e243
 )
 _private_register_pytree_node(
     namedtuple,  # type: ignore[arg-type]
