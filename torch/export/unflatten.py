# mypy: allow-untyped-defs
import abc
import copy
import logging
import operator
import re
from collections import defaultdict
from contextlib import contextmanager
from copy import deepcopy
from dataclasses import dataclass
from enum import Enum
from typing import Any, cast, Dict, List, Optional, Set, Tuple, Union

import torch
import torch.fx._pytree as fx_pytree
import torch.utils._pytree as pytree
from torch._library.fake_class_registry import FakeScriptObject
from torch.export._tree_utils import reorder_kwargs
from torch.export.exported_program import (
    ConstantArgument,
    ExportedProgram,
    InputKind,
    ModuleCallSignature,
    SymIntArgument,
    TensorArgument,
)
from torch.fx._symbolic_trace import is_fx_tracing
from torch.fx.graph_module import _get_attr, _get_attr_via_attr_list, _print_readable
from torch.utils._pytree import GetAttrKey, SequenceKey

from ._remove_effect_tokens_pass import _remove_effect_tokens


log = logging.getLogger(__name__)


__all__ = ["InterpreterModule", "UnflattenedModule", "unflatten", "FlatArgsAdapter"]


class _AttrKind(Enum):
    PARAMETER = "parameter"
    BUFFER = "buffer"
    CONSTANT = "constant"
    MODULE = "module"


RUN_WITH_INTERPRETER = True


@contextmanager
def _disable_interpreter():
    global RUN_WITH_INTERPRETER
    old_flag = RUN_WITH_INTERPRETER
    RUN_WITH_INTERPRETER = False
    try:
        yield
    finally:
        RUN_WITH_INTERPRETER = old_flag


RUN_WITH_INTERPRETER = True


@contextmanager
def _disable_interpreter():
    global RUN_WITH_INTERPRETER
    old_flag = RUN_WITH_INTERPRETER
    RUN_WITH_INTERPRETER = False
    try:
        yield
    finally:
        RUN_WITH_INTERPRETER = old_flag


# Assign attribute 'from_obj' to the qualified name 'target' on 'to_module
# This installs empty Modules where none exist yet if they are subpaths of target
def _assign_attr(
    from_obj: Union[torch.Tensor, torch.ScriptObject, torch.nn.Module],
    to_module: torch.nn.Module,
    target: str,
    attr_kind: _AttrKind,
    persistent: bool = True,
):
    *prefix, field = target.split(".")
    # We need to generate all submodules of `to_module` that are at `prefix` and
    # variants of `prefix` that differ only by call name. All of these submodules
    # will then be assigned `from_obj` at `field` so that they can share this attribute.
    # For example, if target is foo.bar.f, foo has another call name foo@1,
    # and bar has other call names bar@1, bar@2, then we will assign f to
    # foo.bar, foo.bar@1, foo.bar@2, foo@1.bar, foo@1.bar@1, foo@1.bar@2.
    to_modules = [to_module]
    for item in prefix:
        ts: List[torch.nn.Module] = []
        for to_module in to_modules:
            if not hasattr(to_module, item):
                setattr(to_module, item, torch.nn.Module())
            ts.extend(
                t_call  # type: ignore[misc]
                for k, t_call in to_module._modules.items()
                if _is_call_name(k, item)
            )
        to_modules = ts

    for to_module in to_modules:
        if attr_kind == _AttrKind.PARAMETER:
            assert isinstance(from_obj, torch.nn.Parameter)
            to_module.register_parameter(field, from_obj)
        elif attr_kind == _AttrKind.BUFFER:
            assert isinstance(from_obj, torch.Tensor)
            to_module.register_buffer(field, from_obj, persistent=persistent)
        elif attr_kind == _AttrKind.CONSTANT:
            assert not isinstance(
                from_obj, FakeScriptObject
            ), "FakeScriptObject should only exist during tracing."
            assert isinstance(
                from_obj,
                (
                    torch.Tensor,
                    torch.ScriptObject,
                ),
            )
            setattr(to_module, field, from_obj)
        elif attr_kind == _AttrKind.MODULE:
            assert isinstance(from_obj, torch.nn.Module)
            setattr(to_module, field, from_obj)


class InterpreterModule(torch.nn.Module):
    """A module that uses torch.fx.Interpreter to execute instead of the usual
    codegen that GraphModule uses. This provides better stack trace information
    and makes it easier to debug execution.
    """

    def __init__(
        self,
        graph: torch.fx.Graph,
    ):
        super().__init__()
        self.graph = graph
        self.graph.owning_module = self
        self._run_with_interpeter = RUN_WITH_INTERPRETER

    def forward(self, *args, **kwargs):
        assert self.graph_module is not None, "Didn't finalize this InterpreterModule"
        if not is_fx_tracing() and (
            torch.compiler.is_dynamo_compiling() or not self._run_with_interpeter
        ):
            # Dynamo cannot trace through torch.fx.Interpreter, so fall back to
            # GraphModule codegen in this instance.
            # Patch the codegened forward to run with this InterpreterModule,
            # so attribute accesses, etc. are on this module instead.
            return type(self.graph_module).forward(self, *args, **kwargs)
        else:
            if kwargs:
                # Handle **kwargs. FX only natively supports positional
                # arguments (through placeholders). So in order to pass in
                # kwargs, we must correspond the names of the placeholders with
                # the keys in the kwarg dict.
                arg_list = list(args)
                kwarg_names = self.arg_names[len(arg_list) :]
                for kwarg_name in kwarg_names:
                    if kwarg_name in kwargs:
                        arg_list.append(kwargs[kwarg_name])

                # Assert that the kwargs passed in exactly match the positional
                # arguments specified by the GraphModule. This should be
                # guaranteed by the unflattening process.
                assert len(kwarg_names) == len(kwargs)
                assert len(arg_list) == len(self.arg_names)
                args = tuple(arg_list)

            return torch.fx.Interpreter(self, graph=self.graph).run(
                *args, enable_io_processing=False
            )

    def finalize(self):
        # We need to "finalize" because GraphModule populates its own state_dict
        # based on the get_attrs observed in the graph. So we need to fully
        # construct the graph and call _sink_params before generating this
        # GraphModule.

        # need to set `graph_module` directly on the dict to avoid it getting
        # registered as a submodule.
        self.__dict__["graph_module"] = torch.fx.GraphModule(self, self.graph)
        self.graph.lint()

        # Cache arg names for kwarg handling (see forward())
        self.arg_names = []
        for node in self.graph.nodes:
            if node.op == "placeholder":
                self.arg_names.append(node.target)

    def print_readable(
        self,
        print_output=True,
        include_stride=False,
        include_device=False,
        colored=False,
    ):
        return _print_readable(
            self,
            "InterpreterModule",
            print_output,
            include_stride,
            include_device,
            colored,
        )


class FlatArgsAdapter(abc.ABC):
    """
    Adapts input arguments with ``input_spec`` to align ``target_spec``.
    """

    @abc.abstractmethod
    def adapt(
        self,
        target_spec: pytree.TreeSpec,
        input_spec: pytree.TreeSpec,
        input_args: List[Any],
    ) -> List[Any]:
        """NOTE: This adapter may mutate given ``input_args_with_path``."""
        ...


class UnflattenedModule(torch.nn.Module):
    def __init__(
        self,
        export_module: ExportedProgram,
        flat_args_adapter: Optional[FlatArgsAdapter] = None,
    ):
        super().__init__()
        if export_module.graph_signature.backward_signature is not None:
            raise ValueError("Unflattening on JointExportModule NYI")

        fqn_list = [entry.fqn for entry in export_module.module_call_graph]
        assert fqn_list[0] == ""
        export_graph = deepcopy(export_module.graph)
        self.graph_signature = deepcopy(export_module.graph_signature)
        self.graph = torch.fx.Graph()
        self.graph.owning_module = self
        self.module_call_graph = deepcopy(export_module.module_call_graph)
        self.flat_args_adapter = flat_args_adapter
        # Flag to indicate whether args have been adapted.
        self.adapted = False
        self._run_with_interpeter = RUN_WITH_INTERPRETER

        _inplace_buffer_mutations(export_graph, self.graph_signature)
        seen_modules = _outline_submodules(export_graph, self)

        self.range_constraints = export_module.range_constraints
        self.equality_constraints: List = []

        # aliasing/unused param or buffer issues:
        # in strict-mode export, dynamo export will deduplicate aliased tensors,
        # and ignore unused tensors. For aliasing, this causes issues when some aliases
        # are unused, and we're unable to match the placeholder node to the correct FQN.
        # This leads to the graph signature potentially having the wrong target FQN,
        # and downstream issues where parameters are assigned to the wrong target attribute,
        # mismatching the relevant placeholder node in the unflattened module.
        # To resolve this we restore (_assign_attr) all aliased/unused tensors in
        # the state_dict as module attributes, but only keep the used tensors in the
        # graph's forward pass (_sink_params).
        state_dict = export_module.state_dict
        assigned_params: Set[str] = set()  # tracking unused params
        id_to_param: Dict[int, torch.nn.Parameter] = {}  # handling weight-sharing
        for name in self.graph_signature.parameters:  # this loop adds used params
            param = state_dict[name]
            if id(param) not in id_to_param:
                id_to_param[id(param)] = torch.nn.Parameter(
                    param.clone(), requires_grad=param.requires_grad
                )

            _assign_attr(
                id_to_param[id(param)],
                self,
                name,
                attr_kind=_AttrKind.PARAMETER,
            )
            assigned_params.add(name)

        non_persistent_buffers = set(self.graph_signature.non_persistent_buffers)
        assigned_buffers: Set[str] = set()  # tracking unused buffers
        id_to_buffer: Dict[int, Tuple[torch.nn.Parameter, bool]] = {}
        for name in self.graph_signature.buffers:  # this loop adds used buffers
            if name in non_persistent_buffers:
                persistent = False
                buffer = export_module.constants[name]
            else:
                persistent = True
                buffer = state_dict[name]

            if id(buffer) not in id_to_buffer:
                id_to_buffer[id(buffer)] = (buffer.clone(), persistent)

            _assign_attr(
                id_to_buffer[id(buffer)][0],
                self,
                name,
                attr_kind=_AttrKind.BUFFER,
                persistent=persistent,
            )
            assigned_buffers.add(name)

        # restore aliased/unused params and buffers
        # these appear in state dict but not graph signature
        for name, tensor in state_dict.items():
            if name in assigned_params or name in assigned_buffers:  # already assigned
                continue

            is_buffer = False
            if id(tensor) in id_to_buffer or not isinstance(
                tensor, torch.nn.Parameter
            ):  # aliased buffer
                is_buffer = True

            if is_buffer:
                if (
                    id(tensor) not in id_to_buffer
                ):  # this is completely unused (not weight-sharing)
                    id_to_buffer[id(tensor)] = (
                        tensor,
                        True,
                    )  # assign to respect original model
                _assign_attr(
                    id_to_buffer[id(tensor)][0],
                    self,
                    name,
                    attr_kind=_AttrKind.BUFFER,
                    persistent=True,
                )
            else:
                if id(tensor) not in id_to_param:  # this is unused
                    id_to_param[id(tensor)] = tensor
                _assign_attr(
                    id_to_param[id(tensor)],
                    self,
                    name,
                    attr_kind=_AttrKind.PARAMETER,
                )

        # use id map so we don't double-clone aliased constants
        id_to_const: Dict[int, Union[torch.Tensor, torch._C.ScriptObject]] = {}
        for fqn, constant in export_module.constants.items():
            if id(constant) not in id_to_const:
                if isinstance(constant, torch.Tensor):
                    constant = constant.clone()
                id_to_const[id(constant)] = constant
            _constant = id_to_const[id(constant)]
            _assign_attr(
                _constant,
                self,
                fqn,
                attr_kind=_AttrKind.CONSTANT,
            )

        # This is to handle parameters/buffers that point to the same tensor
        # object id -> list of (node_name, target_name)
        consts_map: Dict[int, List[Tuple[str, str]]] = defaultdict(list)
        consts_targets: Set[str] = set()

        def add_to_consts_map(obj_id, node_name, target_name):
            name_list = consts_map[obj_id]
            name_list.append((node_name, target_name))

        added_params_buffers: Set[str] = set()  # track aliased/unused params, buffers
        for s in self.graph_signature.input_specs:
            if s.kind == InputKind.PARAMETER or (
                s.kind == InputKind.BUFFER and s.persistent
            ):
                assert hasattr(s.arg, "name")
                assert isinstance(s.target, str)
                add_to_consts_map(
                    id(export_module.state_dict[s.target]), s.arg.name, s.target
                )
                consts_targets.add(s.target)
                added_params_buffers.add(s.target)
            elif (
                (s.kind == InputKind.BUFFER and not s.persistent)
                or s.kind == InputKind.CONSTANT_TENSOR
                or s.kind == InputKind.CUSTOM_OBJ
            ):
                assert hasattr(s.arg, "name")
                assert isinstance(s.target, str)
                add_to_consts_map(
                    id(export_module.constants[s.target]), s.arg.name, s.target
                )
                consts_targets.add(s.target)

        # add constants that are aliased and don't appear in graph signature
        for const_name, const in export_module.constants.items():
            if const_name not in consts_targets:
                assert (
                    id(const) in consts_map
                ), "Constants should be either aliased or appear in graph signature"
                ph_name, _ = consts_map[id(const)][0]
                add_to_consts_map(id(const), ph_name, const_name)
                added_params_buffers.add(s.target)

        # add aliased/unused params and buffers that don't appear in graph signature
        for fqn, tensor in export_module.state_dict.items():
            if fqn not in added_params_buffers:
                if id(tensor) not in consts_map:
                    # completely unused (no weight-sharing), ignore.
                    # this weight doesn't appear in graph module,
                    # so won't cause FQN assignment issues
                    continue
                ph_name, _ = consts_map[id(tensor)][0]
                add_to_consts_map(id(tensor), ph_name, fqn)

        # node name -> list of possible targets
        inputs_to_state: Dict[str, List[str]] = {}
        for node_target in consts_map.values():
            targets = [t[1] for t in node_target]
            for n, _ in node_target:
                inputs_to_state[n] = targets

        _sink_params(self, inputs_to_state, [])
        _deduplicate_modules(seen_modules.values())

        # Helper function to check input nodes of `module` has been processed.
        def check_module_inputs(module, scope):
            if hasattr(module, "graph"):
                for node in module.graph.nodes:
                    # sink_params() should turn placeholders into get_attr nodes
                    # for attributes that are within scope of the current
                    # module. We allow attributes to remain as placeholders if
                    # they are inputs in the original module signature, meaning
                    # they are a parent module's attribute, and therefore out of
                    # scope of the current module.
                    if (
                        node.op == "placeholder"
                        and node.name in inputs_to_state
                        and any(
                            fqn.split(".")[: len(scope)] == scope
                            for fqn in inputs_to_state[node.name]
                        )  # matching scope to avoid wrong assert
                    ):
                        raise AssertionError(
                            f"{node.name} was not sunk into the module {scope} which has the graph: {module.graph}"
                        )
            # Recursively check the submodules.
            for name, submod in module.named_children():
                scope.append(name)
                check_module_inputs(submod, scope)

        # Recurively check all input nodes have been processed.
        check_module_inputs(self, [])

        # Cache so we don't have to compute this every time.
        # NOTE: this needs to be kept in sync with the placeholders in
        # self.graph, but currently we have no way to guarantee that.
        self.input_placeholders = [
            node for node in self.graph.nodes if node.op == "placeholder"
        ]
        self.check_input_constraints = True
        # TODO(zhxchen17) We can register modules ahead of time instead of reorder later.
        fqn_order = {fqn: i for i, fqn in enumerate(fqn_list)}
        # In the case of legacy IR, we might be missing some modules from metadata.
        for name, _ in self.named_modules(remove_duplicate=False):
            if name not in fqn_order:
                fqn_order[name] = len(fqn_order)
        _reorder_submodules(self, fqn_order)
<<<<<<< HEAD
        assert [fqn for fqn, _ in self.named_modules(remove_duplicate=False)] == list(
            fqn_order.keys()
        )
=======
>>>>>>> 9b2e453e
        self.graph.lint()

    def _print_graph(self):
        for fqn, mod in self.named_modules():
            print(fqn + ":")
            if hasattr(mod, "graph") and isinstance(mod.graph, torch.fx.Graph):
                print(mod.graph)

    def forward(self, *args, **kwargs):
        signature = self.module_call_graph[0].signature

        reordered_kwargs = reorder_kwargs(kwargs, signature.in_spec)

        flat_args_with_path, in_spec = pytree.tree_flatten_with_path(
            (args, reordered_kwargs)
        )
        flat_args = [x[1] for x in flat_args_with_path]
        if is_fx_tracing():
            return_val = torch.fx.Interpreter(self, graph=self.graph).run(
                *flat_args, enable_io_processing=False
            )
            # For scalar return value, fx.Graph wraps in a tuple
            if isinstance(return_val, tuple) and len(return_val) == 1:
                return return_val[0]
            return return_val

        if in_spec != signature.in_spec:
            if not self.adapted:
                print(
                    "Input treespec does not match with exported module's: \n"
                    f"Input treespec: {in_spec}. ",
                    f"Exported module treespec: {signature.in_spec}",
                )
            if self.flat_args_adapter is None:
                raise TypeError(
                    "There is no flat args adapter sepcified. "
                    "Are you sure you are calling this with the right arguments? "
                )
            else:
                if not self.adapted:
                    print("Adapting flat arg to match exported module's treespec")
                flat_args = self.flat_args_adapter.adapt(
                    target_spec=signature.in_spec,
                    input_spec=in_spec,
                    input_args=flat_args,
                )
                self.adapted = True
                if len(flat_args) != signature.in_spec.num_leaves:
                    raise TypeError(
                        f"Flat args adaption failed, number of args mismatch "
                        f"Adatped: {len(flat_args)} \n"
                        f"Exported module: {signature.in_spec.num_leaves}"
                    )

        if self.check_input_constraints:
            # Import here to avoid an unfortunate circular dependency.
            # TODO(suo): untangle this.
            from torch._export.utils import _check_input_constraints_for_graph

            if self.adapted is True:
                # TODO(suo): The FlatArgsAdapter returns a list of flat args,
                # which we don't have keypaths for. For now, just create a dummy
                # keypath to associate with the arg.
                new_flat_args_with_path = [  # type: ignore[var-annotated]
                    ((SequenceKey(idx=0), GetAttrKey(name="<unknown location>")), arg)
                    for arg in flat_args
                ]
            else:
                new_flat_args_with_path = flat_args_with_path  # type: ignore[assignment]

            _check_input_constraints_for_graph(
                self.input_placeholders, new_flat_args_with_path, self.range_constraints
            )
        if torch.compiler.is_dynamo_compiling() and not self._run_with_interpreter:
            tree_out = torch.fx.GraphModule(self, self.graph)(*flat_args)
        else:
            tree_out = torch.fx.Interpreter(self, graph=self.graph).run(
                *flat_args, enable_io_processing=False
            )
        return pytree.tree_unflatten(tree_out, signature.out_spec)

    def print_readable(
        self,
        print_output=True,
        include_stride=False,
        include_device=False,
        colored=False,
    ):
        return _print_readable(
            self,
            "UnflattenedModule",
            print_output,
            include_stride,
            include_device,
            colored,
        )


def unflatten(
    module: ExportedProgram, flat_args_adapter: Optional[FlatArgsAdapter] = None
) -> UnflattenedModule:
    """Unflatten an ExportedProgram, producing a module with the same module
    hierarchy as the original eager module. This can be useful if you are trying
    to use :mod:`torch.export` with another system that expects a module
    hierachy instead of the flat graph that :mod:`torch.export` usually produces.

    .. note:: The args/kwargs of unflattened modules will not necessarily match
        the eager module, so doing a module swap (e.g. :code:`self.submod =
        new_mod`) will not necessarily work. If you need to swap a module out, you
        need to set the :code:`preserve_module_call_signature` parameter of
        :func:`torch.export.export`.

    Args:
        module (ExportedProgram): The ExportedProgram to unflatten.
        flat_args_adapter (Optional[FlatArgsAdapter]): Adapt flat args if input TreeSpec does not match with exported module's.

    Returns:
        An instance of :class:`UnflattenedModule`, which has the same module
        hierarchy as the original eager module pre-export.
    """
    if module.verifier.dialect == "TRAINING":
        raise RuntimeError("Unflattener doesn't support non-functional training IR yet")
    module = _remove_effect_tokens(module)
    return UnflattenedModule(module, flat_args_adapter)


def _inplace_buffer_mutations(graph: torch.fx.Graph, graph_signature) -> None:
    """Transform buffer mutations from their functionalized form into a copy_
    node in the graph.

    Functionalization represents buffer mutation by passing the buffer as an input and output. So for example, the eager code:
        def forward(self, x):
            self.buffer += x
            return x * x

    Will become a graph that looks like:
        def forward(self, buffer, x):
            mutated_buffer = aten.add(buffer, x)
            mul = aten.mul(x, x)
            return (mutated_buffer, mul)

    We want to inplace this into something that looks like the original eager code:
        def forward(self, buffer, x):
            mutated_buffer = aten.add(buffer, x)
            buffer.copy_(mutated_buffer)
            mul = aten.mul(x, x)
            return (mul,)
    """
    output_node = next(iter(reversed(graph.nodes)))
    assert output_node.op == "output" and len(output_node.args) == 1
    return_args = output_node.args[0]

    mutation_node_to_buffer = graph_signature.buffers_to_mutate
    mutations = return_args[: len(mutation_node_to_buffer)]
    buffers_to_inputs = {v: k for k, v in graph_signature.inputs_to_buffers.items()}
    input_name_to_node = {
        node.name: node for node in graph.nodes if node.op == "placeholder"
    }

    for mutation in mutations:
        buffer_name = mutation_node_to_buffer[mutation.name]
        input_name = buffers_to_inputs[buffer_name]
        input_node = input_name_to_node[input_name]

        with graph.inserting_after(mutation):
            new_node = graph.create_node(
                "call_function", torch.ops.aten.copy_, (input_node, mutation)
            )
            for k, v in mutation.meta.items():
                new_node.meta[k] = v
        # Replace all uses of the previously functional mutation with our copy_ output.
        mutation.replace_all_uses_with(new_node, lambda x: x is not new_node)

    # Remove the mutated buffer from the graph outputs, since we don't need to
    # thread it through anymore. We don't need to handle the inputs, which will
    # be handled by _sink_params.
    user_outputs = tuple(
        return_args[len(mutation_node_to_buffer) :],
    )
    output_node.args = ((user_outputs),)


def _is_prefix(candidate, target):
    """Check whether `candidate` is a prefix of `target`."""
    return len(candidate) < len(target) and target[: len(candidate)] == candidate


def _compute_accessor(parent_fqn: str, child_fqn: str) -> str:
    if parent_fqn == "":
        # Handle the root module correctly.
        return child_fqn

    parent_split = parent_fqn.split(".")
    child_split = child_fqn.split(".")

    # TODO: support skip connection by inlining the child module.
    if child_split[: len(parent_split)] != parent_split:
        raise RuntimeError(
            f"Child module '{child_fqn}' is not a descendant of parent mldule '{parent_fqn}'."
            "This is currently unsupported."
            "Please try to make child module attach to parent module direclty."
        )
    return ".".join(child_split[len(parent_split) :])


def _check_graph_equivalence(x: torch.nn.Module, y: torch.nn.Module):
    def graph_dump(graph: torch.fx.Graph) -> str:
        ret = []
        nodes_idx: Dict[int, int] = {}

        def arg_dump(arg) -> str:
            if isinstance(arg, torch.fx.Node):
                return "%" + str(nodes_idx[id(arg)])
            return str(arg)

        for i, node in enumerate(graph.nodes):
            args_dump = [str(arg) for arg in pytree.tree_map(arg_dump, node.args)]
            args_dump += [
                f"{key}={value}"
                for key, value in pytree.tree_map(arg_dump, node.kwargs).items()
            ]
            target = node.target if node.op == "call_function" else ""
            ret.append(f"{i}: {node.op}[{target}]({', '.join(args_dump)})")
            nodes_idx[id(node)] = i
        return "\n".join(ret)

    return graph_dump(x.graph) == graph_dump(y.graph)


def _add_spec(gm: torch.nn.Module, spec) -> str:
    i = 0
    while hasattr(gm, f"_spec_{i}"):
        i += 1
    name = f"_spec_{i}"
    setattr(gm, name, spec)
    return name


def _generate_flatten(gm: torch.nn.Module, node, spec) -> torch.fx.Node:
    name = _add_spec(gm, spec)
    spec_node = gm.graph.get_attr(name)
    return gm.graph.call_function(fx_pytree.tree_flatten_spec, (node, spec_node))


def _generate_unflatten(gm: torch.nn.Module, nodes, spec) -> torch.fx.Node:
    name = _add_spec(gm, spec)
    spec_node = gm.graph.get_attr(name)
    return gm.graph.call_function(pytree.tree_unflatten, (nodes, spec_node))


def _get_submodule(mod: torch.nn.Module, target: str):
    *prefix, field = target.split(".")

    for item in prefix:
        submod = getattr(mod, item, None)

        if submod is None:
            return None

        if not isinstance(submod, torch.nn.Module):
            return None

        mod = submod

    return getattr(mod, field, None)


def _add_submodule(mod: torch.nn.Module, target: str, module_to_add: torch.nn.Module):
    *prefix, field = target.split(".")

    for item in prefix:
        submod = getattr(mod, item, None)

        if submod is None:
            submod = torch.nn.Module()
            setattr(mod, item, submod)

        if not isinstance(submod, torch.nn.Module):
            return False

        mod = submod

    mod.add_module(field, module_to_add)


def _call_name(base: str, n: int) -> str:
    # Given n >= 0, generate call names to a submodule `base` of the form
    # `base`, `base@1`, `base@2`, etc.
    return base if n == 1 else f"{base}@{n-1}"


def _is_call_name(call_name: str, base: str) -> bool:
    # Recognize when call_name = _call_name(base, n) for some n >= 0.
    return re.match(re.escape(base) + r"(@\d+)?$", call_name) is not None


class _ModuleFrame:
    def __init__(
        self,
        flat_graph: torch.fx.Graph,
        nodes: Tuple[torch.fx.Node, ...],
        seen_nodes,
        seen_modules,
        parent,
        module_stack: List[str],
        module_id,
        module_call_graph: Dict[str, ModuleCallSignature],
        module: Optional[torch.nn.Module] = None,
    ):
        self.flat_graph = flat_graph
        self.nodes = nodes
        self.seen_nodes = seen_nodes
        self.seen_modules = seen_modules
        self.parent = parent
        self.module_stack = module_stack
        self.module_id = module_id

        self.module_call_graph = module_call_graph
        self.verbose = False

        self.fqn = self.module_stack[-1]
        if module is not None:
            self.module = module
        else:
            self.module = InterpreterModule(torch.fx.Graph())

        self.graph = self.module.graph

        # Mapping of nodes in the flat graph to nodes in this graph.
        self.node_map: Dict[torch.fx.Node, torch.fx.Node] = {}
        self.node_to_placeholder = {}

        self.parent_call_module: Optional[torch.fx.Node] = None
        if parent is not None:
            num_calls = len(
                [x for x in self.seen_modules[self.module_id] if x.fqn == self.fqn]
            )
            if self.fqn in module_call_graph and num_calls == 1:
                raise ValueError(
                    f"Cannot unflatten multiple calls to module {self.fqn} while preserving its signature "
                    "because each of these calls might have generated a different specialized graph. "
                    f"If the reason you want to preserve the signature is to swap {self.fqn} with another module, "
                    "consider using _swap_modules() directly on the exported program instead of unflattening it."
                )
            # generate call name for self.fqn
            child_fqn = _call_name(self.fqn, num_calls + 1)
            accessor = _compute_accessor(parent.fqn, child_fqn)
            _add_submodule(parent.module, accessor, self.module)
            self.parent_call_module = parent.graph.call_module(accessor)
            self.seen_modules[self.module_id].append(
                _SubmoduleEntry(
                    parent_fqn=self.parent.fqn,
                    parent_module=self.parent.module,
                    parent_call_module=self.parent_call_module,
                    fqn=self.fqn,
                    call_idx=num_calls + 1,
                    module=self.module,
                )
            )

        signature = module_call_graph.get(self.fqn)
        if signature is not None and self.parent is not None:
            assert signature.in_spec.num_children == 2
            args_spec = signature.in_spec.children_specs[0]
            kwargs_spec = signature.in_spec.children_specs[1]
            assert args_spec.context is None
            assert kwargs_spec.context is not None

            with self.graph.inserting_after(None):
                arg_nodes = []
                for idx in range(args_spec.num_children):
                    arg_nodes.append(self.graph.placeholder(f"_positional_arg_{idx}"))
                kwarg_nodes = {}
                for name in kwargs_spec.context:
                    kwarg_nodes[name] = self.graph.placeholder(name)
                flat_args = _generate_flatten(
                    self.module,
                    (tuple(arg_nodes), kwarg_nodes),
                    signature.in_spec,
                )
                for idx, arg in enumerate(signature.inputs):
                    flat_arg_node = self.graph.create_node(
                        op="call_function",
                        target=operator.getitem,
                        args=(flat_args, idx),
                        name=(
                            arg.name
                            if not isinstance(arg, ConstantArgument)
                            else f"_constant_{idx}"
                        ),
                    )
                    if isinstance(arg, ConstantArgument):
                        continue

                    if arg.name in self.seen_nodes:
                        flat_arg_node.meta = copy.copy(self.seen_nodes[arg.name].meta)
                        self.node_to_placeholder[
                            self.seen_nodes[arg.name]
                        ] = flat_arg_node

            with self.parent.graph.inserting_before(self.parent_call_module):
                input_nodes: List[Optional[torch.fx.Node]] = []
                for input in signature.inputs:
                    if isinstance(input, ConstantArgument):
                        input_nodes.append(input.value)  # type: ignore[arg-type]
                    elif input.name not in self.seen_nodes:
                        input_nodes.append(None)
                    else:
                        assert isinstance(input, (TensorArgument, SymIntArgument))
                        input_nodes.append(
                            self.parent.remap_input(self.seen_nodes[input.name])
                        )

                inputs_node = _generate_unflatten(
                    self.parent.module,
                    input_nodes,
                    signature.in_spec,
                )

                args_node = self.parent.graph.call_function(
                    operator.getitem, (inputs_node, 0)
                )
                kwargs_node = self.parent.graph.call_function(
                    operator.getitem, (inputs_node, 1)
                )
                arg_nodes = [
                    self.parent.graph.call_function(operator.getitem, (args_node, i))
                    for i in range(args_spec.num_children)
                ]
                kwarg_nodes = {
                    k: self.parent.graph.call_function(
                        operator.getitem, (kwargs_node, k)
                    )
                    for k in kwargs_spec.context
                }
            assert self.parent_call_module is not None
            self.parent_call_module.args = tuple(arg_nodes)
            self.parent_call_module.kwargs = kwarg_nodes

    def add_placeholder(self, x):
        assert self.fqn != "", f"Cannot add placeholder {x} to root module"
        assert x.graph is self.flat_graph
        # x is not in subgraph, create a new placeholder for subgraph
        with self.graph.inserting_before(None):
            placeholder_node = self.graph.placeholder(x.name, type_expr=x.type)
        # copy all meta fields, even if some fields might be irrelvant for
        # the placeholder node
        placeholder_node.meta = copy.copy(x.meta)
        self.node_to_placeholder[x] = placeholder_node

    def copy_sym_call_function(self, x):
        # This only exists because we deduplicate sym_size nodes in the flat export graph,
        # and if preserve_module_call_signature is set, we may not be able to pass sym_size
        # nodes, or their downstream users, as inputs to submodule calls.
        # To avoid this we copy these call_function nodes with sym_type results.
        # This should however only be done for sym_type nodes - call_function nodes on tensors
        # should not be deduplicated in the first place.
        args = pytree.tree_map_only(torch.fx.Node, self.remap_input, x.args)
        kwargs = pytree.tree_map_only(torch.fx.Node, self.remap_input, x.kwargs)
        node = self.graph.call_function(x.target, args, kwargs)
        node.meta = copy.copy(x.meta)
        self.node_map[x] = node
        return node

    def remap_input(self, x):
        assert x.graph is self.flat_graph
        if x in self.node_map:
            return self.node_map[x]
        self.print(f"remap_input({x})")
        if x in self.node_to_placeholder:
            return self.node_to_placeholder[x]
        elif (
            x.op == "placeholder"
            or self.module_call_graph.get(self.fqn) is None
            # allow placeholder creation if we are not preserving module call signature
        ):
            self.add_placeholder(x)
            if self.parent_call_module is not None:
                # Important to *prepend* the output to match how we are
                # inserting placeholder nodes.
                with self.parent.graph.inserting_before(self.parent_call_module):
                    self.parent_call_module.insert_arg(0, self.parent.remap_input(x))
            return self.node_to_placeholder[x]
        elif x.op == "call_function" and (
            x.target
            in (
                torch.ops.aten.sym_size.int,
                torch.ops.aten.item.default,
                torch.ops.aten.unbind.int,
                torch.ops.aten.sum.dim_IntList,
                torch.ops.aten.view.default,
                torch.ops.aten.diff.default,
            )
            or (hasattr(x.target, "__module__") and x.target.__module__ == "_operator")
        ):
            # export deduplicates sym_size nodes, and may need to re-copy them
            # if module call signature needs to be preserved
            self.copy_sym_call_function(x)
            return self.node_map[x]
        else:
            raise RuntimeError(
                f"Could not run remap_input() on op type: {x.op} for node {x}"
            )

    def finalize_outputs(self):
        orig_outputs = []

        signature = self.module_call_graph.get(self.fqn)
        if signature is not None and self.parent is not None:
            for output in signature.outputs:
                if isinstance(output, (TensorArgument, SymIntArgument)):
                    if output.name in self.seen_nodes:
                        orig_outputs.append(self.seen_nodes[output.name])
                    else:
                        orig_outputs.append(None)
                else:
                    raise RuntimeError(
                        f"Unsupported data type for output node: {output}"
                    )

            def get_actual_output_node(output):
                if output is None:
                    return None

                seen_node = self.seen_nodes[output.name]
                if seen_node in self.node_map:
                    return self.node_map[seen_node]
                elif seen_node in self.node_to_placeholder:
                    return self.node_to_placeholder[seen_node]
                else:
                    raise RuntimeError(
                        f"Could not find output node {output}. Graph: {self.graph}"
                    )

            tree_out_node = _generate_unflatten(
                self.module,
                tuple(get_actual_output_node(output) for output in orig_outputs),
                signature.out_spec,
            )
            parent_out: Optional[torch.fx.Node] = _generate_flatten(
                self.parent.module, self.parent_call_module, signature.out_spec
            )
            graph_outputs: Union[torch.fx.Node, List[torch.fx.Node]] = tree_out_node
        else:
            graph_outputs = []
            # Iterate through nodes we have copied into self.graph.
            for orig_node in self.node_map.keys():
                for user_node in orig_node.users:
                    if user_node.name not in self.seen_nodes:
                        # external user node, need to expose as an output
                        orig_outputs.append(orig_node)
                        graph_outputs.append(self.node_map[orig_node])
                        break

            parent_out = self.parent_call_module
            if len(graph_outputs) == 1:
                graph_outputs = graph_outputs[0]

        assert isinstance(graph_outputs, (list, torch.fx.Node))

        self.graph.output(graph_outputs)

        # Rewrite outputs in parent module
        if parent_out is None:
            return

        parent_out.meta["val"] = (
            graph_outputs.meta.get("val")
            if isinstance(graph_outputs, torch.fx.Node)
            else [o.meta.get("val") for o in graph_outputs]
        )

        if len(orig_outputs) == 1 and signature is None:
            self.parent.node_map[orig_outputs[0]] = parent_out
        else:
            for i, orig_output in enumerate(orig_outputs):
                if orig_output is None:
                    continue
                # Use Proxy to record getitem access.
                proxy_out = torch.fx.Proxy(parent_out)[i].node  # type: ignore[index]
                proxy_out.meta["val"] = orig_output.meta.get("val")
                self.parent.node_map[orig_output] = proxy_out

    def copy_node(self, node):
        self.print("copying", node.format_node())
        self.node_map[node] = self.graph.node_copy(node, self.remap_input)
        self.seen_nodes[node.name] = node

    def run_outer(self):
        i = 0
        for node in self.flat_graph.nodes:
            self.print(i, node.meta.get("nn_module_stack"), node.format_node())
            i += 1

        # Copy all graph inputs
        node_idx: int = 0
        node = self.nodes[node_idx]
        while node.op == "placeholder":
            self.copy_node(node)
            node_idx += 1
            node = self.nodes[node_idx]

        self.run_from(node_idx)

        # Copy graph outputs
        for node in self.flat_graph.nodes:
            if node.op == "output":
                self.copy_node(node)

    def print(self, *args, **kwargs):
        if self.verbose:
            print(*args, **kwargs)

    def run_from(self, node_idx):
        module_idx = 0
        # Walk through the graph, building up a new graph with the right submodules
        while node_idx < len(self.nodes):
            node = self.nodes[node_idx]
            assert node.op != "placeholder"

            self.print()
            self.print("STEP", node_idx, node.format_node())
            self.print(self.module_stack)
            if node.op == "output":
                if len(self.module_stack) == 1:
                    # We want the output node of the original graph to be handled
                    # specially by the outermost stack frame (in run_outer). So
                    # skip finalization here.
                    return node_idx

                # We've reached the end of the graph. Wrap up all the existing stack frames.
                self.finalize_outputs()
                return node_idx

            if len(node.meta.get("nn_module_stack", {})) == 0:
                raise RuntimeError(f"Unable to find nn_module_stack for node {node}")

            nn_module_stack = node.meta["nn_module_stack"]
            from torch._export.passes._node_metadata_hook import (
                _EMPTY_NN_MODULE_STACK_KEY,
            )

            if (
                len(nn_module_stack) == 1
                and _EMPTY_NN_MODULE_STACK_KEY in nn_module_stack
            ):
                # Empty case from the node_metadata_hook
                node_module_stack = self.module_stack
            else:
                node_module_stack = [
                    path for path, ty in node.meta["nn_module_stack"].values()
                ]

            if node_module_stack[: len(self.module_stack)] != self.module_stack:
                # This means that the current module is done executing and the
                # current node is the beginning of a new module.
                #
                # In this case, we should finalize this module and return without
                # incrementing the node counter.
                self.finalize_outputs()
                self.print("outlining", self.fqn)
                self.print(self.graph)
                return node_idx

            assert node_module_stack is not None

            if _is_prefix(self.module_stack, node_module_stack):
                # This means that the current node represents the execution of a new
                # module.
                next_module = node_module_stack[len(self.module_stack)]
                self.print("Creating new stack frame for", next_module)
                # Run a nested version of module outliner from the current node
                # counter. Once it is complete, continue from that point.
                node_idx = _ModuleFrame(
                    self.flat_graph,
                    self.nodes,
                    self.seen_nodes,
                    self.seen_modules,
                    self,
                    self.module_stack + [next_module],
                    list(node.meta["nn_module_stack"].keys())[len(self.module_stack)],
                    self.module_call_graph,
                ).run_from(node_idx)
                module_idx += 1
                continue

            # The only remaining possibility is that we are in the right stack
            # frame. Copy the node into this frame's graph and increment the node counter.
            assert node_module_stack == self.module_stack
            self.copy_node(node)
            node_idx += 1


@dataclass
class _SubmoduleEntry:
    parent_fqn: str
    parent_module: torch.nn.Module
    parent_call_module: torch.fx.Node
    fqn: str
    call_idx: int
    module: torch.nn.Module


def _outline_submodules(orig_graph: torch.fx.Graph, root_module: UnflattenedModule):
    seen_nodes: Dict[str, torch.fx.Node] = {}
    seen_modules: Dict[int, List[_SubmoduleEntry]] = defaultdict(list)
    _ModuleFrame(
        orig_graph,
        tuple(orig_graph.nodes),
        seen_nodes,
        seen_modules,
        None,
        [""],
        "",
        {
            entry.fqn: entry.signature
            for entry in root_module.module_call_graph
            if entry.signature
        },
        module=root_module,
    ).run_outer()
    return seen_modules


def _reorder_submodules(
    parent: torch.nn.Module, fqn_order: Dict[str, int], prefix: str = ""
):
    # TODO Can be optimized by adding submodules ahead of time.
    if prefix == "":
        for fqn in list(fqn_order.keys())[1:]:
            if _get_submodule(parent, fqn) is None:
                _add_submodule(parent, fqn, torch.nn.Module())

    children = []
    for name, child in list(parent._modules.items()):
        if child is None:
            continue
        fqn = prefix + name
        _reorder_submodules(child, fqn_order, prefix=fqn + ".")
        delattr(parent, name)
        children.append((fqn_order[fqn], name, child))
    children.sort(key=operator.itemgetter(0))
    for _, name, child in children:
        parent.register_module(name, child)


def _deduplicate_modules(partitions):
    for shared_submodules in partitions:
        for i, entry in enumerate(shared_submodules):
            child_fqn = _call_name(entry.fqn, entry.call_idx)
            target = _compute_accessor(entry.parent_fqn, child_fqn)
            deduplicated = False
            # Iterate over all previously seen modules, and deduplicate if possible
            for seen in shared_submodules[:i]:
                if _check_graph_equivalence(seen.module, entry.module):
                    # Since graphs are equivalent, we can deduplicate.
                    # There are two cases.
                    if seen.fqn == entry.fqn:
                        # Case 1: The current module has the same fqn as the seen module.
                        # In this case we have generated a call name that can be optimized away.
                        # So we remove the current module from the hierarchy and replace
                        # the current call name with the seen call name in the parent graph.
                        *prefix, name = target.split(".")
                        _get_attr_via_attr_list(
                            entry.parent_module, prefix
                        )._modules.pop(name)
                        seen_child_fqn = _call_name(seen.fqn, seen.call_idx)
                        seen_target = _compute_accessor(
                            entry.parent_fqn, seen_child_fqn
                        )
                        entry.parent_call_module.target = seen_target  # type: ignore[union-attr]
                        break
                    elif not deduplicated:
                        # Case 2: The current module has a different fqn than the seen module.
                        # In this case we replace the current module with the seen module.
                        # There should be nothing pointing to the current module any more,
                        # so it can be garbage collected.
                        # NOTE: We *do not* replace the current call name with the seen call name
                        # in the parent graph, because this will lose information on which fqn
                        # was actually called. However, it is possible that the current call name
                        # will be optimized away when we find another seen module with the same fqn,
                        # so we do not break out of the loop yet.
                        entry.parent_module.set_submodule(target, seen.module)
                        deduplicated = True


def _sink_params(
    module: torch.nn.Module,
    inputs_to_state: Dict[str, List[str]],
    scope: List[str],
):
    """Sink params, buffers, and constants from graph inputs into get_attr nodes.

    Exported modules are purely functional, so they pass their parameters and
    buffers in as inputs to the graph.

    To replicate eager's semantics, we need to get them from the module state
    via get_attr instead.

    module: GraphModule, potentially containining nested submodules.
    inputs_to_state: mapping graph input names to the corresponding key in the state_dict.
    scope: tracks where we are in the module hierarchy, so that we can emit the
        right `getattr(self, "foo.bar")` calls, etc.
    """
    # This dict records inputs removed by child modules.
    # Maps the module object id to the list of placeholder node names
    # in the child module that were removed.
    module_id_to_inputs_removed: Dict[int, List[str]] = defaultdict(list)

    # We need to use _modules here instead of named_children(), because we
    # explicitly want duplicate modules to show up in the traversal.
    for name, submodule in module._modules.items():
        submod_id_to_inputs_removed = _sink_params(
            cast(torch.nn.Module, submodule), inputs_to_state, scope + [name]
        )
        for k, v in submod_id_to_inputs_removed.items():
            module_id_to_inputs_removed[k].extend(v)

    if not hasattr(module, "graph"):
        # Not all modules have graphs defined, if they are empty modules with no operations (like ParameterList)
        return module_id_to_inputs_removed

    graph = module.graph
    inputs = list(filter(lambda n: n.op == "placeholder", graph.nodes))
    the_last_input = inputs[-1]

    # Also remove from call_module nodes
    call_module_nodes = filter(lambda n: n.op == "call_module", graph.nodes)
    for node in call_module_nodes:
        submodule = _get_attr(module, node.target)
        # remove placeholder from call_module node arguments, only if we've
        # erased the placeholder node in the corresponding _sink_params() call
        if submodule is not None and id(submodule) in module_id_to_inputs_removed:
            node.args = tuple(
                filter(
                    lambda n: n.name not in module_id_to_inputs_removed[id(submodule)],
                    node.args,
                )
            )

    # Filter out inputs_to_state corresponding to current scope.
    inputs_to_state_of_scope: Dict[torch.fx.Node, list[str]] = {}
    for node in inputs:
        if node.name not in inputs_to_state:
            continue

        state_name = None
        for sn in inputs_to_state[node.name]:
            sn_split = sn.split(".")
            if sn_split[: len(scope)] == scope:
                state_name = sn_split
                break

        # If there's a mismatch beteewn scope name and state name, then
        # there must be multuple scopes pointing to the same state name,
        # meaning some modules are shared. In such case, we can simply skip
        # updating the current node because another later iteration will
        # take care of this input node when the unique match between scope
        # and state name occurs.  To make sure this always happen, we should
        # enforce the invariant that no placeholder node in the unflattened
        # graph appears in inputs_to_state dict, which means all the extra
        # input nodes have been handled.
        if state_name is None:
            continue

        inputs_to_state_of_scope[node] = state_name

    # Record name of remove inputs for return purpose.
    inputs_removed: List[str] = []

    for node, state_name in inputs_to_state_of_scope.items():
        if len(node.users) > 0:
            attr_path = state_name[len(scope) :]
            state_attr = _get_attr_via_attr_list(module, attr_path)
            assert isinstance(state_attr, (torch.Tensor, torch.ScriptObject))

            # Make sure the newly created get_attr node is placed after the last placeholder node
            with graph.inserting_after(the_last_input):
                new_node = graph.create_node("get_attr", ".".join(attr_path))

            node.replace_all_uses_with(new_node, propagate_meta=True)

        graph.erase_node(node)
        inputs_removed.append(node.name)

    if isinstance(module, InterpreterModule):
        module.finalize()

    return {id(module): inputs_removed}<|MERGE_RESOLUTION|>--- conflicted
+++ resolved
@@ -42,20 +42,6 @@
     BUFFER = "buffer"
     CONSTANT = "constant"
     MODULE = "module"
-
-
-RUN_WITH_INTERPRETER = True
-
-
-@contextmanager
-def _disable_interpreter():
-    global RUN_WITH_INTERPRETER
-    old_flag = RUN_WITH_INTERPRETER
-    RUN_WITH_INTERPRETER = False
-    try:
-        yield
-    finally:
-        RUN_WITH_INTERPRETER = old_flag
 
 
 RUN_WITH_INTERPRETER = True
@@ -461,12 +447,6 @@
             if name not in fqn_order:
                 fqn_order[name] = len(fqn_order)
         _reorder_submodules(self, fqn_order)
-<<<<<<< HEAD
-        assert [fqn for fqn, _ in self.named_modules(remove_duplicate=False)] == list(
-            fqn_order.keys()
-        )
-=======
->>>>>>> 9b2e453e
         self.graph.lint()
 
     def _print_graph(self):
