# mypy: allow-untyped-decorators
# mypy: allow-untyped-defs
import contextlib
import copy
import dataclasses
import functools
import operator
import types
import warnings
from collections import namedtuple
from contextlib import contextmanager
from typing import (
    Any,
    Callable,
    Dict,
    final,
    Iterator,
    List,
    Optional,
    Tuple,
    Type,
    TYPE_CHECKING,
    Union,
)

from torch._library.fake_class_registry import FakeScriptObject
from torch.fx._utils import first_call_function_nn_module_stack
from torch.fx.graph import _PyTreeCodeGen, _PyTreeInfo
from torch.fx.immutable_collections import immutable_dict, immutable_list
from torch.fx.passes.runtime_assert import insert_deferred_runtime_asserts


if TYPE_CHECKING:
    # Import the following modules during type checking to enable code intelligence features,
    # such as auto-completion in tools like pylance, even when these modules are not explicitly
    # imported in user code.

    import sympy

    from torch.utils._sympy.value_ranges import ValueRanges

import torch
import torch.utils._pytree as pytree
from torch._export.utils import (
    _collect_and_set_constant_attrs,
    _collect_param_buffer_metadata,
    _detect_fake_mode_from_gm,
    _name_hoo_subgraph_placeholders,
    _overwrite_signature_for_non_persistent_buffers,
    _populate_param_buffer_metadata_to_new_gm,
    _rename_without_collisions,
)
from torch._export.verifier import Verifier
from torch._guards import detect_fake_mode
from torch._subclasses.fake_tensor import unset_fake_temporarily
from torch.export._tree_utils import is_equivalent, reorder_kwargs
from torch.fx._compatibility import compatibility
from torch.fx.passes.infra.pass_base import PassResult
from torch.fx.passes.infra.pass_manager import PassManager

from .graph_signature import (  # noqa: F401
    ArgumentSpec,
    ConstantArgument,
    CustomObjArgument,
    ExportGraphSignature,
    InputKind,
    InputSpec,
    OutputKind,
    OutputSpec,
    SymIntArgument,
    TensorArgument,
    TokenArgument,
)


__all__ = [
    "ExportedProgram",
    "ModuleCallEntry",
    "ModuleCallSignature",
]


PassType = Callable[[torch.fx.GraphModule], Optional[PassResult]]


@dataclasses.dataclass
class ModuleCallSignature:
    inputs: List[ArgumentSpec]
    outputs: List[ArgumentSpec]
    in_spec: pytree.TreeSpec
    out_spec: pytree.TreeSpec

    def replace_all_uses_with(self, original_node, new_node):
        for i in self.inputs:
            if i.name == original_node.name:
                i.name = new_node.name
        for o in self.outputs:
            if o.name == original_node.name:
                o.name = new_node.name


@dataclasses.dataclass
class ModuleCallEntry:
    fqn: str
    signature: Optional[ModuleCallSignature] = None


def _disable_prexisiting_fake_mode(fn):
    @functools.wraps(fn)
    def wrapper(*args, **kwargs):
        with unset_fake_temporarily():
            return fn(*args, **kwargs)

    return wrapper


def _fx_collection_equivalence_fn(
    spec1_type: Optional[type],
    spec1_context: pytree.Context,
    spec2_type: Optional[type],
    spec2_context: pytree.Context,
) -> bool:
    """Treat containers and their immutable variants as the same type. Otherwise
    compare as normal.
    """
    if spec1_type is None or spec2_type is None:
        return spec1_type is spec2_type and spec1_context == spec2_context

    if issubclass(spec1_type, (dict, immutable_dict)) and issubclass(
        spec2_type, (dict, immutable_dict)
    ):
        return spec1_context == spec2_context

    if issubclass(spec1_type, (list, immutable_list)) and issubclass(
        spec2_type, (list, immutable_list)
    ):
        return spec1_context == spec2_context

    return spec1_type is spec2_type and spec1_context == spec2_context


<<<<<<< HEAD
=======
def _register_cia_to_meta(*args, **kwargs):
    kernel = kwargs["kernel"]
    del kwargs["kernel"]

    assert torch._C._dispatch_has_kernel_for_dispatch_key(
        kernel.name(), torch._C.DispatchKey.CompositeImplicitAutograd
    )

    return kernel._op_dk(
        torch._C.DispatchKey.CompositeImplicitAutograd, *args, **kwargs
    )


# This list is compiled from DispatchKey.cpp.
# The idea is that we use these keys to override
# CIA decomp in export
_AUTOGRAD_ALIAS_BACKEND_KEYS_TO_OVERRIDE = [
    torch._C.DispatchKey.AutogradCPU,
    torch._C.DispatchKey.AutogradCUDA,
    torch._C.DispatchKey.AutogradMeta,
    torch._C.DispatchKey.AutogradXLA,
    torch._C.DispatchKey.AutogradLazy,
    torch._C.DispatchKey.AutogradIPU,
    torch._C.DispatchKey.AutogradXPU,
    torch._C.DispatchKey.AutogradMPS,
    torch._C.DispatchKey.AutogradHPU,
    torch._C.DispatchKey.AutogradPrivateUse1,
    torch._C.DispatchKey.AutogradPrivateUse2,
    torch._C.DispatchKey.AutogradPrivateUse3,
]


# Our strategy for deciding if we can preserve a op is following:
# 1. The op should be known statically that it is functional
# 2. If it is maybe aliasing, we decompose because we must know if an op
#    is mutating or aliasing.
# TODO (tmanlaibaatar) make this utility function and share it with functional_tensor
# decomp part. (https://github.com/pytorch/pytorch/issues/129431)
def _assert_valid_to_preserve(op_overload):
    if op_overload in FunctionalTensor.maybe_aliasing_or_mutating_ops:
        raise RuntimeError(
            f"We can't detect {op_overload} as a functional op statically, so we can't preserve it"
        )
    if op_overload in FunctionalTensor.metadata_fns:
        raise RuntimeError(
            f"{op_overload} is a metadata query function, "
            "it will be preserved implicitly in our tracing system. "
            "Please file an issue on github if you see otherwise"
        )

    alias_info = len(
        [i for i in op_overload._schema.arguments if i.alias_info is not None]
    )

    is_mutating_or_aliasing = alias_info != 0 or op_overload._schema.is_mutable

    if is_mutating_or_aliasing:
        raise RuntimeError(
            f"{op_overload} is a mutating/aliasing op, we can't preserve it as is"
        )

    if not torch._C._dispatch_has_kernel(op_overload.name()):
        raise RuntimeError(
            f"{op_overload} is a TorchScript op, we can't preserve it as is"
        )

    return True


@contextmanager
def _override_composite_implicit_decomp(ops_to_preserve, safe=True):
    # This function overrides CompositeImplicitAutograd decomp for
    # functional composite ops that user specified. Ideally we want to not-decompose
    # ALL composite ops but today's C++ functinalization relies on
    # the fact that it is working with the opset after decomp is run.
    # Hence we can only do it for functional ops. One caveat is that
    # there are some composite ops that lie about their schema (claimed to be
    # functional but not really aka dropout), for these cases, we just decompose.

    # When safe=False, we will assume that ops_to_preserve can be mutating/aliasing
    # and their usual decompositions need to be shadowed rather than overridden.
    # Thus we will avoid asserting that they are valid to preserve, and will not
    # replace their CompositeImplicitAutograd kernels with NotImplemented.
    # The only current users of this mode are variants of aten::to that we will
    # replace with aten::_to_copy in FunctionalTensorMode.__torch_dispatch__.

    saved_tables = {}
    patched_ops = set()
    for op_overload in ops_to_preserve:
        if safe:
            # If we didn't error, it means we can go ahead
            _assert_valid_to_preserve(op_overload)

        saved_tables[op_overload] = op_overload.py_kernels.copy()
        patched_ops.add(op_overload)

        for override_dispatch_key in _AUTOGRAD_ALIAS_BACKEND_KEYS_TO_OVERRIDE:
            if override_dispatch_key not in op_overload.py_kernels:
                # TODO (tmanlaibaatar)https://github.com/pytorch/pytorch/issues/129430
                op_overload.py_impl(override_dispatch_key)(
                    autograd_not_implemented(op_overload, deferred_error=True)
                )
        if torch._C.DispatchKey.CompositeImplicitAutograd in op_overload.py_kernels:
            del op_overload.py_kernels[torch._C.DispatchKey.CompositeImplicitAutograd]

        if safe:

            def _(*args, **kwargs):
                return NotImplemented

            op_overload.py_impl(torch._C.DispatchKey.CompositeImplicitAutograd)(_)

        # For fake tensor prop, we do want to register meta kernel directly
        if torch._C.DispatchKey.Meta not in op_overload.py_kernels:
            op_overload.py_impl(torch._C.DispatchKey.Meta)(
                functools.partial(_register_cia_to_meta, kernel=op_overload)
            )

    try:
        yield
    finally:
        for op in patched_ops:
            op.py_kernels.clear()
            op.py_kernels.update(saved_tables[op])
            op._dispatch_cache.clear()


>>>>>>> 8f9e58dc
@contextmanager
def _override_decomp_aten_to_variants():
    from torch.export._trace import _override_composite_implicit_decomp

    # Preserve variants of aten::to understanding that they are mutating/aliasing
    # and their CompositeImplicitAutograd kernels will not become NotImplemented.
    # We will later replace them with aten._to_copy when functionalizing.
    with _override_composite_implicit_decomp(
        (torch.ops.aten.to.dtype_layout, torch.ops.aten.to.dtype),
        safe=False,
    ):
        yield


def _decompose_and_get_gm_with_new_signature_constants(
    ep,
    *,
    decomp_table: Dict[torch._ops.OperatorBase, Callable],
    joint_loss_index: Optional[int],
):
    from torch._functorch.aot_autograd import aot_export_module
    from torch._subclasses.fake_tensor import FakeTensorMode
    from torch.export._trace import (
        _export_to_aten_ir,
        _fakify_params_buffers,
        _ignore_backend_decomps,
        _override_composite_implicit_decomp,
        _verify_nn_module_stack,
        _verify_placeholder_names,
        _verify_stack_trace,
    )
    from torch.fx.experimental.symbolic_shapes import ShapeEnv

    # Note [Seperating decomp_table into CIA decomps and non-CIA decomps]
    # At this point, we have a decomp_table that can contain None entries
    # for ops user want to preserve in the aten IR.
    # We need to separate the op into two categories:
    # 1. CIA op: These are the ops that we want to override
    #    CompositeImplicitAutograd decomp for. For them, we need to use _override_composite_implicit_decomp
    #    context manager to plumb it through AOTDispatcher
    # 2. Non-CIA op: These ops are only relevant after AOTDIspatcher runs, so just
    #    checking if they are statically functional is enough.

    preserve_cia_ops = []
    for op in list(decomp_table.keys()):
        if decomp_table[op] is None:
            assert isinstance(op, torch._ops.OpOverload)
            _assert_valid_to_preserve(op)
            if (
                torch._C._dispatch_has_kernel_for_dispatch_key(
                    op.name(), torch._C.DispatchKey.CompositeImplicitAutograd
                )
                or torch._C.DispatchKey.CompositeImplicitAutograd in op.py_kernels
            ):
                preserve_cia_ops.append(op)
            del decomp_table[op]

    # TODO Merge this path with inference IR decomp, but it will require some additional work
    # so I will leave it for now. T200307782
    if ep.verifier.dialect == "TRAINING":
        mod = ep.module()

        fake_args = []
        for node in mod.graph.nodes:
            if node.op == "placeholder":
                fake_args.append(node.meta["val"])

        fake_args_unwrapped = pytree.tree_unflatten(fake_args, mod._in_spec)
        fake_mode = _detect_fake_mode_from_gm(mod)
        if fake_mode is None:
            fake_mode = FakeTensorMode(shape_env=ShapeEnv(), export=True)

        # Fix the graph output signature to be tuple if scalar
        out_spec = mod._out_spec

        orig_arg_names = mod.graph._codegen.pytree_info.orig_args  # type: ignore[attr-defined]

        # aot_export expect the return type to always be a tuple.
        if out_spec.type not in (list, tuple):
            out_spec = pytree.TreeSpec(tuple, None, [out_spec])

        mod.graph._codegen = _PyTreeCodeGen(
            _PyTreeInfo(
                orig_arg_names,
                mod._in_spec,
                out_spec,
            )
        )

        mod.recompile()

        # the exported module will store constants & non-persistent buffers such that
        # retracing treats them as persistent buffers, so we inform the constants lifting pass
        # and overwrite the new graph signature using the previous program.
        constant_attrs = _collect_and_set_constant_attrs(
            ep.graph_signature, ep.constants, mod
        )

        # get params & buffers after excluding constants
        fake_params_buffers = _fakify_params_buffers(fake_mode, mod)

        params_buffers_to_node_meta = _collect_param_buffer_metadata(mod)

<<<<<<< HEAD
        with _ignore_backend_decomps(), fake_mode, _override_decomp_aten_to_variants():
=======
        with _ignore_backend_decomps(), (
            fake_mode
        ), _override_decomp_aten_to_variants(), _override_composite_implicit_decomp(
            tuple(preserve_cia_ops),
        ):
>>>>>>> 8f9e58dc
            aten_export_artifact = _export_to_aten_ir(
                mod,
                # this requires empty kwargs, but not in pytree.flattened format
                (
                    *fake_args_unwrapped[0],
                    *fake_args_unwrapped[1].values(),
                ),
                {},
                fake_params_buffers,
                constant_attrs,
                preserve_ops=_preserve_ops,
                decomp_table=decomp_table,
                _check_autograd_state=False,
            )

        gm = aten_export_artifact.gm
        new_graph_signature = aten_export_artifact.sig

        _populate_param_buffer_metadata_to_new_gm(
            params_buffers_to_node_meta, gm, new_graph_signature
        )

        # overwrite signature for non-persistent buffers
        new_graph_signature = _overwrite_signature_for_non_persistent_buffers(
            ep.graph_signature, new_graph_signature
        )

        _verify_nn_module_stack(gm)
        _verify_stack_trace(gm)
        _verify_placeholder_names(gm, new_graph_signature)

        return _remove_unneccessary_copy_op_pass(gm, new_graph_signature)

    old_placeholders = [
        node for node in ep.graph_module.graph.nodes if node.op == "placeholder"
    ]
    fake_args = [node.meta["val"] for node in old_placeholders]

    buffers_to_remove = [name for name, _ in ep.graph_module.named_buffers()]
    for name in buffers_to_remove:
        delattr(ep.graph_module, name)

    # TODO(zhxhchen17) Return the new graph_signature directly.
    fake_mode = detect_fake_mode(fake_args)
    fake_mode = contextlib.nullcontext() if fake_mode is None else fake_mode
    with _ignore_backend_decomps(), fake_mode, _override_composite_implicit_decomp(
        preserve_cia_ops
    ):
        gm, graph_signature = aot_export_module(
            ep.graph_module,
            fake_args,
            decompositions=decomp_table,
            trace_joint=True if joint_loss_index is not None else False,
            output_loss_index=joint_loss_index
            if joint_loss_index is not None
            else None,
        )

    # Update the signatures with the new placeholder names in case they
    # changed when calling aot_export
    def update_arg(old_arg, new_ph):
        if isinstance(old_arg, ConstantArgument):
            return old_arg
        elif isinstance(old_arg, TensorArgument):
            return TensorArgument(name=new_ph.name)
        elif isinstance(old_arg, SymIntArgument):
            return SymIntArgument(name=new_ph.name)
        raise RuntimeError(f"Type of old_arg not supported: {type(old_arg)}")

    new_placeholders = [node for node in gm.graph.nodes if node.op == "placeholder"]
    new_outputs = list(gm.graph.nodes)[-1].args[0]

    # rename the placeholders
    assert len(new_placeholders) == len(old_placeholders)
    for old_ph, new_ph in zip(old_placeholders, new_placeholders):
        new_ph.name = new_ph.target = old_ph.name

    # handle name collisions with newly decomposed graph nodes
    name_map = {ph.name: ph.name for ph in new_placeholders}
    for node in gm.graph.nodes:
        if node.op == "placeholder":
            continue
        node.name = _rename_without_collisions(name_map, node.name, node.name)

    # propagate names to higher order op subgraphs
    _name_hoo_subgraph_placeholders(gm)

    # Run this pass before creating input/output specs, since size-related CSE/DCE might affect output signature.
    # Overwrite output specs afterwards.
    from torch._export.passes._node_metadata_hook import (
        _node_metadata_hook,
        _set_node_metadata_hook,
    )
    from torch._functorch._aot_autograd.input_output_analysis import _graph_output_names

    if not torch._dynamo.config.do_not_emit_runtime_asserts:
        stack_trace = (
            'File "torch/fx/passes/runtime_assert.py", line 24, '
            "in insert_deferred_runtime_asserts"
        )
        shape_env = _get_shape_env(gm)
        if shape_env is not None:
            with _set_node_metadata_hook(
                gm, functools.partial(_node_metadata_hook, stack_trace=stack_trace)
            ):
                insert_deferred_runtime_asserts(
                    gm,
                    shape_env,
                    f"exported program: {first_call_function_nn_module_stack(gm.graph)}",
                    export=True,
                )

    # update output specs
    gm.recompile()
    for i, name in enumerate(_graph_output_names(gm)):
        if isinstance(new_outputs[i], torch.fx.Node):
            new_outputs[i].name = name

    # To match the output target with correct input for input mutations
    # need to find the old to new placeholder map
    old_new_placeholder_map = {
        spec.arg.name: new_placeholders[i].name
        for i, spec in enumerate(ep.graph_signature.input_specs)
        if not isinstance(spec.arg, ConstantArgument)
    }

    input_specs = [
        InputSpec(
            spec.kind,
            update_arg(spec.arg, new_placeholders[i]),
            spec.target,
            spec.persistent,
        )
        for i, spec in enumerate(ep.graph_signature.input_specs)
    ]
    output_specs = [
        OutputSpec(
            spec.kind,
            update_arg(spec.arg, new_outputs[i]),
            old_new_placeholder_map.get(spec.target, spec.target),
        )
        for i, spec in enumerate(ep.graph_signature.output_specs)
    ]

    if joint_loss_index is not None:
        assert graph_signature.backward_signature is not None
        gradients = graph_signature.backward_signature.gradients_to_user_inputs
        assert len(graph_signature.user_inputs) == len(ep.graph_signature.input_specs)
        specs = {
            graph_signature.user_inputs[i]: spec
            for i, spec in enumerate(ep.graph_signature.input_specs)
            if isinstance(spec.arg, TensorArgument)
        }
        for i, node in enumerate(new_outputs[len(output_specs) :]):
            source = gradients[node.name]
            spec = specs[source]  # type: ignore[index]
            if spec.kind == InputKind.PARAMETER:
                kind = OutputKind.GRADIENT_TO_PARAMETER
                target = spec.target
            elif spec.kind == InputKind.USER_INPUT:
                kind = OutputKind.GRADIENT_TO_USER_INPUT
                target = source
            else:
                raise AssertionError(f"Unknown input kind: {spec.kind}")
            output_specs.append(
                OutputSpec(
                    kind,
                    TensorArgument(name=node.name),
                    target,
                )
            )

    assert len(new_placeholders) == len(old_placeholders)

    new_graph_signature = ExportGraphSignature(
        input_specs=input_specs, output_specs=output_specs
    )
    # NOTE: aot_export adds symint metadata for placeholders with int
    # values; since these become specialized, we replace such metadata with
    # the original values.
    # Also, set the param/buffer metadata back to the placeholders.
    for old_node, new_node in zip(old_placeholders, new_placeholders):
        if not isinstance(old_node.meta["val"], torch.Tensor):
            new_node.meta["val"] = old_node.meta["val"]

        if (
            new_node.target in new_graph_signature.inputs_to_parameters
            or new_node.target in new_graph_signature.inputs_to_buffers
        ):
            for k, v in old_node.meta.items():
                new_node.meta[k] = v
    return gm, new_graph_signature


def _remove_unneccessary_copy_op_pass(
    gm: torch.fx.GraphModule, new_graph_signature: ExportGraphSignature
) -> Tuple[torch.fx.GraphModule, ExportGraphSignature]:
    """
    Removes redundant copy_ node that was introduced due to mutated buffer.
    """
    with gm._set_replace_hook(new_graph_signature.get_replace_hook()):
        for node in gm.graph.nodes:
            if node.op == "output":
                args, _ = pytree.tree_flatten(node.args)
                for out in args:
                    if (
                        isinstance(out, torch.fx.Node)
                        and out.name in new_graph_signature.buffers_to_mutate
                    ):
                        if (
                            out.op == "call_function"
                            and out.target == torch.ops.aten.copy.default
                        ):
                            out.replace_all_uses_with(out.args[1])  # type: ignore[arg-type]
                            gm.graph.erase_node(out)
        gm.recompile()
    return gm, new_graph_signature


def _common_getitem_elimination_pass(
    gm: torch.fx.GraphModule, graph_signature, module_call_graph
):
    with gm._set_replace_hook(graph_signature.get_replace_hook()):
        for module in gm.modules():
            if not isinstance(module, torch.fx.GraphModule):
                continue

            node_id: Dict[torch.fx.Node, str] = {}
            getitems: Dict[str, torch.fx.Node] = {}
            for node in list(module.graph.nodes):
                if node.op == "call_function" and node.target == operator.getitem:
                    source, idx = node.args
                    new_id = f"{node_id[source]}.{idx}"
                    if new_id in getitems:
                        node.replace_all_uses_with(getitems[new_id])
                        for entry in module_call_graph:
                            if entry.signature is not None:
                                entry.signature.replace_all_uses_with(
                                    node, getitems[new_id]
                                )
                        module.graph.erase_node(node)
                    else:
                        getitems[new_id] = node
                        node_id[node] = new_id
                else:
                    node_id[node] = node.name


def _decompose_exported_program(
    ep,
    *,
    decomp_table: Dict[torch._ops.OperatorBase, Callable],
    joint_loss_index: Optional[int],
):
    gm, new_graph_signature = _decompose_and_get_gm_with_new_signature_constants(
        ep,
        decomp_table=decomp_table,
        joint_loss_index=joint_loss_index,
    )

    # TODO unfortunately preserving graph-level metadata is not
    # working well with aot_export. So we manually copy it.
    # (The node-level meta is addressed above.)
    gm.meta.update(ep.graph_module.meta)

    new_range_constraints = _get_updated_range_constraints(
        gm,
        ep.range_constraints,
    )

    exported_program = ExportedProgram(
        root=gm,
        graph=gm.graph,
        graph_signature=new_graph_signature,
        state_dict=ep.state_dict,
        range_constraints=new_range_constraints,
        module_call_graph=copy.deepcopy(ep.module_call_graph),
        example_inputs=ep.example_inputs,
        constants=ep.constants,
    )
    return exported_program


class ExportedProgram:
    """
    Package of a program from :func:`export`. It contains
    an :class:`torch.fx.Graph` that represents Tensor computation, a state_dict containing
    tensor values of all lifted parameters and buffers, and various metadata.

    You can call an ExportedProgram like the original callable traced by
    :func:`export` with the same calling convention.

    To perform transformations on the graph, use ``.module`` property to access
    an :class:`torch.fx.GraphModule`. You can then use
    `FX transformation <https://pytorch.org/docs/stable/fx.html#writing-transformations>`_
    to rewrite the graph. Afterwards, you can simply use :func:`export`
    again to construct a correct ExportedProgram.
    """

    def __init__(
        self,
        root: Union[torch.nn.Module, Dict[str, Any]],
        graph: torch.fx.Graph,
        graph_signature: ExportGraphSignature,
        state_dict: Dict[str, Union[torch.Tensor, torch.nn.Parameter]],
        range_constraints: "Dict[sympy.Symbol, Any]",
        module_call_graph: List[ModuleCallEntry],
        example_inputs: Optional[Tuple[Tuple[Any, ...], Dict[str, Any]]] = None,
        constants: Optional[
            Dict[str, Union[torch.Tensor, FakeScriptObject, torch._C.ScriptObject]]
        ] = None,
        *,
        verifiers: Optional[List[Type[Verifier]]] = None,
    ):
        # Remove codegen related things from the graph. It should just be a flat graph.
        graph._codegen = torch.fx.graph.CodeGen()
        self._graph_module = _create_graph_module_for_export(root, graph)
        if isinstance(root, torch.fx.GraphModule):
            self._graph_module.meta.update(root.meta)

        _common_getitem_elimination_pass(
            self._graph_module, graph_signature, module_call_graph
        )
        self._graph_signature: ExportGraphSignature = graph_signature
        self._state_dict: Dict[str, Any] = state_dict
        self._range_constraints: Dict[sympy.Symbol, ValueRanges] = range_constraints
        assert module_call_graph is not None
        self._module_call_graph: List[ModuleCallEntry] = module_call_graph
        self._example_inputs = example_inputs

        self._constants = constants or {}

        verifiers = verifiers or [Verifier]
        assert all(issubclass(v, Verifier) for v in verifiers)
        self._verifiers = verifiers
        # Validate should be always the last step of the constructor.
        self.validate()

    @property
    @compatibility(is_backward_compatible=False)
    def graph_module(self):
        return self._graph_module

    @property
    @compatibility(is_backward_compatible=False)
    def graph(self):
        return self.graph_module.graph

    @property
    @compatibility(is_backward_compatible=False)
    def graph_signature(self):
        return self._graph_signature

    @property
    @compatibility(is_backward_compatible=False)
    def state_dict(self):
        return self._state_dict

    @compatibility(is_backward_compatible=False)
    def parameters(self) -> Iterator[torch.nn.Parameter]:
        """
        Returns an iterator over original module's parameters.
        """
        for _, param in self.named_parameters():
            yield param

    @compatibility(is_backward_compatible=False)
    def named_parameters(self) -> Iterator[Tuple[str, torch.nn.Parameter]]:
        """
        Returns an iterator over original module parameters, yielding
        both the name of the parameter as well as the parameter itself.
        """
        for param_name in self.graph_signature.parameters:
            yield param_name, self.state_dict[param_name]

    @compatibility(is_backward_compatible=False)
    def buffers(self) -> Iterator[torch.Tensor]:
        """
        Returns an iterator over original module buffers.
        """
        for _, buf in self.named_buffers():
            yield buf

    @compatibility(is_backward_compatible=False)
    def named_buffers(self) -> Iterator[Tuple[str, torch.Tensor]]:
        """
        Returns an iterator over original module buffers, yielding
        both the name of the buffer as well as the buffer itself.
        """
        non_persistent_buffers = set(self.graph_signature.non_persistent_buffers)
        for buffer_name in self.graph_signature.buffers:
            if buffer_name in non_persistent_buffers:
                yield buffer_name, self.constants[buffer_name]
            else:
                yield buffer_name, self.state_dict[buffer_name]

    @property
    @compatibility(is_backward_compatible=False)
    def range_constraints(self):
        return self._range_constraints

    @property
    @compatibility(is_backward_compatible=False)
    def module_call_graph(self):
        return self._module_call_graph

    @property
    @compatibility(is_backward_compatible=False)
    def example_inputs(self):
        return self._example_inputs

    @property
    @compatibility(is_backward_compatible=False)
    def call_spec(self):
        CallSpec = namedtuple("CallSpec", ["in_spec", "out_spec"])

        if len(self.module_call_graph) == 0:
            return CallSpec(in_spec=None, out_spec=None)
        assert self.module_call_graph[0].fqn == ""
        return CallSpec(
            in_spec=self.module_call_graph[0].signature.in_spec,
            out_spec=self.module_call_graph[0].signature.out_spec,
        )

    @property
    @compatibility(is_backward_compatible=False)
    def verifier(self) -> Any:
        return self._verifiers[0]

    @property
    @compatibility(is_backward_compatible=False)
    def dialect(self) -> str:
        assert self._verifiers is not None
        return self._verifiers[0].dialect

    @property
    @compatibility(is_backward_compatible=False)
    def verifiers(self):
        return self._verifiers

    @property
    @compatibility(is_backward_compatible=False)
    def tensor_constants(self):
        return self._constants

    @property
    @compatibility(is_backward_compatible=False)
    def constants(self):
        return self._constants

    def _get_flat_args_with_check(self, args, kwargs):
        """Flatten args, kwargs using pytree, then, check specs.

        Args:
            args: List[Any] original args passed to __call__
            kwargs: Dict[str, Any] original kwargs passed to __call

        Returns:
            A tuple of (flat_args, received_spec)
            flat_args is flattend args / kwargs
            received_spec is the pytree spec produced while flattening the
            tuple (args, kwargs)
        """
        in_spec = self.call_spec.in_spec
        if in_spec is not None:
            kwargs = reorder_kwargs(kwargs, in_spec)
        flat_args_with_path, received_spec = pytree.tree_flatten_with_path(
            (args, kwargs)
        )  # type: ignore[possibly-undefined]
        self._check_input_constraints(flat_args_with_path)
        flat_args = tuple(x[1] for x in flat_args_with_path)
        return flat_args, received_spec

    def _graph_module_flat_inputs(self, args: Any, kwargs: Any) -> Any:
        """Transform args, kwargs of __call__ to args for graph_module.

        self.graph_module takes stuff from state dict as inputs.
        The invariant is for ep: ExportedProgram is
        ep(args, kwargs) ==
          ep.postprocess(ep.graph_module(ep.graph_module_flat_inputs(args, kwargs)))
        """

        in_spec = self.call_spec.in_spec
        flat_args, received_spec = self._get_flat_args_with_check(args, kwargs)
        if in_spec is not None and not is_equivalent(
            received_spec, in_spec, _fx_collection_equivalence_fn
        ):
            raise ValueError(
                "Trying to flatten user inputs with exported input tree spec: \n"
                f"{in_spec}\n"
                "but actually got inputs with tree spec of: \n"
                f"{received_spec}"
            )

        additional_inputs = []
        for input_ in self.graph_signature.input_specs:
            if input_.kind == InputKind.USER_INPUT:
                continue
            elif input_.kind in (
                InputKind.PARAMETER,
                InputKind.BUFFER,
            ):
                if input_.persistent is False:
                    # This is a non-persistent buffer, grab it from our
                    # constants instead of the state dict.
                    additional_inputs.append(self.constants[input_.target])
                else:
                    additional_inputs.append(self.state_dict[input_.target])
            elif input_.kind in (
                InputKind.CONSTANT_TENSOR,
                InputKind.CUSTOM_OBJ,
            ):
                additional_inputs.append(self.constants[input_.target])
        additional_inputs = tuple(additional_inputs)

        # NOTE: calling convention is first params, then buffers, then args as user supplied them.
        # See: torch/_functorch/aot_autograd.py#L1034
        return additional_inputs + flat_args

    def __call__(self, *args: Any, **kwargs: Any) -> Any:
        raise RuntimeError(
            "Unable to call ExportedProgram directly. "
            "You should use `exported_program.module()` instead."
        )

    def _postprocess_graph_module_outputs(self, res, orig_args, orig_kwargs):
        """Process potential mutations to the input.

        Because self.graph_module is functional, so mutations has to be written
        back after execution of graph_module.
        """
        import torch._export.error as error

        flat_args, _ = self._get_flat_args_with_check(orig_args, orig_kwargs)
        if self.call_spec.out_spec is not None:
            buffer_mutation = self.graph_signature.buffers_to_mutate
            user_input_mutation = self.graph_signature.user_inputs_to_mutate
            num_mutated = len(buffer_mutation) + len(user_input_mutation)
            mutated_values = res[:num_mutated]

            # Exclude dependency token from final result.
            assertion_dep_token = self.graph_signature.assertion_dep_token
            if assertion_dep_token is not None:
                assertion_dep_token_index = next(iter(assertion_dep_token.keys()))
                res = res[:assertion_dep_token_index]

            res = res[num_mutated:]
            try:
                res = pytree.tree_unflatten(res, self.call_spec.out_spec)
            except Exception:
                _, received_spec = pytree.tree_flatten(res)
                raise error.InternalError(  # noqa: B904
                    "Trying to flatten user outputs with exported output tree spec: \n"
                    f"{self.call_spec.out_spec}\n"
                    "but actually got outputs with tree spec of: \n"
                    f"{received_spec}"
                )
            finally:
                user_inputs = [
                    spec
                    for spec in self.graph_signature.input_specs
                    if spec.kind == InputKind.USER_INPUT
                ]
                for i, value in enumerate(mutated_values):
                    output_spec = self.graph_signature.output_specs[i]
                    if output_spec.kind == OutputKind.BUFFER_MUTATION:
                        assert output_spec.target is not None
                        self.state_dict[output_spec.target] = value
                    elif output_spec.kind == OutputKind.USER_INPUT_MUTATION:
                        assert output_spec.target is not None
                        index = next(
                            i
                            for i, spec in enumerate(user_inputs)
                            if spec.arg.name == output_spec.target
                        )
                        flat_args[index].copy_(value)
                    else:
                        raise AssertionError(f"Unexpected kind: {output_spec.kind}")
        return res

    def __str__(self) -> str:
        graph_module = self.graph_module.print_readable(
            print_output=False, colored=False
        ).replace("\n", "\n    ")
        string = (
            "ExportedProgram:\n"
            f"    {graph_module}\n"
            f"Graph signature: {self.graph_signature}\n"
            f"Range constraints: {self.range_constraints}\n"
        )
        return string

    def module(self) -> torch.nn.Module:
        """
        Returns a self contained GraphModule with all the parameters/buffers inlined.
        """
        from ._unlift import _unlift_exported_program_lifted_states

        module = _unlift_exported_program_lifted_states(self)

        def _train(self, mode: bool = True):
            raise NotImplementedError("Calling train() is not supported yet.")

        def _eval(self, mode: bool = True):
            raise NotImplementedError("Calling eval() is not supported yet.")

        module.train = types.MethodType(_train, module)  # type: ignore[method-assign]
        module.eval = types.MethodType(_eval, module)  # type: ignore[method-assign]
        return module

    def _num_lifted_params_buffers(self):
        return next(
            (
                i
                for i, s in enumerate(self._graph_signature.input_specs)
                if s.kind == InputKind.USER_INPUT
            ),
            len(self._graph_signature.input_specs),
        )

    @_disable_prexisiting_fake_mode
    def run_decompositions(
        self,
        decomp_table: Optional[Dict[torch._ops.OperatorBase, Callable]] = None,
    ) -> "ExportedProgram":
        """
        Run a set of decompositions on the exported program and returns a new
        exported program. By default we will run the Core ATen decompositions to
        get operators in the
        `Core ATen Operator Set <https://pytorch.org/docs/stable/torch.compiler_ir.html>`_.

        For now, we do not decompose joint graphs.

        If you want to disable a decomposition for certain operator, you can do following:

        .. code-block:: python

            ep = torch.export.export(model, ...)
            ep = ep.run_decompositions(decomp_table={your_op: None})

        If you want to get a core aten operator set except for certain operator, you can do following:

        .. code-block:: python
            ep = torch.export.export(model, ...)

            from torch._decomp import core_aten_decompositions
            decomp_table = core_aten_decompositions()
            decomp_table[your_op] = None
            ep = ep.run_decompositions(decomp_table={your_op: None})
        """
        from torch._decomp import core_aten_decompositions

        _decomp_table = (
            core_aten_decompositions() if decomp_table is None else dict(decomp_table)
        )

        return _decompose_exported_program(
            self,
            decomp_table=_decomp_table,
            joint_loss_index=None,
        )

    def _transform_do_not_use(self, *passes: PassType) -> "ExportedProgram":
        pm = PassManager(list(passes))
        # Since we abstractly run the passes, we need to disable backend decomp here
        # again.
        from torch.export._trace import _ignore_backend_decomps

        with _ignore_backend_decomps():
            res = pm(self.graph_module)
        transformed_gm = res.graph_module if res is not None else self.graph_module
        assert transformed_gm is not None

        if transformed_gm is self.graph_module and not res.modified:
            return self

        # TODO(zhxchen17) Remove this.
        def _get_updated_graph_signature(
            old_signature: ExportGraphSignature,
            new_gm: torch.fx.GraphModule,
        ) -> ExportGraphSignature:
            """
            Update the graph signature's user_input/user_outputs.
            """
            new_input_specs = []
            for i, node in enumerate(new_gm.graph.nodes):
                if node.op != "placeholder":
                    break

                assert i < len(
                    old_signature.input_specs
                ), "Number of inputs changed after transformation"
                old_input_spec = old_signature.input_specs[i]
                arg = (
                    old_input_spec.arg
                    if isinstance(
                        old_input_spec.arg, (ConstantArgument, CustomObjArgument)
                    )
                    else type(old_input_spec.arg)(node.name)
                )
                new_input_specs.append(
                    InputSpec(
                        old_input_spec.kind,
                        arg,
                        old_input_spec.target,
                        old_input_spec.persistent,
                    )
                )

            output_node = list(new_gm.graph.nodes)[-1]
            assert output_node.op == "output"

            new_output_specs = []
            for i, node in enumerate(output_node.args[0]):
                assert i < len(
                    old_signature.output_specs
                ), "Number of outputs changed after transformation"
                old_output_spec = old_signature.output_specs[i]
                arg = (
                    old_output_spec.arg
                    if isinstance(
                        old_output_spec.arg, (ConstantArgument, CustomObjArgument)
                    )
                    else type(old_output_spec.arg)(node.name)
                )
                new_output_specs.append(
                    OutputSpec(old_output_spec.kind, arg, old_output_spec.target)
                )

            new_signature = ExportGraphSignature(
                input_specs=new_input_specs, output_specs=new_output_specs
            )
            return new_signature

        transformed_ep = ExportedProgram(
            root=transformed_gm,
            graph=transformed_gm.graph,
            graph_signature=_get_updated_graph_signature(
                self.graph_signature, transformed_gm
            ),
            state_dict=self.state_dict,
            range_constraints=_get_updated_range_constraints(
                transformed_gm,
                self.range_constraints,
            ),
            module_call_graph=copy.deepcopy(self._module_call_graph),
            example_inputs=self.example_inputs,
            constants=self.constants,
            verifiers=self.verifiers,
        )
        transformed_ep.graph_module.meta.update(self.graph_module.meta)
        transformed_ep.graph_module.meta.update(res.graph_module.meta)
        return transformed_ep

    def _check_input_constraints(self, flat_args_with_path):
        from torch._export.utils import _check_input_constraints_for_graph

        placeholders = [p for p in self.graph.nodes if p.op == "placeholder"]
        input_placeholders = [
            p
            for p, s in zip(placeholders, self.graph_signature.input_specs)
            if s.kind == InputKind.USER_INPUT
        ]
        _check_input_constraints_for_graph(
            input_placeholders, flat_args_with_path, self.range_constraints
        )

    @compatibility(is_backward_compatible=False)
    def validate(self):
        self._validate()

    # TODO: remove this
    @final
    def _validate(self):
        assert (
            len(self.verifiers) > 0
        ), "ExportedProgram must have at least one verifier."
        for v in self.verifiers:
            v().check(self)

    # TODO(zhxchen17) Formalize this.
    def _update(
        self, graph_module, graph_signature, *, state_dict=None, verifiers=None
    ) -> "ExportedProgram":
        return ExportedProgram(
            root=graph_module,
            graph=graph_module.graph,
            graph_signature=graph_signature,
            state_dict=state_dict if state_dict is not None else self.state_dict,
            range_constraints=copy.deepcopy(self.range_constraints),
            module_call_graph=copy.deepcopy(self._module_call_graph),
            example_inputs=self.example_inputs,
            constants=self.constants,
            verifiers=verifiers if verifiers is not None else self.verifiers,
        )


def _get_shape_env(gm):
    vals = [
        node.meta["val"]
        for node in gm.graph.nodes
        if node.meta.get("val", None) is not None
    ]
    from torch._guards import detect_fake_mode

    fake_mode = detect_fake_mode(vals)
    if fake_mode is not None:
        return fake_mode.shape_env
    for v in vals:
        if isinstance(v, torch.SymInt):
            return v.node.shape_env


def _get_updated_range_constraints(
    gm: torch.fx.GraphModule,
    old_range_constraints: "Optional[Dict[sympy.Symbol, Any]]" = None,
) -> "Dict[sympy.Symbol, Any]":
    assert old_range_constraints is not None

    shape_env = _get_shape_env(gm)
    if shape_env is None:
        return {}

    range_constraints = copy.copy(old_range_constraints)
    range_constraints = {
        k: v for k, v in range_constraints.items() if k not in shape_env.replacements
    }
    # Only when we have an unbacked symint, and it's used as constructor inputs,
    # runtime_var_to_range will make a difference compated to var_to_range.
    # e.g. [2, oo) -> [0, oo)
    for k, v in shape_env.var_to_range.items():
        if k not in shape_env.replacements and k not in range_constraints:
            range_constraints[k] = v
    return range_constraints


def _create_graph_module_for_export(root, graph):
    try:
        gm = torch.fx.GraphModule(root, graph)
    except SyntaxError:
        # If custom objects stored in memory are being used in the graph,
        # the generated python code will result in a syntax error on the custom
        # object, since it is unable to parse the in-memory object. However
        # we can still run the graph eagerly through torch.fx.Interpreter,
        # so we will bypass this error.
        warnings.warn(
            "Unable to execute the generated python source code from "
            "the graph. The graph module will no longer be directly callable, "
            "but you can still run the ExportedProgram, and if needed, you can "
            "run the graph module eagerly using torch.fx.Interpreter."
        )
        gm = torch.fx.GraphModule(root, torch.fx.Graph())
        gm._graph = graph

    return gm<|MERGE_RESOLUTION|>--- conflicted
+++ resolved
@@ -139,136 +139,6 @@
     return spec1_type is spec2_type and spec1_context == spec2_context
 
 
-<<<<<<< HEAD
-=======
-def _register_cia_to_meta(*args, **kwargs):
-    kernel = kwargs["kernel"]
-    del kwargs["kernel"]
-
-    assert torch._C._dispatch_has_kernel_for_dispatch_key(
-        kernel.name(), torch._C.DispatchKey.CompositeImplicitAutograd
-    )
-
-    return kernel._op_dk(
-        torch._C.DispatchKey.CompositeImplicitAutograd, *args, **kwargs
-    )
-
-
-# This list is compiled from DispatchKey.cpp.
-# The idea is that we use these keys to override
-# CIA decomp in export
-_AUTOGRAD_ALIAS_BACKEND_KEYS_TO_OVERRIDE = [
-    torch._C.DispatchKey.AutogradCPU,
-    torch._C.DispatchKey.AutogradCUDA,
-    torch._C.DispatchKey.AutogradMeta,
-    torch._C.DispatchKey.AutogradXLA,
-    torch._C.DispatchKey.AutogradLazy,
-    torch._C.DispatchKey.AutogradIPU,
-    torch._C.DispatchKey.AutogradXPU,
-    torch._C.DispatchKey.AutogradMPS,
-    torch._C.DispatchKey.AutogradHPU,
-    torch._C.DispatchKey.AutogradPrivateUse1,
-    torch._C.DispatchKey.AutogradPrivateUse2,
-    torch._C.DispatchKey.AutogradPrivateUse3,
-]
-
-
-# Our strategy for deciding if we can preserve a op is following:
-# 1. The op should be known statically that it is functional
-# 2. If it is maybe aliasing, we decompose because we must know if an op
-#    is mutating or aliasing.
-# TODO (tmanlaibaatar) make this utility function and share it with functional_tensor
-# decomp part. (https://github.com/pytorch/pytorch/issues/129431)
-def _assert_valid_to_preserve(op_overload):
-    if op_overload in FunctionalTensor.maybe_aliasing_or_mutating_ops:
-        raise RuntimeError(
-            f"We can't detect {op_overload} as a functional op statically, so we can't preserve it"
-        )
-    if op_overload in FunctionalTensor.metadata_fns:
-        raise RuntimeError(
-            f"{op_overload} is a metadata query function, "
-            "it will be preserved implicitly in our tracing system. "
-            "Please file an issue on github if you see otherwise"
-        )
-
-    alias_info = len(
-        [i for i in op_overload._schema.arguments if i.alias_info is not None]
-    )
-
-    is_mutating_or_aliasing = alias_info != 0 or op_overload._schema.is_mutable
-
-    if is_mutating_or_aliasing:
-        raise RuntimeError(
-            f"{op_overload} is a mutating/aliasing op, we can't preserve it as is"
-        )
-
-    if not torch._C._dispatch_has_kernel(op_overload.name()):
-        raise RuntimeError(
-            f"{op_overload} is a TorchScript op, we can't preserve it as is"
-        )
-
-    return True
-
-
-@contextmanager
-def _override_composite_implicit_decomp(ops_to_preserve, safe=True):
-    # This function overrides CompositeImplicitAutograd decomp for
-    # functional composite ops that user specified. Ideally we want to not-decompose
-    # ALL composite ops but today's C++ functinalization relies on
-    # the fact that it is working with the opset after decomp is run.
-    # Hence we can only do it for functional ops. One caveat is that
-    # there are some composite ops that lie about their schema (claimed to be
-    # functional but not really aka dropout), for these cases, we just decompose.
-
-    # When safe=False, we will assume that ops_to_preserve can be mutating/aliasing
-    # and their usual decompositions need to be shadowed rather than overridden.
-    # Thus we will avoid asserting that they are valid to preserve, and will not
-    # replace their CompositeImplicitAutograd kernels with NotImplemented.
-    # The only current users of this mode are variants of aten::to that we will
-    # replace with aten::_to_copy in FunctionalTensorMode.__torch_dispatch__.
-
-    saved_tables = {}
-    patched_ops = set()
-    for op_overload in ops_to_preserve:
-        if safe:
-            # If we didn't error, it means we can go ahead
-            _assert_valid_to_preserve(op_overload)
-
-        saved_tables[op_overload] = op_overload.py_kernels.copy()
-        patched_ops.add(op_overload)
-
-        for override_dispatch_key in _AUTOGRAD_ALIAS_BACKEND_KEYS_TO_OVERRIDE:
-            if override_dispatch_key not in op_overload.py_kernels:
-                # TODO (tmanlaibaatar)https://github.com/pytorch/pytorch/issues/129430
-                op_overload.py_impl(override_dispatch_key)(
-                    autograd_not_implemented(op_overload, deferred_error=True)
-                )
-        if torch._C.DispatchKey.CompositeImplicitAutograd in op_overload.py_kernels:
-            del op_overload.py_kernels[torch._C.DispatchKey.CompositeImplicitAutograd]
-
-        if safe:
-
-            def _(*args, **kwargs):
-                return NotImplemented
-
-            op_overload.py_impl(torch._C.DispatchKey.CompositeImplicitAutograd)(_)
-
-        # For fake tensor prop, we do want to register meta kernel directly
-        if torch._C.DispatchKey.Meta not in op_overload.py_kernels:
-            op_overload.py_impl(torch._C.DispatchKey.Meta)(
-                functools.partial(_register_cia_to_meta, kernel=op_overload)
-            )
-
-    try:
-        yield
-    finally:
-        for op in patched_ops:
-            op.py_kernels.clear()
-            op.py_kernels.update(saved_tables[op])
-            op._dispatch_cache.clear()
-
-
->>>>>>> 8f9e58dc
 @contextmanager
 def _override_decomp_aten_to_variants():
     from torch.export._trace import _override_composite_implicit_decomp
@@ -372,15 +242,7 @@
 
         params_buffers_to_node_meta = _collect_param_buffer_metadata(mod)
 
-<<<<<<< HEAD
         with _ignore_backend_decomps(), fake_mode, _override_decomp_aten_to_variants():
-=======
-        with _ignore_backend_decomps(), (
-            fake_mode
-        ), _override_decomp_aten_to_variants(), _override_composite_implicit_decomp(
-            tuple(preserve_cia_ops),
-        ):
->>>>>>> 8f9e58dc
             aten_export_artifact = _export_to_aten_ir(
                 mod,
                 # this requires empty kwargs, but not in pytree.flattened format
@@ -391,7 +253,6 @@
                 {},
                 fake_params_buffers,
                 constant_attrs,
-                preserve_ops=_preserve_ops,
                 decomp_table=decomp_table,
                 _check_autograd_state=False,
             )
