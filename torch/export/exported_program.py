--- conflicted
+++ resolved
@@ -444,13 +444,8 @@
 
 def core_op_decompositions() -> Dict[torch._ops.OperatorBase, Callable]:
     """
-<<<<<<< HEAD
- T200307782   This is the default decomposition table which contains decomposition of
-    all ATEN operators to core aten opset. Use this API together with
-=======
     This is the default decomposition table which contains decomposition of
     all ATEN + custom operators to core aten opset. Use this API together with
->>>>>>> 3ab9ea97
     :func:`run_decompositions()`
     """
     from torch._decomp import core_aten_decompositions
@@ -493,10 +488,12 @@
     )
     from torch.fx.experimental.symbolic_shapes import ShapeEnv
 
-
     def _is_joint_ir_decomp(ep, joint_loss_index):
-        return joint_loss_index is not None or ep.graph_signature.backward_signature is not None
-        
+        return (
+            joint_loss_index is not None
+            or ep.graph_signature.backward_signature is not None
+        )
+
     if not _is_joint_ir_decomp(ep, joint_loss_index):
         mod = ep.module()
 
