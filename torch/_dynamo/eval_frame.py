--- conflicted
+++ resolved
@@ -32,10 +32,6 @@
 from torch import _guards
 from torch._subclasses import fake_tensor
 from torch._utils_internal import log_export_usage
-<<<<<<< HEAD
-from torch.export import Constraint
-=======
->>>>>>> 22ba180e
 from torch.export.dynamic_shapes import _process_dynamic_shapes
 from torch.fx.experimental.proxy_tensor import make_fx, maybe_disable_fake_tensor_mode
 from torch.fx.experimental.symbolic_shapes import (
@@ -552,13 +548,8 @@
 
 
 def check_if_dynamo_supported():
-<<<<<<< HEAD
-    if sys.version_info >= (3, 12):
-        raise RuntimeError("Python 3.12+ not yet supported for torch.compile")
-=======
     if sys.version_info >= (3, 13):
         raise RuntimeError("Python 3.13+ not yet supported for torch.compile")
->>>>>>> 22ba180e
 
 
 def is_dynamo_supported():
@@ -1131,22 +1122,7 @@
     _assume_static_by_default = assume_static_by_default
 
     def inner(*args, **kwargs):
-<<<<<<< HEAD
-        nonlocal constraints
-        if constraints is not None:
-            if _log_export_usage:
-                warnings.warn(
-                    "Using `constraints` to specify dynamic shapes for export is DEPRECATED "
-                    "and will not be supported in the future. "
-                    "Please use `dynamic_shapes` instead (see docs on `torch.export.export`).",
-                    DeprecationWarning,
-                    stacklevel=2,
-                )
-        else:
-            constraints = _process_dynamic_shapes(_f, args, kwargs, dynamic_shapes)
-=======
         constraints = _process_dynamic_shapes(_f, args, kwargs, dynamic_shapes)
->>>>>>> 22ba180e
         f = _f
         assume_static_by_default = _assume_static_by_default
         check_if_dynamo_supported()
