# mypy: allow-untyped-decorators
# mypy: allow-untyped-defs
import functools
import inspect
import logging
import math
import re
from typing import Dict, List, TYPE_CHECKING

import torch._C
import torch._refs
import torch.fx
import torch.nn
from torch._guards import TracingContext
from torch._logging import warning_once
<<<<<<< HEAD
from torch._streambase import _StreamBase
=======
>>>>>>> 9b2e453e
from torch.utils._python_dispatch import is_traceable_wrapper_subclass_type

from .. import config, polyfills, variables
from ..codegen import PyCodegen
from ..create_parameter_op import (
    can_convert_to_tracable_parameter,
    new_parameter_placeholder,
    tracable_create_parameter,
)
from ..device_interface import get_registered_device_interfaces
from ..exc import unimplemented
from ..guards import GuardBuilder, install_guard
from ..source import CallFunctionNoArgsSource, SyntheticLocalSource
from ..utils import (
    check_unspec_or_constant_args,
    guard_if_dyn,
    has_torch_function,
    hashable,
    product,
    proxy_args_kwargs,
    unwrap_if_wrapper,
)
from .base import VariableTracker
from .ctx_manager import (
    AutocastModeVariable,
    NullContextVariable,
    TorchFunctionDisableVariable,
)
from .distributed import DistributedVariable, ProcessGroupVariable
from .lists import ListVariable, TupleVariable
from .torch_function import (
    can_dispatch_torch_function,
    dispatch_torch_function,
    TorchFunctionModeStackVariable,
)


try:
    import numpy as np
except ModuleNotFoundError:
    np = None  # type: ignore[assignment]

try:
    from torch.distributed._composable.fsdp import _fsdp_param_group
except ModuleNotFoundError:
    _fsdp_param_group = None  # type: ignore[assignment]


if TYPE_CHECKING:
    from torch._dynamo.symbolic_convert import InstructionTranslator


log = logging.getLogger(__name__)

supported_ctx_manager_classes = dict.fromkeys(
    [
        torch.profiler.profiler.profile,
        torch.autograd.forward_ad._set_fwd_grad_enabled,
        torch.autograd.forward_ad.dual_level,
        torch.autograd.profiler.profile,
        torch.autograd.profiler.record_function,
        torch._C.DisableTorchFunctionSubclass,
        torch._functorch.vmap.vmap_increment_nesting,
        torch._functorch.eager_transforms.grad_increment_nesting,
        torch._functorch.eager_transforms.jvp_increment_nesting,
        torch._functorch.eager_transforms.enable_inplace_requires_grad,
        torch.amp.autocast_mode.autocast,
        torch.autograd.grad_mode.enable_grad,
        torch.autograd.grad_mode.inference_mode,
        torch.autograd.grad_mode.no_grad,
        torch.autograd.grad_mode.set_grad_enabled,
        torch.autograd.graph.disable_saved_tensors_hooks,
        torch.cpu.amp.autocast_mode.autocast,
        torch.cuda.amp.autocast_mode.autocast,
        torch.nn.attention.sdpa_kernel,
        torch.nn.attention._sdpa_kernel_variadic,
    ]
)


REWRITE_OPS_TO_TENSOR_SIZE_METHOD = dict.fromkeys(
    [
        torch._shape_as_tensor,
    ]
)

constant_fold_functions_need_guards = [
    torch.cuda.current_device,
]

constant_fold_functions = [
    torch._assert,
    torch._utils._get_device_index,
    torch._C._get_cublas_allow_tf32,
    torch._C._is_any_autocast_enabled,
    torch.cuda.get_device_properties,
    torch.cuda.is_available,
    torch.distributed.is_available,
    torch.get_autocast_dtype,
    torch.get_autocast_gpu_dtype,
    torch.get_default_dtype,
    torch.is_autocast_cache_enabled,
    torch.is_autocast_cpu_enabled,
    torch.is_autocast_enabled,
    torch.is_complex,
    torch.is_floating_point,
    torch.nn.functional._Reduction.get_enum,  # type: ignore[attr-defined]
    torch.promote_types,
    torch._C._get_privateuse1_backend_name,
    torch.autograd._is_checkpoint_valid,
] + constant_fold_functions_need_guards
if torch.distributed.is_available():
    constant_fold_functions.extend(
        [
            torch.distributed.is_initialized,
            torch.distributed.get_rank,
            torch.distributed.get_world_size,
        ]
    )
# Convert to dict for O(1) access times
constant_fold_functions_need_guards = dict.fromkeys(constant_fold_functions_need_guards)
constant_fold_functions = dict.fromkeys(constant_fold_functions)


tracing_state_functions = {
    torch.jit.is_scripting: False,
    torch.jit.is_tracing: False,
    torch._C._get_tracing_state: None,
    torch.fx._symbolic_trace.is_fx_tracing: False,
    torch.onnx.is_in_onnx_export: False,
    torch._dynamo.external_utils.is_compiling: True,
    torch._utils.is_compiling: True,
    torch.compiler.is_compiling: True,
    torch.compiler.is_dynamo_compiling: True,
    torch.nn.modules.activation._is_make_fx_tracing: False,
}

bin_ops = dict.fromkeys(["add", "sub", "mul", "div", "sqrt"])


@functools.lru_cache(None)
def get_overridable_functions():
    from itertools import chain

    from torch.overrides import get_overridable_functions as get_overridable_functions_

    funcs = set(chain(*get_overridable_functions_().values()))
    more = {
        torch.ones,
        torch.ones_like,
        torch.zeros,
        torch.zeros_like,
        torch.empty,
        torch.full,
    }
    funcs.update(more)
    return funcs


class BaseTorchVariable(VariableTracker):
    """common base for all torch.* functions, classes, modules and other things"""

    @classmethod
    def create_with_source(cls, value, source):
        install_guard(source.make_guard(GuardBuilder.FUNCTION_MATCH))
        return cls(value, source=source)

    def __init__(self, value, **kwargs) -> None:
        super().__init__(**kwargs)
        self.value = value

    def reconstruct(self, codegen):
        try:
            name = f"{self.value.__module__}.{self.value.__name__}"
        except Exception:
            name = f"torch_obj_{id(self.value)}"
        unique_var_name = "__" + re.sub(r"[^a-zA-Z0-9_]+", "_", name)
        codegen.extend_output(
            codegen.setup_globally_cached(unique_var_name, self.value)
        )

    def as_proxy(self):
        return self.value

    def as_python_constant(self):
        return self.value

    def call_hasattr(self, tx: "InstructionTranslator", name):
        result = hasattr(self.value, name)
        return variables.ConstantVariable.create(result)

    def can_constant_fold_through(self):
        if self.value in constant_fold_functions:
            return True
        return getattr(self.value, "__module__", None) == "math"


class TorchCtxManagerClassVariable(BaseTorchVariable):
    """Points to a context manager class in torch.* that dynamo has implementations"""

    def __repr__(self) -> str:
        return f"TorchCtxManagerClassVariable({self.value})"

    @staticmethod
    def is_matching_cls(value):
        # Unwrap if it's a functools.lru_cache wrapper
        value = unwrap_if_wrapper(value)
        # We can't do isinstance(value, type) check because some ctx managers
        # are implemented as a function decorated by contextlib.contextmanager,
        # E.g., torch._functorch.vmap.vmap_increment_nesting.
        return (
            # Context manager type or function with @contextmanager is callable
            callable(value)
            and (
                hashable(value)  # accesses value.__hash__()
                and value in supported_ctx_manager_classes
            )
        )

    def call_function(
        self,
        tx: "InstructionTranslator",
        args: "List[VariableTracker]",
        kwargs: "Dict[str, VariableTracker]",
    ) -> "VariableTracker":
        from . import (
            DisabledSavedTensorsHooksVariable,
            DualLevelContextManager,
            FSDPParamGroupUseTrainingStateVariable,
            GradIncrementNestingCtxManagerVariable,
            GradInplaceRequiresGradCtxManagerVariable,
            GradModeVariable,
            InferenceModeVariable,
            JvpIncrementNestingCtxManagerVariable,
            SDPAKernelVariable,
            SetFwdGradEnabledContextManager,
            StreamVariable,
            VmapIncrementNestingCtxManagerVariable,
        )

        if self.value is torch.no_grad:
            if len(args) == 1 and isinstance(
                args[0], variables.functions.BaseUserFunctionVariable
            ):
                ctx = GradModeVariable.create(tx, False)
                return ctx.call_function(tx, args, kwargs)
            else:
                return GradModeVariable.create(tx, False)
        elif self.value is torch.enable_grad:
            if len(args) == 1 and isinstance(
                args[0], variables.functions.BaseUserFunctionVariable
            ):
                ctx = GradModeVariable.create(tx, True)
                return ctx.call_function(tx, args, kwargs)
            return GradModeVariable.create(tx, True)
        elif self.value is torch.set_grad_enabled and len(args) == 1:
            return GradModeVariable.create(
                tx, args[0].as_python_constant(), initialized=True
            )
        elif self.value is torch.inference_mode:
            assert len(args) <= 1 and len(kwargs) == 0
            inf_mode = args[0].as_python_constant() if len(args) == 1 else True
            return InferenceModeVariable.create(tx, inf_mode)
        elif inspect.isclass(self.value) and issubclass(self.value, torch.Stream):
            from torch._dynamo.variables.builder import wrap_fx_proxy_cls

            return wrap_fx_proxy_cls(
                StreamVariable,
                tx,
                tx.output.create_proxy(
                    "call_function",
                    self.value,
                    (),
                    {},
                ),
            )
        elif self.value in (
            torch.amp.autocast_mode.autocast,
            torch.cuda.amp.autocast,
            torch.cpu.amp.autocast,
        ):
            return AutocastModeVariable.create(self.value, args, kwargs)
        elif self.value in (
            torch.profiler.profile,
            torch.profiler.record_function,
            torch.autograd.profiler.profile,
            torch.autograd.profiler.record_function,
        ):
            warning_once(log, "Profiler function %s will be ignored", self.value)
            return NullContextVariable()
        elif self.value is torch._C.DisableTorchFunctionSubclass:
            assert not (args or kwargs)
            return TorchFunctionDisableVariable.create(tx)
        elif self.value is torch._functorch.vmap.vmap_increment_nesting:
            assert len(args) == 2
            return VmapIncrementNestingCtxManagerVariable.create(
                tx,
                args,
            )
        elif self.value is torch._functorch.eager_transforms.jvp_increment_nesting:
            assert len(args) == 0
            return JvpIncrementNestingCtxManagerVariable.create(tx)
        elif self.value is torch.autograd.forward_ad._set_fwd_grad_enabled:
            assert len(args) == 1
            return SetFwdGradEnabledContextManager.create(
                tx,
                [guard_if_dyn(x) for x in args],
            )
        elif self.value is torch.autograd.forward_ad.dual_level:
            assert len(args) == 0
            return DualLevelContextManager.create(tx)
        elif self.value is torch._functorch.eager_transforms.grad_increment_nesting:
            assert len(args) == 0
            return GradIncrementNestingCtxManagerVariable.create(tx)
        elif (
            self.value is torch._functorch.eager_transforms.enable_inplace_requires_grad
        ):
            assert len(args) == 1
            return GradInplaceRequiresGradCtxManagerVariable.create(
                tx,
                [guard_if_dyn(x) for x in args],
            )
        elif self.value is torch.autograd.graph.disable_saved_tensors_hooks:
            assert len(args) == 1
            return DisabledSavedTensorsHooksVariable.create(
                tx, args[0].as_python_constant()
            )
        elif (
            _fsdp_param_group is not None
            and self.value is _fsdp_param_group.FSDPParamGroup.use_training_state
        ):
            assert len(args) == 2
            return FSDPParamGroupUseTrainingStateVariable.create(
                tx, args[0], args[1].as_python_constant()
            )
        elif self.value is torch.nn.attention.sdpa_kernel:
            assert len(args) == 1 or (len(kwargs) == 1 and "backends" in kwargs)
            backends = args[0] if len(args) == 1 else kwargs["backends"]
            return SDPAKernelVariable.create(tx, backends.as_python_constant())
        elif self.value is torch.nn.attention._sdpa_kernel_variadic:
            return SDPAKernelVariable.create(
                tx, [arg.as_python_constant() for arg in args]
            )

        return super().call_function(tx, args, kwargs)


class TorchInGraphFunctionVariable(BaseTorchVariable):
    """Points to a torch function/method that should be put in FX graph"""

    def __repr__(self) -> str:
        return f"TorchInGraphFunctionVariable({self.value})"

    def get_function(self):
        return self.value

    @staticmethod
    @functools.lru_cache(None)
    def _get_handlers():
        """Build a dict from function -> method to handle it so that we are O(1)
        in terms of the number of function with special handling."""
        handlers = {}

        def register(*fns):
            def _register(handler):
                for fn in fns:
                    assert fn not in handlers, fn
                    handlers[fn] = handler
                return handler

            assert callable(fns[0])
            return _register

        from torch.backends.cuda import SDPAParams

        from . import (
            ConstantVariable,
            DeterministicAlgorithmsVariable,
            GradModeVariable,
            StreamContextVariable,
            SymNodeVariable,
            TensorVariable,
            UserDefinedObjectVariable,
        )
        from .builder import SourcelessBuilder, wrap_fx_proxy, wrap_fx_proxy_cls

        @register(*tracing_state_functions)
        def handle_tracing_state_functions(
            self, tx: "InstructionTranslator", *args, **kwargs
        ):
            assert not args and not kwargs
            # See: https://github.com/pytorch/pytorch/issues/110765
            if self.value in (
                torch._utils.is_compiling,
                torch._dynamo.external_utils.is_compiling,
                torch.compiler.is_compiling,
                torch.compiler.is_dynamo_compiling,
            ):
                tx.mark_inconsistent_side_effects()
            return ConstantVariable.create(tracing_state_functions[self.value])

        @register(torch.overrides.get_default_nowrap_functions.__wrapped__)
        def handle_get_default_nowrap_functions(
            self, tx: "InstructionTranslator", *args, **kwargs
        ):
            # [Note: __torch_function__] we return empty here because we restrict
            # the set of functions that we trace __torch_function__ on to
            # functions outside of the actual set. Implementing this properly will require implementing
            # some variable types to track and compare tensor getset descriptors
            return SourcelessBuilder.create(
                tx, torch.overrides.get_default_nowrap_functions()
            )

        @register(torch.ops.inductor.accumulate_grad_.default)
        def handle_accumulate_grad_(self, tx: "InstructionTranslator", *args, **kwargs):
            return tx.inline_user_function_return(
                SourcelessBuilder.create(tx, polyfills.accumulate_grad), args, kwargs
            )

        @register(math.radians)
        def handle_radians(self, tx: "InstructionTranslator", *args, **kwargs):
            if not check_unspec_or_constant_args(args, kwargs):
                # Use polyfill to convert math.radians(x) into math.pi * x / 180.0
                return tx.inline_user_function_return(
                    SourcelessBuilder.create(tx, polyfills.radians), args, kwargs
                )

        @register(torch.is_tensor, torch.overrides.is_tensor_like)
        def handle_is_tensor(self, tx: "InstructionTranslator", arg):
            if isinstance(arg, TensorVariable) or (
                self.value is torch.overrides.is_tensor_like
                and isinstance(arg, UserDefinedObjectVariable)
                and hasattr(arg.value, "__torch_function__")
            ):
                return ConstantVariable.create(True)
            else:
                return ConstantVariable.create(False)

        @register(
            torch.is_floating_point,
            torch.is_complex,
        )
        def handle_is_floating_point(self, tx: "InstructionTranslator", input):
            input_arg = input
            if isinstance(input_arg, TensorVariable) and input_arg.dtype is not None:
                if self.value is torch.is_floating_point:
                    return ConstantVariable.create(input_arg.dtype.is_floating_point)
                elif self.value is torch.is_complex:
                    return ConstantVariable.create(input_arg.dtype.is_complex)
                else:
                    raise AssertionError(f"calling {self.value}")

        @register(torch.numel)
        def handle_numel(self, tx: "InstructionTranslator", input):
            if isinstance(input, TensorVariable) and input.size is not None:
                return ConstantVariable.create(product(input.size))
            elif isinstance(input, TensorVariable):
                # Workaround dynamic shapes issue
                return input.call_method(tx, "numel", [], {})

        @register(torch.compile)
        def handle_torch_compile(self, tx: "InstructionTranslator", *args, **kwargs):
            if len(args) == 1:
                # torch.compile is a no-op in dynamo
                return args[0]

            unimplemented("torch.compile is used as a decorator in the compiled frame")

        @register(*REWRITE_OPS_TO_TENSOR_SIZE_METHOD)
        def handle_tensor_size_rewrites(self, tx: "InstructionTranslator", input):
            assert isinstance(input, TensorVariable)
            return input.call_method(tx, "size", [], {})

        @register(
            torch.nn.modules.utils._single,
            torch.nn.modules.utils._pair,
            torch.nn.modules.utils._triple,
            torch.nn.modules.utils._quadruple,
            torch.nn.modules.utils._ntuple,
        )
        def handle_ntuple(self, tx: "InstructionTranslator", *args, **kwargs):
            return self._call_ntuple(tx, args, kwargs)

        @register(torch.is_grad_enabled)
        def handle_is_grad_enabled(self, tx):
            install_guard(GradModeVariable._guards_singleton)
            return ConstantVariable.create(torch.is_grad_enabled())

        @register(torch.use_deterministic_algorithms)
        def handle_use_deterministic_algorithms(
            self, tx: "InstructionTranslator", mode, warn_only=False
        ):
            if warn_only and warn_only.as_python_constant():
                unimplemented("torch.use_deterministic_algorithms(warn_only=True)")
            return DeterministicAlgorithmsVariable.create(tx, mode.as_python_constant())

        @register(torch.are_deterministic_algorithms_enabled)
        def handle_are_deterministic_algorithms_enabled(self, tx):
            install_guard(DeterministicAlgorithmsVariable._guards_singleton)
            return ConstantVariable.create(torch.are_deterministic_algorithms_enabled())

        @register(torch._C._is_torch_function_enabled)
        def handle_is_torch_function_enabled(self, tx):
            install_guard(TorchFunctionDisableVariable._guards_singleton)
            return ConstantVariable.create(tx.output.torch_function_enabled)

        @register(
            torch.overrides.has_torch_function,
            torch.overrides.has_torch_function_variadic,
            torch.overrides.has_torch_function_unary,
        )
        def handle_has_torch_function(self, tx: "InstructionTranslator", *args):
            elems = (
                args[0].unpack_var_sequence(tx)
                if len(args) == 1 and isinstance(args[0], TupleVariable)
                else args
            )
            return ConstantVariable.create(
                any(has_torch_function(x) for x in elems),
            )

        @register(
            *dict.fromkeys(  # remove duplicates
                device_interface.stream
                for _, device_interface in get_registered_device_interfaces()
            )
        )
        def handle_device_interface_stream(self, tx: "InstructionTranslator", stream):
            return StreamContextVariable.create(tx, stream)

        @register(torch.from_numpy)
        def handle_from_numpy(self, tx: "InstructionTranslator", *args):
            if not config.trace_numpy:
                unimplemented("torch.from_numpy. config.trace_numpy is False")
            if not np:
                unimplemented("torch.from_numpy. NumPy is not available")
            return wrap_fx_proxy_cls(
                target_cls=TensorVariable,
                tx=tx,
                proxy=tx.output.create_proxy(
                    "call_function",
                    torch.as_tensor,
                    *proxy_args_kwargs(args, {}),
                ),
                example_value=None,
            )

        @register(torch.jit.annotate)
        def handle_jit_annotate(self, tx: "InstructionTranslator", the_type, the_value):
            return the_value

        @register(torch.backends.cudnn.is_acceptable)
        def handle_cudnn_is_acceptable(
            self, tx: "InstructionTranslator", tensor, *extra
        ):
            # is_acceptable(tensor) returns true if
            #   (a) tensor dtype/device are supported by cudnn
            #   (b) cudnn is available
            #   (c) some initialization has completed
            # technically, it depends on some global state from (c) (torch.backends.cudnn.__cudnn_version)
            assert not extra, "Expect 1 input to cudnn.is_acceptable"
            assert isinstance(
                tensor, TensorVariable
            ), "Expect input to cudnn.is_acceptable to be a tensor"
            tensor_inp = torch.tensor(0, dtype=tensor.dtype, device=tensor.device)
            return ConstantVariable.create(
                torch.backends.cudnn.is_acceptable(tensor_inp)
            )

        @register(torch.utils.hooks.BackwardHook)
        def handle_backward_hook(self, tx: "InstructionTranslator", *args, **kwargs):
            return variables.BackwardHookVariable.create(tx, *args, **kwargs)

        @register(torch.nn.Parameter)
        def handle_parameter(self, tx: "InstructionTranslator", *args, **kwargs):
            return self.call_nn_parameter(tx, *args, **kwargs)

        @register(torch.ops.aten.sym_size, torch.ops.aten.sym_size.int)
        def handle_sym_size(self_, tx, self, dim=None):
            # we see this when retracing already traced code
            if dim is not None:
                return self.call_method(tx, "size", [dim], {})

        @register(torch.ops.aten.sym_stride, torch.ops.aten.sym_stride.int)
        def handle_sym_stride(self_, tx, self, dim=None):
            if dim is not None:
                return self.call_method(tx, "stride", [dim], {})

        @register(torch.addcdiv)
        def handle_addcdiv(self, tx: "InstructionTranslator", *args, **kwargs):
            if len(args) == 3 and "value" in kwargs and len(kwargs) == 1:
                # decompose addcdiv into constituent ops, prevents a graph break due to converting
                # value to a scalar
                result = TorchInGraphFunctionVariable(torch.div).call_function(
                    tx, [*args[1:]], {}
                )
                result = TorchInGraphFunctionVariable(torch.mul).call_function(
                    tx, [result, kwargs["value"]], {}
                )
                return TorchInGraphFunctionVariable(torch.add).call_function(
                    tx, [args[0], result], {}
                )

        @register(torch._foreach_lerp_)
        def handle_inplace_foreach_lerp_scalar(
            self, tx: "InstructionTranslator", *args, **kwargs
        ):
            if len(args) == 3 and not isinstance(args[2], ListVariable) and not kwargs:
                return tx.inline_user_function_return(
                    SourcelessBuilder.create(tx, polyfills.foreach_lerp_inplace),
                    args,
                    kwargs,
                )

        @register(torch._foreach_pow)
        def handle_foreach_pow_scalar(
            self, tx: "InstructionTranslator", *args, **kwargs
        ):
            # In eager it's more performant to call item() from within the C op implementation
            # in compile, it's more performant to not graph break.
            if len(args) == 2 and isinstance(args[0], TensorVariable) and not kwargs:
                return tx.inline_user_function_return(
                    SourcelessBuilder.create(tx, polyfills.foreach_pow_scalar),
                    args,
                    kwargs,
                )

        @register(torch._assert)
        def handle_assert(self, tx: "InstructionTranslator", condition, message):
            if (condition.is_python_constant() and condition.as_python_constant()) or (
                isinstance(condition, variables.SymNodeVariable)
                and condition.evaluate_expr()
            ):
                return ConstantVariable(None)

        @register(SDPAParams)
        def handle_sdpa_params(self, tx: "InstructionTranslator", *args, **kwargs):
            return wrap_fx_proxy(
                tx,
                proxy=tx.output.create_proxy(
                    "call_function",
                    torch._C._SDPAParams,
                    *proxy_args_kwargs(args, kwargs),
                ),
                param_vars=args,
            )

        if DistributedVariable.is_available():
            from torch.distributed.distributed_c10d import (
                _get_group_size_by_name,
                _get_group_tag,
                _rank_not_in_group,
                _resolve_group_name_by_ranks_and_tag,
                get_process_group_ranks,
            )
            from torch.distributed.tensor import DTensor

            @register(
                _get_group_size_by_name,
                _get_group_tag,
                _rank_not_in_group,
                get_process_group_ranks,
                _resolve_group_name_by_ranks_and_tag,
            )
            def handle_constant_processgroup_functions(
                self, tx: "InstructionTranslator", *args
            ):
                # because the input is a "ProcessGroupVariable", we'll be guarding on its
                # ID_MATCH based on how it was constructed.

                # We desugar it at trace-time into ranks by directly calling util
                # bake the result into the trace
                if len(args) == 1:
                    # group or group name
                    assert isinstance(args[0], (ProcessGroupVariable, ConstantVariable))
                elif len(args) == 2:
                    # ranks + tag
                    assert isinstance(args[0], ListVariable) and isinstance(
                        args[1], ConstantVariable
                    )
                else:
                    raise AssertionError(
                        f"Invalid group value ({args}) for constant pg "
                        f"function {self.value}"
                    )
                args_as_value = [arg.as_python_constant() for arg in args]
                invocation_result = self.value(*args_as_value)

                # Note - while we *could* cook up sources around invocations, like a FunctionSource
                # the space of invoking functions in the middle of the guard chain is very iffy. As such,
                # guard propagation via options is the best we can do.
                return SourcelessBuilder.create(tx, invocation_result)

            @register(DTensor.from_local)
            def handle_from_local(self, tx: "InstructionTranslator", *args, **kwargs):
                # rewrite non-primitive args/kwargs to be included in the on-the-fly prim function
                # and rewrite args to have only proxyable args, then insert call_function
                args_as_value = [x.as_python_constant() for x in args[1:]]
                kwargs_as_value = {
                    k: v.as_python_constant()
                    for k, v in kwargs.items()
                    if k not in ["shape", "stride"]
                }
                kwargs_to_be_proxied = {
                    k: kwargs[k] for k in ["shape", "stride"] if k in kwargs
                }

                def fn_with_prim_types(x, shape=None, stride=None):
                    return self.value(
                        x, *args_as_value, **kwargs_as_value, shape=shape, stride=stride
                    )

                # attach the same function name for better debugging
                fn_with_prim_types.__name__ = "prim " + self.value.__name__

                return wrap_fx_proxy(
                    tx=tx,
                    proxy=tx.output.create_proxy(
                        "call_function",
                        fn_with_prim_types,
                        *proxy_args_kwargs(
                            [args[0]],
                            kwargs_to_be_proxied,
                        ),
                    ),
                )

        @register(torch.nested.nested_tensor)
        def handle_nested_tensor(
            self,
            tx: "InstructionTranslator",
            tensor_list=None,
            *args,
            layout=None,
            **kwargs,
        ):
            from .lists import BaseListVariable

            if layout and layout.as_python_constant() == torch.strided:
                unimplemented("torch.compile does not support strided NestedTensor")
            if not isinstance(tensor_list, BaseListVariable):
                unimplemented("nested_tensor with non-list input")

        @register(torch.nn.functional.one_hot)
        def handle_one_hot(self, tx: "InstructionTranslator", *args, **kwargs):
            if len(args) + len(kwargs) == 1 or (
                len(args) == 2
                and args[1].is_python_constant()
                and args[1].as_python_constant() == -1
            ):
                unimplemented(
                    "torch.nn.functional.one_hot with data-dependent output shape"
                )

        @register(torch.fx.experimental.symbolic_shapes.guard_size_oblivious)
        def handle_guard_size_oblivious(self, tx: "InstructionTranslator", expr):
            if isinstance(expr, SymNodeVariable):
                # TODO: this probably should be folded somewhere else but I'm not sure where
                # TODO: some of the other symbolic_shapes special tools can also get this treatment too
                return variables.ConstantVariable.create(
                    torch.fx.experimental.symbolic_shapes.guard_size_oblivious(
                        expr.sym_num
                    )
                )
            elif isinstance(expr, ConstantVariable):
                return expr

        @register(torch._C._autograd._unsafe_set_version_counter)
        def handle_unsafe_set_version_counter(
            self, tx: "InstructionTranslator", *args, **kwargs
        ):
            from ..tensor_version_op import _unsafe_set_version_counter

            return TorchInGraphFunctionVariable(
                _unsafe_set_version_counter
            ).call_function(tx, [*args], kwargs)

        @register(torch.tensor)
        def handle_torch_tensor(self, tx: "InstructionTranslator", *args, **kwargs):
            def check_any_unspec(x):
                # NB: This includes UnspecializedPythonVariable
                if isinstance(x, (TensorVariable, SymNodeVariable)):
                    return True
                elif isinstance(x, (ListVariable, TupleVariable)):
                    return any(check_any_unspec(y) for y in x.items)
                # TODO: there maybe other recursive structures you need to
                # check
                else:
                    return False

            data_arg = None
            if args:
                data_arg = args[0]
            elif "data" in kwargs:
                data_arg = kwargs["data"]

            # NB: OK to pass torch.tensor(tensor), this will trace fine
            if not isinstance(data_arg, TensorVariable) and check_any_unspec(data_arg):
                # This is slower and less canonical, so only use it if we
                # have to
                return TorchInGraphFunctionVariable(torch._refs.tensor).call_function(
                    tx, [*args], kwargs
                )

        @register(torch._C._pop_torch_function_stack)
        def handle_pop_torch_function(
            self, tx: "InstructionTranslator", *args, **kwargs
        ):
            assert not args and not kwargs
            if not tx.symbolic_torch_function_state.mode_stack:
                raise unimplemented("Popping from an empty torch function mode stack")
            TorchFunctionModeStackVariable.register_mutation(tx)
            return tx.symbolic_torch_function_state.pop_torch_function_mode()

        @register(torch._C._push_on_torch_function_stack)
        def handle_push_torch_function(
            self, tx: "InstructionTranslator", *args, **kwargs
        ):
            assert len(args) == 1 and not kwargs
            TorchFunctionModeStackVariable.register_mutation(tx)
            tx.symbolic_torch_function_state.push_torch_function_mode(args[0])
            return ConstantVariable.create(None)

        @register(torch._C._len_torch_function_stack)
        def handle_len_torch_function(
            self, tx: "InstructionTranslator", *args, **kwargs
        ):
            assert not args and not kwargs
            return ConstantVariable.create(
                len(tx.symbolic_torch_function_state.mode_stack)
            )

        @register(torch._C._get_function_stack_at)
        def handle_get_stack_at(self, tx: "InstructionTranslator", *args, **kwargs):
            assert len(args) == 1 and not kwargs
            ind = args[0].as_python_constant()
            assert ind >= 0 and ind < len(tx.symbolic_torch_function_state.mode_stack)
            return tx.symbolic_torch_function_state.mode_stack[ind]

        @register(torch.set_default_device)
        def handle_set_default_device(
            self, tx: "InstructionTranslator", *args, **kwargs
        ):
            # Today this is inserted in the graph, once TF mode
            # handling is complete, we can trace the device context
            # like any other TF mode and remove this special handling
            # Insert the TF mode representing the device context at
            # the bottom of the stack to match the eager semantics
            # Running the graph will ensure that the DeviceContext mode is
            # at the correct position in the stack
            TorchFunctionModeStackVariable.register_mutation(tx)
            if args[0].is_python_constant() and args[0].as_python_constant() is None:
                TorchFunctionModeStackVariable.clear_default_device(tx)
            else:
                TorchFunctionModeStackVariable.register_device_context_insertion(tx)

            return ConstantVariable.create(None)

        return handlers

    def call_function(
        self,
        tx: "InstructionTranslator",
        args: "List[VariableTracker]",
        kwargs: "Dict[str, VariableTracker]",
    ) -> "VariableTracker":
        from . import ConstantVariable, SymNodeVariable, TensorVariable
        from .builder import wrap_fx_proxy

        if self.torch_function_override_enabled(tx, args, kwargs):
            return dispatch_torch_function(tx, self, args, kwargs)

        if self.can_constant_fold_through() and check_unspec_or_constant_args(
            args, kwargs
        ):
            # constant fold functions need to be guarded.
            if self.value in constant_fold_functions_need_guards:
                source = CallFunctionNoArgsSource(self.source)
                install_guard(source.make_guard(GuardBuilder.EQUALS_MATCH))
            # constant fold
            return ConstantVariable.create(
                self.as_python_constant()(
                    *[x.as_python_constant() for x in args],
                    **{k: v.as_python_constant() for k, v in kwargs.items()},
                ),
            )

        if self.is_tensor_method():
            return self.call_tensor_method(tx, args, kwargs)

        special_handler = self._get_handlers().get(self.value)
        if special_handler:
            result = special_handler(self, tx, *args, **kwargs)
            if result:
                return result

        any_symints_or_symfloats = any(isinstance(x, SymNodeVariable) for x in args)

        all_ints_or_floats = all(
            isinstance(x, (variables.ConstantVariable, variables.SymNodeVariable))
            for x in args
        )
        if (
            getattr(self.value, "__module__", "") == "torch"
            and self.value.__name__ in bin_ops
            and any_symints_or_symfloats
            and all_ints_or_floats
        ):
            msg = f"""\
Calling {str(self.value)} on only torch.SymInt arguments is not yet supported.
To support this behavior, we need to allow const-propping tensors that store symint data.
For now, dynamo will explicitly graph break when it encounters user code with this behavior.
"""
            log.warning(msg)
            unimplemented(msg)

        # TODO(voz): Replace w/ dynamic shape rewrite table.
        # Ideally, we would be able to do this at ctor time, but alas we need a combination
        # of value + args to determine this.
        fn_ = self.value
        if any_symints_or_symfloats:
            torch_sym_op = f"_sym_{self.value.__name__}"
            if getattr(self.value, "__module__", None) == "math" and hasattr(
                torch, torch_sym_op
            ):
                fn_ = getattr(torch, torch_sym_op)

        fake_out_shape = None
        if "out" in kwargs and isinstance(kwargs["out"], variables.TensorVariable):
            # Calling fake tensor propagation can mutate the out= tensor in
            # tx.output.tracked_fakes. tracked_fakes are used to apply
            # symbolic_shape guards. Mutating them destroys the information
            # prior to tracing, which is essential for creating right
            # guards. So save the shape now, and check later if it has
            # changed. If it has, graph break.
            fake_out_shape = kwargs["out"].proxy.node.meta["example_value"].shape

        tensor_variable = wrap_fx_proxy(
            tx=tx,
            proxy=tx.output.create_proxy(
                "call_function",
                fn_,
                *proxy_args_kwargs(args, kwargs),
            ),
        )

        if (
            isinstance(tensor_variable, TensorVariable)
            and "requires_grad" in kwargs
            and kwargs["requires_grad"].as_python_constant()
        ):
            unimplemented(
                """factory functions that return tensors that require grad are not supported.
Either create the tensor outside the compiled region, or do not set the tensor to require_grad"""
            )

        if "out" in kwargs and not (
            isinstance(kwargs["out"], variables.ConstantVariable)
            and kwargs["out"].as_python_constant() is None
        ):
            # out variants of torch operators like torch.sort and
            # torch.sigmoid mutate the tensors in the out field. Track such
            # tensors and rewrite the symbolic locals.
            if isinstance(tensor_variable, TupleVariable):
                assert isinstance(kwargs["out"], (TupleVariable, ListVariable))
                output_tensor_names = [
                    tx.find_symbolic_locals_name(x) for x in kwargs["out"].items
                ]
                for idx, name in enumerate(output_tensor_names):
                    if name in tx.symbolic_locals:
                        tx.symbolic_locals[name] = tensor_variable.items[idx]
                for out_tensor, result_tensor in zip(
                    kwargs["out"].items, tensor_variable.items
                ):
                    if (
                        out_tensor.source
                        and out_tensor in tx.output.graphargs
                        and isinstance(out_tensor, variables.TensorVariable)
                        and isinstance(result_tensor, variables.TensorVariable)
                        and out_tensor.size != result_tensor.size
                    ):
                        # It's hard to get out variants with resizing on graph inputs work
                        # properly across dynamo/aot/inductor, just fall back.
                        unimplemented("out variants with resizing on graph inputs")
            elif isinstance(tensor_variable, TensorVariable):
                assert isinstance(kwargs["out"], TensorVariable)
                assert "example_value" in kwargs["out"].proxy.node.meta
                fake_tensor = tensor_variable.proxy.node.meta["example_value"]
                fake_out = kwargs["out"].proxy.node.meta["example_value"]
                if (
                    kwargs["out"].source
                    and kwargs["out"] in tx.output.graphargs
                    and fake_out_shape != fake_tensor.shape
                ):
                    # It's hard to get out variants with resizing on graph inputs work
                    # properly across dynamo/aot/inductor, just fall back.
                    unimplemented("out variants with resizing on graph inputs")
                if not torch._prims_common.is_contiguous(fake_out):
                    # It's difficult to handle strides correctly in functionalization
                    # when calling an out= op with a non-contiguous out argument
                    unimplemented(
                        "out= op was called where output tensor was non-contiguous"
                    )
                name = tx.find_symbolic_locals_name(kwargs["out"])
                if name in tx.symbolic_locals:
                    tx.symbolic_locals[name] = tensor_variable
            elif (
                isinstance(tensor_variable, ConstantVariable)
                and tensor_variable.value is None
            ):
                # Handle out-variant custom ops that return None.
                if isinstance(kwargs["out"], TensorVariable):
                    assert "example_value" in kwargs["out"].proxy.node.meta
                    fake_out = kwargs["out"].proxy.node.meta["example_value"]
                    if not torch._prims_common.is_contiguous(fake_out):
                        # It's difficult to handle strides correctly in functionalization
                        # when calling an out= op with a non-contiguous out argument
                        unimplemented(
                            "out= op was called where output tensor was non-contiguous"
                        )
                elif isinstance(kwargs["out"], ListVariable):
                    for idx, x in enumerate(kwargs["out"].items):
                        assert "example_value" in x.proxy.node.meta  # type: ignore[attr-defined]
                        fake_out = x.proxy.node.meta["example_value"]  # type: ignore[attr-defined]
                        if not torch._prims_common.is_contiguous(fake_out):
                            # It's difficult to handle strides correctly in functionalization
                            # when calling an out= op with a non-contiguous out argument
                            unimplemented(
                                "out= op was called where some of the output tensors were non-contiguous"
                            )
            else:
                unimplemented(f"out variant of {type(kwargs['out'])}")

        return tensor_variable

    def _call_ntuple(self, tx: "InstructionTranslator", args, kwargs):
        """inline behavior of torch.nn.modules.utils._ntuple"""
        if self.value is torch.nn.modules.utils._ntuple:
            count = args[0].as_python_constant()
        else:
            count = self.value.__closure__[0].cell_contents
        assert isinstance(count, int)
        assert not kwargs

        def handle_ntuple(value):
            if value.has_unpack_var_sequence(tx):
                return variables.TupleVariable(
                    list(value.unpack_var_sequence(tx)),
                )
            elif value.is_python_constant():
                # constant prop through it
                return variables.ConstantVariable.create(
                    torch.nn.modules.utils._ntuple(count)(value.as_python_constant()),
                )
            else:
                unimplemented(f"torch.nn.modules.utils._ntuple({value})")

        if self.value is torch.nn.modules.utils._ntuple:
            return variables.LambdaVariable(handle_ntuple)
        else:
            return handle_ntuple(args[0])

    @classmethod
    def call_nn_parameter(cls, tx, data=None, requires_grad=True):
        """A call to torch.nn.Parameter() gets lifted to before the graph"""
        if tx.export:
            unimplemented("nn parameter construction not supported with export")

        if isinstance(requires_grad, variables.VariableTracker):
            try:
                requires_grad = requires_grad.as_python_constant()
            except NotImplementedError:
                unimplemented("Parameter(requires_grad=...) not constant")

        if not isinstance(data, variables.TensorVariable):
            unimplemented(f"Parameter(data={data}) not implemented")

        # this results in cleaner graphs, but only works for inputs
        if data.source:
            return cls._nn_param_via_prefix_insert(tx, data, requires_grad)

        if is_traceable_wrapper_subclass_type(data.class_type):
            unimplemented("Parameter constructor with tensor subclass NYI")

        if not can_convert_to_tracable_parameter():
            unimplemented("Workaround for issues with nn_parameter construction")

        try:
            shape = tuple(data.var_getattr(tx, "shape").as_python_constant())
            dtype = data.var_getattr(tx, "dtype").as_python_constant()
            device = data.var_getattr(tx, "device").as_python_constant()
        except NotImplementedError as e:
            unimplemented(f"Parameter not python_constant: {e}")

        placeholder = tx.output.synthetic_graph_input(
            new_parameter_placeholder, [shape, dtype, device, requires_grad]
        )
        if data.requires_grad:
            data = data.call_method(tx, "detach", [], {})

        from .builder import wrap_fx_proxy

        result = wrap_fx_proxy(
            tx,
            tx.output.create_proxy(
                "call_function",
                tracable_create_parameter,
                (data.as_proxy(), placeholder.as_proxy()),
                {},
            ),
        )
        assert isinstance(result, variables.TensorVariable)
        result.class_type = torch.nn.Parameter

        # TODO(jansel/bdhirsh) - There is some issue with
        # tracable_create_paramter. It does not seem to use the right
        # grad_enabled. Since this is parameter, we can just override the
        # has_grad_fn field to False to workaround the issue.
        result.has_grad_fn = False

        # In reconstruct() should use the original parameter.  The one returned by the graph will be an alias.
        result.source = placeholder.source

        # TODO(jansel): if the new param falls out of scope, currently it won't get freed until
        # the end of the graph.  We should fix this.
        return result

    @staticmethod
    def _nn_param_via_prefix_insert(tx: "InstructionTranslator", data, requires_grad):
        # Alternate version if we have a .source
        from .builder import VariableBuilder

        varname = tx.output.new_var()

        # construct the nn.Parmeter before the graph save it to varname
        cg = PyCodegen(tx)
        cg.add_push_null(lambda: cg.load_import_from("torch.nn", "Parameter"))
        cg(data.source)
        cg(variables.ConstantVariable(requires_grad))
        cg.call_function(2, False)
        cg.store(varname)
        tx.output.pregraph_bytecode.extend(cg.get_instructions())

        data_node = data.as_proxy().node
        if data_node.op not in ("placeholder", "get_attr"):
            unimplemented(
                "Unexpected type of data placeholder op for parameter construction"
            )

        # add the newly constructed nn.Parameter as a graph input
        source = SyntheticLocalSource(varname)
        example_value = torch.nn.Parameter(
            tx.output.example_value_from_input_node(data.as_proxy().node)
        )
        result = VariableBuilder(tx, source)(example_value)
        # No need to guard on this since we already guarded on `data`.
        # These guards would fail since varname doesn't exist until after the function starts
        TracingContext.get().guards_context.dynamo_guards.remove_guards_with_source(
            source
        )
        return result

<<<<<<< HEAD
=======
    def call_tensor_method(self, tx, args, kwargs):
        return args[0].call_method(tx, self.get_function().__name__, args[1:], kwargs)

    def is_tensor_method(self):
        return (
            inspect.ismethoddescriptor(self.get_function())
            and hasattr(self.get_function(), "__objclass__")
            and self.get_function().__objclass__ == torch._C.TensorBase
        ) or self.get_function() is torch.Tensor.__contains__

>>>>>>> 9b2e453e
    def torch_function_override_enabled(self, tx, args, kwargs):
        return (
            self.get_function() in get_overridable_functions()
            or isinstance(
                self.get_function(),
                (torch._ops.OpOverload, torch._ops.OpOverloadPacket),
            )
        ) and can_dispatch_torch_function(tx, args, kwargs)<|MERGE_RESOLUTION|>--- conflicted
+++ resolved
@@ -13,10 +13,6 @@
 import torch.nn
 from torch._guards import TracingContext
 from torch._logging import warning_once
-<<<<<<< HEAD
-from torch._streambase import _StreamBase
-=======
->>>>>>> 9b2e453e
 from torch.utils._python_dispatch import is_traceable_wrapper_subclass_type
 
 from .. import config, polyfills, variables
@@ -1179,8 +1175,6 @@
         )
         return result
 
-<<<<<<< HEAD
-=======
     def call_tensor_method(self, tx, args, kwargs):
         return args[0].call_method(tx, self.get_function().__name__, args[1:], kwargs)
 
@@ -1191,7 +1185,6 @@
             and self.get_function().__objclass__ == torch._C.TensorBase
         ) or self.get_function() is torch.Tensor.__contains__
 
->>>>>>> 9b2e453e
     def torch_function_override_enabled(self, tx, args, kwargs):
         return (
             self.get_function() in get_overridable_functions()
