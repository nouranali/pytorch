--- conflicted
+++ resolved
@@ -565,6 +565,7 @@
         ).add_options(key, self)
 
 
+# TODO Handle getattr for _length_per_key and _offset_per_key properly.
 class KeyedJaggedTensorVariable(UserDefinedObjectVariable):
     @staticmethod
     def is_matching_object(obj):
@@ -581,10 +582,6 @@
         assert type(value) is KeyedJaggedTensor
         super().__init__(value, **kwargs)
 
-<<<<<<< HEAD
-            return istype(value, ProcessGroup)
-        return False
-
 
 class TensorSubclassVariable(UserDefinedClassVariable):
     def __init__(self, value, *args, **kwargs):
@@ -604,7 +601,4 @@
                 self.value,
             )
 
-        return super().call_function(tx, args, kwargs)
-=======
-    # TODO Handle getattr for _length_per_key and _offset_per_key properly.
->>>>>>> d9fb7166
+        return super().call_function(tx, args, kwargs)