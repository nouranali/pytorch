--- conflicted
+++ resolved
@@ -1604,16 +1604,11 @@
         if seq.has_force_unpack_var_sequence(tx):
             if start is self._SENTINEL:
                 start = variables.ConstantVariable.create(0)
-<<<<<<< HEAD
             items = seq.unpack_var_sequence(tx)
 
             from .builder import SourcelessBuilder
 
             return SourcelessBuilder.create(tx, functools.reduce).call_function(
-=======
-            items = seq.force_unpack_var_sequence(tx)
-            return BuiltinVariable(functools.reduce).call_function(
->>>>>>> be1d2f9c
                 tx,
                 [
                     BuiltinVariable(operator.add),
@@ -1623,22 +1618,6 @@
                 {},
             )
 
-<<<<<<< HEAD
-=======
-    def call_reduce(
-        self, tx: "InstructionTranslator", function, iterable, initial=_SENTINEL
-    ):
-        if iterable.has_force_unpack_var_sequence(tx):
-            items = iterable.force_unpack_var_sequence(tx)
-            if initial is self._SENTINEL:
-                value, items = items[0], items[1:]
-            else:
-                value = initial
-            for element in items:
-                value = function.call_function(tx, [value, element], {})
-            return value
-
->>>>>>> be1d2f9c
     def call_getattr(
         self,
         tx: "InstructionTranslator",
