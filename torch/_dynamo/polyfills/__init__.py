--- conflicted
+++ resolved
@@ -132,20 +132,7 @@
     # Reference: https://github.com/python/cpython/blob/3.12/Objects/typeobject.c#L1670-L1673
     if isinstance(obj, cls):
         obj.__init__(*args, **kwargs)
-<<<<<<< HEAD
     return obj
-
-
-def fspath(path):
-    # Python equivalent of os.fspath
-    if isinstance(path, (str, bytes)):
-        return path
-    elif hasattr(path, "__fspath__"):
-        return path.__fspath__()
-    else:
-        raise TypeError(
-            f"expected str, bytes or os.PathLike object, not {type(path).__name__}"
-        )
 
 
 def foreach_lerp_inplace(self, end, weight):
@@ -161,7 +148,4 @@
 
 
 def addcmul_inplace(self, tensor1, tensor2, value):
-    return self.add_(tensor1 * tensor2 * value)
-=======
-    return obj
->>>>>>> c07e566b
+    return self.add_(tensor1 * tensor2 * value)