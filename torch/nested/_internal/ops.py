--- conflicted
+++ resolved
@@ -1130,12 +1130,6 @@
 
             # _jagged_to_padded_dense_forward requires values to be a 2D tensor
             # with the ragged dimension as the 0th dimension
-<<<<<<< HEAD
-            padded = torch.ops.aten._jagged_to_padded_dense_forward(
-                values_ragged_dim_outer.reshape(values_ragged_dim_outer.shape[0], -1),
-                [inp._offsets],
-                max_lengths=[inp._max_seqlen],
-=======
             max_seqlen = inp._values.shape[inp._ragged_idx - 1]
             if inp._max_seqlen_tensor is not None:
                 max_seqlen = inp._max_seqlen
@@ -1144,16 +1138,11 @@
                 values_ragged_dim_outer.reshape(values_ragged_dim_outer.shape[0], -1),
                 [inp._offsets],
                 max_lengths=[max_seqlen],
->>>>>>> 9629835b
             )
 
             padded_ragged_dim_original = padded.view(
                 padded.shape[0],
-<<<<<<< HEAD
-                inp._max_seqlen,
-=======
                 max_seqlen,
->>>>>>> 9629835b
                 *values_ragged_dim_outer.shape[
                     1:
                 ],  # expand non-batch dimensions of padded tensor
@@ -1335,7 +1324,6 @@
 
     normalized_shape = new_kwargs["normalized_shape"]
     ragged_size = inp.shape[inp._ragged_idx]
-<<<<<<< HEAD
 
     num_dims_not_normalized = inp.dim() - len(normalized_shape)
 
@@ -1348,20 +1336,6 @@
 
     if ragged_size in normalized_shape and inp._lengths is not None:
         raise RuntimeError(
-=======
-
-    num_dims_not_normalized = inp.dim() - len(normalized_shape)
-
-    if (
-        num_dims_not_normalized == 0
-    ):  # error if trying to normalize over the batch dimension
-        raise RuntimeError(
-            "layer_norm(): not supported when normalizing over the batch dimension for NestedTensor"
-        )
-
-    if ragged_size in normalized_shape and inp._lengths is not None:
-        raise RuntimeError(
->>>>>>> 9629835b
             "layer_norm(): not supported where lengths is not None if operating on the ragged dimension for NestedTensor"
         )
 
@@ -1465,14 +1439,11 @@
     # TODO: make this more efficient
     if new_kwargs["dim"] == 0:
         return inp.unbind()[new_kwargs["index"]]
-<<<<<<< HEAD
-=======
 
     if inp._lengths is not None:
         raise ValueError(
             "select(): not yet supported on dim != 0 for non-contiguous nested tensor with holes"
         )
->>>>>>> 9629835b
 
     return NestedTensor(func(inp._values, **new_kwargs), **extract_kwargs(inp))
 
@@ -1679,25 +1650,19 @@
     elif values.dim() == 1:
         values = values.unsqueeze(-1)
 
-<<<<<<< HEAD
-=======
     # NB: The CUDA kernel for jagged -> padded dense conversion does not support
     # integer / bool types; work around this by casting to half.
     is_bool = values.dtype is torch.bool
     if is_bool and values.is_cuda:
         values = values.to(torch.half)
->>>>>>> 9629835b
     padded_out = torch.ops.aten._jagged_to_padded_dense_forward(
         values,
         [inp._offsets],
         [max_seq_len],
         new_kwargs["padding"],
     )
-<<<<<<< HEAD
-=======
     if is_bool and padded_out.is_cuda:
         padded_out = padded_out.to(torch.bool)
->>>>>>> 9629835b
 
     # shape gymnastics part 2
     if len(values_shape) > 2:
@@ -1731,11 +1696,6 @@
     elif padded.dim() < 3:
         padded = padded.unsqueeze(-1)
 
-<<<<<<< HEAD
-    values = torch.ops.aten._padded_dense_to_jagged_forward(
-        padded, [offsets], new_kwargs["sum_S"]
-    )
-=======
     # NB: The CUDA kernel for padded dense -> jagged conversion does not support
     # integer / bool types; work around this by casting to half.
     is_bool = padded.dtype is torch.bool
@@ -1746,7 +1706,6 @@
     )
     if is_bool and values.is_cuda:
         values = values.to(torch.bool)
->>>>>>> 9629835b
 
     # shape gymnastics part 2
     if len(padded_shape) > 3:
@@ -1879,8 +1838,6 @@
     )
 
 
-<<<<<<< HEAD
-=======
 @register_jagged_func(
     torch.ops.aten._nested_select_backward.default,
     "grad_output: t, self: jt, dim: any, index: any",
@@ -1899,7 +1856,6 @@
     return grad_input
 
 
->>>>>>> 9629835b
 # Make the dummy available on the C++ side.
 @register_jagged_func(torch.ops.aten._nested_get_jagged_dummy.default, "self: any")
 def _nested_get_jagged_dummy(func, *args, **kwargs):
