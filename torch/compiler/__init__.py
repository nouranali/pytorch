--- conflicted
+++ resolved
@@ -120,15 +120,7 @@
     return torch._dynamo.allow_in_graph(fn)
 
 
-<<<<<<< HEAD
-def substitute_in_graph(
-    original_fn: _F,
-    *,
-    skip_signature_check: bool = False,
-) -> Callable[[_F], _F]:
-=======
 def substitute_in_graph(original_fn: _F) -> Callable[[_F], _F]:
->>>>>>> e8d3c4be
     """
     Register a polyfill handler for a function, usually a C function from the C extension, to be
     used in place of the original function when inlining the original function in the graph.
@@ -146,11 +138,6 @@
     Args:
         original_fn (callable): The original function, usually a C function, to register a polyfill
             handler for.
-<<<<<<< HEAD
-        skip_signature_check (bool, optional): Whether to skip the signature check between the
-            original function and the polyfill handler. Defaults to ``False``.
-=======
->>>>>>> e8d3c4be
 
     Returns:
         A decorator that registers the polyfill handler for the original function.
@@ -178,14 +165,7 @@
     """
     import torch._dynamo
 
-<<<<<<< HEAD
-    return torch._dynamo.substitute_in_graph(
-        original_fn,
-        skip_signature_check=skip_signature_check,
-    )
-=======
     return torch._dynamo.substitute_in_graph(original_fn)
->>>>>>> e8d3c4be
 
 
 def list_backends(exclude_tags=("debug", "experimental")) -> List[str]:
