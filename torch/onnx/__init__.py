--- conflicted
+++ resolved
@@ -57,11 +57,8 @@
 from torch._C import _onnx as _C_onnx
 from torch._C._onnx import OperatorExportTypes, TensorProtoDataType, TrainingMode
 
-<<<<<<< HEAD
+from ._exporter_states import ExportTypes
 from ._internal.exporter._onnx_program import ONNXProgram
-=======
-from ._exporter_states import ExportTypes
->>>>>>> 67191b15
 from ._internal.onnxruntime import (
     is_onnxrt_backend_supported,
     OrtBackend as _OrtBackend,
