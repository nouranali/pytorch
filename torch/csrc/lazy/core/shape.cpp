--- conflicted
+++ resolved
@@ -2,19 +2,15 @@
 #include <torch/csrc/lazy/core/shape.h>
 #include <torch/csrc/lazy/core/tensor.h>
 
-<<<<<<< HEAD
-=======
 #include <utility>
 
 // NOLINTNEXTLINE(misc-use-internal-linkage)
->>>>>>> 47a515d2
 C10_DEFINE_bool(
     ltc_enable_symbolic_shapes,
     false,
     "Enables calculation of if dims are symbolic");
 
-namespace torch {
-namespace lazy {
+namespace torch::lazy {
 
 Shape::Shape(
     at::ScalarType scalar_type,
@@ -57,7 +53,7 @@
 Shape Shape::with_symbolic_dims(
     std::optional<std::vector<bool>> symbolic_dims) const {
   Shape copy = *this;
-  copy.is_symbolic_ = symbolic_dims;
+  copy.is_symbolic_ = std::move(symbolic_dims);
   return copy;
 }
 
@@ -136,5 +132,4 @@
   }
 }
 
-} // namespace lazy
-} // namespace torch+} // namespace torch::lazy