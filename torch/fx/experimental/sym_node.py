--- conflicted
+++ resolved
@@ -384,15 +384,11 @@
     def expect_true(self, file, line):
         from torch.fx.experimental.symbolic_shapes import free_unbacked_symbols
 
-<<<<<<< HEAD
-        if self.has_hint() and not free_unbacked_symbols(self.expr):
-=======
         if (
             self.has_hint()
             and not free_unbacked_symbols(self.expr)
             and not self.shape_env.prefer_deferred_runtime_asserts_over_guards
         ):
->>>>>>> f34905f6
             # OK to generate guards
             return self.guard_bool(file, line)
         # Generate a deferred runtime assert (this might actually end up doing
@@ -494,10 +490,7 @@
     "neg",
     "sym_not",
     "pos",
-<<<<<<< HEAD
-=======
     "trunc",
->>>>>>> f34905f6
 }
 
 
