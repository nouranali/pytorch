# mypy: ignore-errors

r"""Importing this file must **not** initialize CUDA context. test_distributed
relies on this assumption to properly run. This means that when this is imported
no CUDA calls shall be made, including torch.cuda.device_count(), etc.

torch.testing._internal.common_cuda.py can freely initialize CUDA context when imported.
"""

import argparse
import contextlib
import copy
import ctypes
import errno
import functools
import gc
import hashlib
import inspect
import io
import json
import logging
import math
import operator
import os
import platform
import random
import re
import shutil
import signal
import socket
import subprocess
import sys
import tempfile
import threading
import time
import types
import unittest
import warnings
import yaml
from collections.abc import Mapping, Sequence
from contextlib import closing, contextmanager
from copy import deepcopy
from dataclasses import dataclass
from enum import Enum
from functools import partial, wraps
from itertools import product, chain
from pathlib import Path
from statistics import mean
from typing import (
    Any,
    Callable,
    Dict,
    Iterable,
    Iterator,
    List,
    Optional,
    Tuple,
    Type,
    TypeVar,
    Union,
)
from unittest.mock import MagicMock

import expecttest
import numpy as np

import __main__  # type: ignore[import]
import torch
import torch.backends.cudnn
import torch.backends.mkl
import torch.backends.mps
import torch.backends.xnnpack
import torch.cuda
from torch import Tensor
from torch._C import ScriptDict, ScriptList  # type: ignore[attr-defined]
from torch._dynamo.trace_rules import _as_posix_path
from torch._utils_internal import get_writable_path
from torch.nn import (
    ModuleDict,
    ModuleList,
    ParameterDict,
    ParameterList,
    Sequential,
)
from torch.onnx import (
    register_custom_op_symbolic,
    unregister_custom_op_symbolic,
)
from torch.testing import make_tensor
from torch.testing._comparison import (
    BooleanPair,
    NonePair,
    NumberPair,
    Pair,
    TensorLikePair,
)
from torch.testing._comparison import not_close_error_metas
from torch.testing._internal.common_dtype import get_all_dtypes
from torch.utils._import_utils import _check_module_exists
import torch.utils._pytree as pytree
try:
    import pytest
    has_pytest = True
except ImportError:
    has_pytest = False


MI300_ARCH = ("gfx940", "gfx941", "gfx942")


def freeze_rng_state(*args, **kwargs):
    return torch.testing._utils.freeze_rng_state(*args, **kwargs)


# Class to keep track of test flags configurable by environment variables.
# Flags set here are intended to be read-only and should not be modified after
# definition.
# TODO: Expand this class to handle abritrary settings in addition to boolean flags?
class TestEnvironment:
    # Set of env vars to set for the repro command that is output on test failure.
    # Specifically, this includes env vars that are set to non-default values and
    # are not implied. Maps from env var name -> value (int)
    repro_env_vars: dict = {}

    # Defines a flag usable throughout the test suite, determining its value by querying
    # the specified environment variable.
    #
    # Args:
    #     name (str): The name of the flag. A global variable with this name will be set
    #         for convenient access throughout the test suite.
    #     env_var (str): The name of the primary environment variable from which to
    #         determine the value of this flag. If this is None or the environment variable
    #         is unset, the default value will be used unless otherwise implied (see
    #         implied_by_fn). Default: None
    #     default (bool): The default value to use for the flag if unset by the environment
    #         variable and unimplied. Default: False
    #     include_in_repro (bool): Indicates whether this flag should be included in the
    #         repro command that is output on test failure (i.e. whether it is possibly
    #         relevant to reproducing the test failure). Default: True
    #     enabled_fn (Callable): Callable returning whether the flag should be enabled
    #         given the environment variable value and the default value. Default: Lambda
    #         requiring "0" to disable if on by default OR "1" to enable if off by default.
    #     implied_by_fn (Callable): Thunk returning a bool to imply this flag as enabled
    #         by something outside of its primary environment variable setting. For example,
    #         this can be useful if the value of another environment variable implies the flag
    #         as enabled. Default: Lambda returning False to indicate no implications.
    @staticmethod
    def def_flag(
        name,
        env_var=None,
        default=False,
        include_in_repro=True,
        enabled_fn=lambda env_var_val, default: (
            (env_var_val != "0") if default else (env_var_val == "1")),
        implied_by_fn=lambda: False,
    ):
        enabled = default
        if env_var is not None:
            env_var_val = os.getenv(env_var)
            enabled = enabled_fn(env_var_val, default)
        implied = implied_by_fn()
        enabled = enabled or implied
        if include_in_repro and (env_var is not None) and (enabled != default) and not implied:
            TestEnvironment.repro_env_vars[env_var] = env_var_val

        # export flag globally for convenience
        assert name not in globals(), f"duplicate definition of flag '{name}'"
        globals()[name] = enabled
        return enabled

    # Defines a setting usable throughout the test suite, determining its value by querying
    # the specified environment variable. This differs from a flag in that it's not restricted
    # to a boolean value.
    #
    # Args:
    #     name (str): The name of the setting. A global variable with this name will be set
    #         for convenient access throughout the test suite.
    #     env_var (str): The name of the primary environment variable from which to
    #         determine the value of this setting. If this is None or the environment variable
    #         is unset, the default value will be used. Default: None
    #     default (Any): The default value to use for the setting if unset by the environment
    #         variable. Default: None
    #     include_in_repro (bool): Indicates whether this setting should be included in the
    #         repro command that is output on test failure (i.e. whether it is possibly
    #         relevant to reproducing the test failure). Default: True
    #     parse_fn (Callable): Callable parsing the env var string. Default value just uses
    #         the string itself.
    @staticmethod
    def def_setting(
        name,
        env_var=None,
        default=None,
        include_in_repro=True,
        parse_fn=lambda maybe_val_str: maybe_val_str,
    ):
        value = default if env_var is None else os.getenv(env_var)
        value = parse_fn(value)
        if include_in_repro and (value != default):
            TestEnvironment.repro_env_vars[env_var] = value

        # export setting globally for convenience
        assert name not in globals(), f"duplicate definition of setting '{name}'"
        globals()[name] = value
        return value

    # Returns a string prefix usable to set environment variables for any test
    # settings that should be explicitly set to match this instantiation of the
    # test suite.
    # Example: "PYTORCH_TEST_WITH_ASAN=1 PYTORCH_TEST_WITH_ROCM=1"
    @staticmethod
    def repro_env_var_prefix() -> str:
        return " ".join([f"{env_var}={value}"
                         for env_var, value in TestEnvironment.repro_env_vars.items()])


log = logging.getLogger(__name__)
torch.backends.disable_global_flags()

FILE_SCHEMA = "file://"
if sys.platform == 'win32':
    FILE_SCHEMA = "file:///"

# NB: This flag differs semantically from others in that setting the env var to any
# non-empty value will cause it to be true:
#   CI=1, CI="true", CI=0, etc. all set the flag to be true.
#   CI= and an unset CI set the flag to be false.
# GitHub sets the value to CI="true" to enable it.
IS_CI: bool = TestEnvironment.def_flag(
    "IS_CI",
    env_var="CI",
    include_in_repro=False,
    enabled_fn=lambda env_var_value, _: bool(env_var_value),
)
IS_SANDCASTLE: bool = TestEnvironment.def_flag(
    "IS_SANDCASTLE",
    env_var="SANDCASTLE",
    implied_by_fn=lambda: os.getenv("TW_JOB_USER") == "sandcastle",
    include_in_repro=False,
)

_is_fbcode_default = (
    hasattr(torch._utils_internal, "IS_FBSOURCE") and
    torch._utils_internal.IS_FBSOURCE
)

IS_FBCODE: bool = TestEnvironment.def_flag(
    "IS_FBCODE",
    env_var="PYTORCH_TEST_FBCODE",
    default=_is_fbcode_default,
    include_in_repro=False,
)
IS_REMOTE_GPU: bool = TestEnvironment.def_flag(
    "IS_REMOTE_GPU",
    env_var="PYTORCH_TEST_REMOTE_GPU",
    include_in_repro=False,
)

DISABLE_RUNNING_SCRIPT_CHK: bool = TestEnvironment.def_flag(
    "DISABLE_RUNNING_SCRIPT_CHK",
    env_var="PYTORCH_DISABLE_RUNNING_SCRIPT_CHK",
    include_in_repro=False,
)
# NB: enabled by default unless in an fbcode context.
PRINT_REPRO_ON_FAILURE: bool = TestEnvironment.def_flag(
    "PRINT_REPRO_ON_FAILURE",
    env_var="PYTORCH_PRINT_REPRO_ON_FAILURE",
    default=(not IS_FBCODE),
    include_in_repro=False,
)

# possibly restrict OpInfo tests to a single sample input
OPINFO_SAMPLE_INPUT_INDEX: Optional[int] = TestEnvironment.def_setting(
    "OPINFO_SAMPLE_INPUT_INDEX",
    env_var="PYTORCH_OPINFO_SAMPLE_INPUT_INDEX",
    default=None,
    # Don't include the env var value in the repro command because the info will
    # be queried from the tracked sample input instead
    include_in_repro=False,
    parse_fn=lambda val: None if val is None else int(val),
)

DEFAULT_DISABLED_TESTS_FILE = '.pytorch-disabled-tests.json'
DEFAULT_SLOW_TESTS_FILE = 'slow_tests.json'

disabled_tests_dict = {}
slow_tests_dict = {}

def maybe_load_json(filename):
    if os.path.isfile(filename):
        with open(filename) as fp:
            return json.load(fp)
    log.warning("Attempted to load json file '%s' but it does not exist.", filename)
    return {}

# set them here in case the tests are running in a subprocess that doesn't call run_tests
if os.getenv("SLOW_TESTS_FILE", ""):
    slow_tests_dict = maybe_load_json(os.getenv("SLOW_TESTS_FILE", ""))
if os.getenv("DISABLED_TESTS_FILE", ""):
    disabled_tests_dict = maybe_load_json(os.getenv("DISABLED_TESTS_FILE", ""))

NATIVE_DEVICES = ('cpu', 'cuda', 'xpu', 'meta', torch._C._get_privateuse1_backend_name())

check_names = ['orin', 'concord', 'galen', 'xavier', 'nano', 'jetson', 'tegra']
IS_JETSON = any(name in platform.platform() for name in check_names)

def gcIfJetson(fn):
    # Irregular Jetson host/device memory setup requires cleanup to avoid tests being killed
    @functools.wraps(fn)
    def wrapper(*args, **kwargs):
        if IS_JETSON:
            gc.collect()
            torch.cuda.empty_cache()
        fn(*args, **kwargs)
    return wrapper

# Tries to extract the current test function by crawling the stack.
# If unsuccessful, return None.
def extract_test_fn() -> Optional[Callable]:
    try:
        stack = inspect.stack()
        for frame_info in stack:
            frame = frame_info.frame
            if "self" not in frame.f_locals:
                continue
            self_val = frame.f_locals["self"]
            if isinstance(self_val, unittest.TestCase):
                test_id = self_val.id()
                test_name = test_id.split('.')[2]
                test_fn = getattr(self_val, test_name).__func__
                return test_fn
    except Exception:
        pass
    return None

# Contains tracked input data useful for debugging purposes
@dataclass
class TrackedInput:
    index: int
    val: Any
    type_desc: str

# Attempt to pull out tracked input information from the test function.
# A TrackedInputIter is used to insert this information.
def get_tracked_input() -> Optional[TrackedInput]:
    test_fn = extract_test_fn()
    if test_fn is None:
        return None
    if not hasattr(test_fn, "tracked_input"):
        return None
    return test_fn.tracked_input

def clear_tracked_input():
    test_fn = extract_test_fn()
    if test_fn is None:
        return
    if not hasattr(test_fn, "tracked_input"):
        return None
    test_fn.tracked_input = None

# Wraps an iterator and tracks the most recent value the iterator produces
# for debugging purposes. Tracked values are stored on the test function.
class TrackedInputIter:
    def __init__(self, child_iter, input_type_desc,
                 callback=lambda x: x, set_seed=True, restrict_to_index=None):
        self.child_iter = enumerate(child_iter)
        # Input type describes the things we're tracking (e.g. "sample input", "error input").
        self.input_type_desc = input_type_desc
        # Callback is run on each iterated thing to get the thing to track.
        self.callback = callback
        self.test_fn = extract_test_fn()
        # Indicates whether the random seed should be set before each call to the iterator
        self.set_seed = set_seed
        # Indicates that iteration should be restricted to only the provided index.
        # If None, no restriction is done
        self.restrict_to_index = restrict_to_index

    def __iter__(self):
        return self

    def __next__(self):
        while True:
            if self.set_seed:
                # use a test-name-specific hash for the seed if possible
                seed = (
                    int.from_bytes(hashlib.sha256(
                        self.test_fn.__qualname__.encode("utf-8")).digest()[:4], 'little')
                    if self.test_fn is not None else SEED
                )
                set_rng_seed(seed)

            # allow StopIteration to bubble up
            input_idx, input_val = next(self.child_iter)
            if (self.restrict_to_index is None) or (input_idx == self.restrict_to_index):
                break

        self._set_tracked_input(
            TrackedInput(
                index=input_idx, val=self.callback(input_val), type_desc=self.input_type_desc
            )
        )
        return input_val

    def _set_tracked_input(self, tracked_input: TrackedInput):
        if self.test_fn is None:
            return
        if not hasattr(self.test_fn, "tracked_input"):
            return
        self.test_fn.tracked_input = tracked_input

class _TestParametrizer:
    """
    Decorator class for parametrizing a test function, yielding a set of new tests spawned
    from the original generic test, each specialized for a specific set of test inputs. For
    example, parametrizing a test across the set of ops will result in a test function per op.

    The decision of how to parametrize / what to parametrize over is intended to be implemented
    by each derived class.

    In the details, the decorator adds a 'parametrize_fn' property to the test function. This function
    is intended to be called later by one of:
      * Device-specific test instantiation via instantiate_device_type_tests(). Note that for this
        case there is no need to explicitly parametrize over device type, as that is handled separately.
      * Device-agnostic parametrized test instantiation via instantiate_parametrized_tests().

    If the decorator is applied to a test function that already has a 'parametrize_fn' property, a new
    composite 'parametrize_fn' will be created that generates tests with the product of the parameters
    generated by the old and new parametrize_fns. This allows for convenient composability of decorators.
    """
    def _parametrize_test(self, test, generic_cls, device_cls):
        """
        Parametrizes the given test function across whatever dimension is specified by the derived class.
        Tests can be parametrized over any arbitrary dimension or combination of dimensions, such as all
        ops, all modules, or all ops + their associated dtypes.

        Args:
            test (fn): Test function to parametrize over
            generic_cls (class): Generic test class object containing tests (e.g. TestFoo)
            device_cls (class): Device-specialized test class object (e.g. TestFooCPU); set to None
                if the tests are not part of a device-specific set

        Returns:
            Generator object returning 4-tuples of:
                test (fn): Parametrized test function; must support a device arg and args for any params
                test_name (str): Parametrized suffix for the test (e.g. opname_int64); will be appended to
                    the base name of the test
                param_kwargs (dict): Param kwargs to pass to the test (e.g. {'op': 'add', 'dtype': torch.int64})
                decorator_fn (callable): Callable[[Dict], List] for list of decorators to apply given param_kwargs
        """
        raise NotImplementedError

    def __call__(self, fn):
        if hasattr(fn, 'parametrize_fn'):
            # Do composition with the product of args.
            old_parametrize_fn = fn.parametrize_fn
            new_parametrize_fn = self._parametrize_test
            fn.parametrize_fn = compose_parametrize_fns(old_parametrize_fn, new_parametrize_fn)
        else:
            fn.parametrize_fn = self._parametrize_test
        return fn


def compose_parametrize_fns(old_parametrize_fn, new_parametrize_fn):
    """
    Returns a parametrize_fn that parametrizes over the product of the parameters handled
    by the given parametrize_fns. Each given parametrize_fn should each have the signature
    f(test, generic_cls, device_cls).

    The test names will be a combination of the names produced by the parametrize_fns in
    "<new_name>_<old_name>" order. This order is done to match intuition for constructed names
    when composing multiple decorators; the names will be built in top to bottom order when stacking
    parametrization decorators.

    Args:
        old_parametrize_fn (callable) - First parametrize_fn to compose.
        new_parametrize_fn (callable) - Second parametrize_fn to compose.
    """

    def composite_fn(test, generic_cls, device_cls,
                     old_parametrize_fn=old_parametrize_fn,
                     new_parametrize_fn=new_parametrize_fn):
        old_tests = list(old_parametrize_fn(test, generic_cls, device_cls))
        for (old_test, old_test_name, old_param_kwargs, old_dec_fn) in old_tests:
            for (new_test, new_test_name, new_param_kwargs, new_dec_fn) in \
                    new_parametrize_fn(old_test, generic_cls, device_cls):
                redundant_params = set(old_param_kwargs.keys()).intersection(new_param_kwargs.keys())
                if redundant_params:
                    raise RuntimeError('Parametrization over the same parameter by multiple parametrization '
                                       f'decorators is not supported. For test "{test.__name__}", the following parameters '
                                       f'are handled multiple times: {redundant_params}')
                full_param_kwargs = {**old_param_kwargs, **new_param_kwargs}
                merged_test_name = '{}{}{}'.format(new_test_name,
                                                   '_' if old_test_name != '' and new_test_name != '' else '',
                                                   old_test_name)

                def merged_decorator_fn(param_kwargs, old_dec_fn=old_dec_fn, new_dec_fn=new_dec_fn):
                    return list(old_dec_fn(param_kwargs)) + list(new_dec_fn(param_kwargs))

                yield (new_test, merged_test_name, full_param_kwargs, merged_decorator_fn)

    return composite_fn


def instantiate_parametrized_tests(generic_cls):
    """
    Instantiates tests that have been decorated with a parametrize_fn. This is generally performed by a
    decorator subclass of _TestParametrizer. The generic test will be replaced on the test class by
    parametrized tests with specialized names. This should be used instead of
    instantiate_device_type_tests() if the test class contains device-agnostic tests.

    You can also use it as a class decorator. E.g.

    ```
    @instantiate_parametrized_tests
    class TestFoo(TestCase):
        ...
    ```

    Args:
        generic_cls (class): Generic test class object containing tests (e.g. TestFoo)
    """
    for attr_name in tuple(dir(generic_cls)):
        class_attr = getattr(generic_cls, attr_name)
        if not hasattr(class_attr, 'parametrize_fn'):
            continue

        # Remove the generic test from the test class.
        delattr(generic_cls, attr_name)

        # Add parametrized tests to the test class.
        def instantiate_test_helper(cls, name, test, param_kwargs):
            @wraps(test)
            def instantiated_test(self, param_kwargs=param_kwargs):
                test(self, **param_kwargs)

            assert not hasattr(generic_cls, name), f"Redefinition of test {name}"
            setattr(generic_cls, name, instantiated_test)

        for (test, test_suffix, param_kwargs, decorator_fn) in class_attr.parametrize_fn(
                class_attr, generic_cls=generic_cls, device_cls=None):
            full_name = f'{test.__name__}_{test_suffix}'

            # Apply decorators based on full param kwargs.
            for decorator in decorator_fn(param_kwargs):
                test = decorator(test)

            instantiate_test_helper(cls=generic_cls, name=full_name, test=test, param_kwargs=param_kwargs)
    return generic_cls


class subtest:
    """
    Explicit subtest case for use with test parametrization.
    Allows for explicit naming of individual subtest cases as well as applying
    decorators to the parametrized test.

    Args:
        arg_values (iterable): Iterable of arg values (e.g. range(10)) or
            tuples of arg values (e.g. [(1, 2), (3, 4)]).
        name (str): Optional name to use for the test.
        decorators (iterable): Iterable of decorators to apply to the generated test.
    """
    __slots__ = ['arg_values', 'name', 'decorators']

    def __init__(self, arg_values, name=None, decorators=None):
        self.arg_values = arg_values
        self.name = name
        self.decorators = decorators if decorators else []


class parametrize(_TestParametrizer):
    """
    Decorator for applying generic test parametrizations.

    The interface for this decorator is modeled after `@pytest.mark.parametrize`.
    Basic usage between this decorator and pytest's is identical. The first argument
    should be a string containing comma-separated names of parameters for the test, and
    the second argument should be an iterable returning values or tuples of values for
    the case of multiple parameters.

    Beyond this basic usage, the decorator provides some additional functionality that
    pytest does not.

    1. Parametrized tests end up as generated test functions on unittest test classes.
    Since this differs from how pytest works, this decorator takes on the additional
    responsibility of naming these test functions. The default test names consists of
    the test's base name followed by each parameter name + value (e.g. "test_bar_x_1_y_foo"),
    but custom names can be defined using `name_fn` or the `subtest` structure (see below).

    2. The decorator specially handles parameter values of type `subtest`, which allows for
    more fine-grained control over both test naming and test execution. In particular, it can
    be used to tag subtests with explicit test names or apply arbitrary decorators (see examples
    below).

    Examples::

        @parametrize("x", range(5))
        def test_foo(self, x):
            ...

        @parametrize("x,y", [(1, 'foo'), (2, 'bar'), (3, 'baz')])
        def test_bar(self, x, y):
            ...

        @parametrize("x,y", [(1, 'foo'), (2, 'bar'), (3, 'baz')],
                     name_fn=lambda x, y: '{}_{}'.format(x, y))
        def test_bar_custom_names(self, x, y):
            ...

        @parametrize("x, y", [subtest((1, 2), name='double'),
                              subtest((1, 3), name='triple', decorators=[unittest.expectedFailure]),
                              subtest((1, 4), name='quadruple')])
        def test_baz(self, x, y):
            ...

    To actually instantiate the parametrized tests, one of instantiate_parametrized_tests() or
    instantiate_device_type_tests() should be called. The former is intended for test classes
    that contain device-agnostic tests, while the latter should be used for test classes that
    contain device-specific tests. Both support arbitrary parametrizations using the decorator.

    Args:
        arg_str (str): String of arg names separate by commas (e.g. "x,y").
        arg_values (iterable): Iterable of arg values (e.g. range(10)) or
            tuples of arg values (e.g. [(1, 2), (3, 4)]).
        name_fn (Callable): Optional function that takes in parameters and returns subtest name.
    """
    def __init__(self, arg_str, arg_values, name_fn=None):
        self.arg_names: List[str] = [s.strip() for s in arg_str.split(',') if s != '']
        self.arg_values = arg_values
        self.name_fn = name_fn

    def _formatted_str_repr(self, idx, name, value):
        """ Returns a string representation for the given arg that is suitable for use in test function names. """
        if isinstance(value, torch.dtype):
            return dtype_name(value)
        elif isinstance(value, torch.device):
            return str(value)
        # Can't use isinstance as it would cause a circular import
        elif type(value).__name__ in {'OpInfo', 'ModuleInfo'}:
            return value.formatted_name
        elif isinstance(value, (int, float, str)):
            return f"{name}_{str(value).replace('.', '_')}"
        else:
            return f"{name}{idx}"

    def _default_subtest_name(self, idx, values):
        return '_'.join([self._formatted_str_repr(idx, a, v) for a, v in zip(self.arg_names, values)])

    def _get_subtest_name(self, idx, values, explicit_name=None):
        if explicit_name:
            subtest_name = explicit_name
        elif self.name_fn:
            subtest_name = self.name_fn(*values)
        else:
            subtest_name = self._default_subtest_name(idx, values)
        return subtest_name

    def _parametrize_test(self, test, generic_cls, device_cls):
        if len(self.arg_names) == 0:
            # No additional parameters needed for the test.
            test_name = ''
            yield (test, test_name, {}, lambda _: [])
        else:
            # Each "values" item is expected to be either:
            # * A tuple of values with one for each arg. For a single arg, a single item is expected.
            # * A subtest instance with arg_values matching the previous.
            values = check_exhausted_iterator = object()
            for idx, values in enumerate(self.arg_values):
                maybe_name = None

                decorators = []
                if isinstance(values, subtest):
                    sub = values
                    values = sub.arg_values
                    maybe_name = sub.name

                    @wraps(test)
                    def test_wrapper(*args, **kwargs):
                        return test(*args, **kwargs)

                    decorators = sub.decorators
                    gen_test = test_wrapper
                else:
                    gen_test = test

                values = list(values) if len(self.arg_names) > 1 else [values]
                if len(values) != len(self.arg_names):
                    raise RuntimeError(f'Expected # values == # arg names, but got: {len(values)} '
                                       f'values and {len(self.arg_names)} names for test "{test.__name__}"')

                param_kwargs = dict(zip(self.arg_names, values))

                test_name = self._get_subtest_name(idx, values, explicit_name=maybe_name)

                def decorator_fn(_, decorators=decorators):
                    return decorators

                yield (gen_test, test_name, param_kwargs, decorator_fn)

            if values is check_exhausted_iterator:
                raise ValueError(f'{test}: An empty arg_values was passed to @parametrize. '
                                 'Note that this may result from reuse of a generator.')


class decorateIf(_TestParametrizer):
    """
    Decorator for applying parameter-specific conditional decoration.
    Composes with other test parametrizers (e.g. @modules, @ops, @parametrize, etc.).

    Examples::

        @decorateIf(unittest.skip, lambda params: params["x"] == 2)
        @parametrize("x", range(5))
        def test_foo(self, x):
            ...

        @parametrize("x,y", [(1, 'foo'), (2, 'bar'), (3, 'baz')])
        @decorateIf(
            unittest.expectedFailure,
            lambda params: params["x"] == 3 and params["y"] == "baz"
        )
        def test_bar(self, x, y):
            ...

        @decorateIf(
            unittest.expectedFailure,
            lambda params: params["op"].name == "add" and params["dtype"] == torch.float16
        )
        @ops(op_db)
        def test_op_foo(self, device, dtype, op):
            ...

        @decorateIf(
            unittest.skip,
            lambda params: params["module_info"].module_cls is torch.nn.Linear and \
                params["device"] == "cpu"
        )
        @modules(module_db)
        def test_module_foo(self, device, dtype, module_info):
            ...

    Args:
        decorator: Test decorator to apply if the predicate is satisfied.
        predicate_fn (Callable): Function taking in a dict of params and returning a boolean
            indicating whether the decorator should be applied or not.
    """
    def __init__(self, decorator, predicate_fn):
        self.decorator = decorator
        self.predicate_fn = predicate_fn

    def _parametrize_test(self, test, generic_cls, device_cls):

        # Leave test as-is and return the appropriate decorator_fn.
        def decorator_fn(params, decorator=self.decorator, predicate_fn=self.predicate_fn):
            if predicate_fn(params):
                return [decorator]
            else:
                return []

        @wraps(test)
        def test_wrapper(*args, **kwargs):
            return test(*args, **kwargs)

        test_name = ''
        yield (test_wrapper, test_name, {}, decorator_fn)


class ProfilingMode(Enum):
    LEGACY = 1
    SIMPLE = 2
    PROFILING = 3

def cppProfilingFlagsToProfilingMode():
    old_prof_exec_state = torch._C._jit_set_profiling_executor(True)
    old_prof_mode_state = torch._C._get_graph_executor_optimize(True)
    torch._C._jit_set_profiling_executor(old_prof_exec_state)
    torch._C._get_graph_executor_optimize(old_prof_mode_state)

    if old_prof_exec_state:
        if old_prof_mode_state:
            return ProfilingMode.PROFILING
        else:
            return ProfilingMode.SIMPLE
    else:
        return ProfilingMode.LEGACY

@contextmanager
def enable_profiling_mode_for_profiling_tests():
    if GRAPH_EXECUTOR == ProfilingMode.PROFILING:
        old_prof_exec_state = torch._C._jit_set_profiling_executor(True)
        old_prof_mode_state = torch._C._get_graph_executor_optimize(True)
    try:
        yield
    finally:
        if GRAPH_EXECUTOR == ProfilingMode.PROFILING:
            torch._C._jit_set_profiling_executor(old_prof_exec_state)
            torch._C._get_graph_executor_optimize(old_prof_mode_state)

@contextmanager
def enable_profiling_mode():
    old_prof_exec_state = torch._C._jit_set_profiling_executor(True)
    old_prof_mode_state = torch._C._get_graph_executor_optimize(True)
    try:
        yield
    finally:
        torch._C._jit_set_profiling_executor(old_prof_exec_state)
        torch._C._get_graph_executor_optimize(old_prof_mode_state)

@contextmanager
def num_profiled_runs(num_runs):
    old_num_runs = torch._C._jit_set_num_profiled_runs(num_runs)
    try:
        yield
    finally:
        torch._C._jit_set_num_profiled_runs(old_num_runs)

func_call = torch._C.ScriptFunction.__call__
meth_call = torch._C.ScriptMethod.__call__

def prof_callable(callable, *args, **kwargs):
    if 'profile_and_replay' in kwargs:
        del kwargs['profile_and_replay']
        if GRAPH_EXECUTOR == ProfilingMode.PROFILING:
            with enable_profiling_mode_for_profiling_tests():
                callable(*args, **kwargs)
                return callable(*args, **kwargs)

    return callable(*args, **kwargs)

def prof_func_call(*args, **kwargs):
    return prof_callable(func_call, *args, **kwargs)

def prof_meth_call(*args, **kwargs):
    return prof_callable(meth_call, *args, **kwargs)

torch._C.ScriptFunction.__call__ = prof_func_call  # type: ignore[method-assign]
torch._C.ScriptMethod.__call__ = prof_meth_call  # type: ignore[method-assign]

def _get_test_report_path():
    # allow users to override the test file location. We need this
    # because the distributed tests run the same test file multiple
    # times with different configurations.
    override = os.environ.get('TEST_REPORT_SOURCE_OVERRIDE')
    test_source = override if override is not None else 'python-unittest'
    return os.path.join('test-reports', test_source)

is_running_via_run_test = "run_test.py" in getattr(__main__, "__file__", "")
parser = argparse.ArgumentParser(add_help=not is_running_via_run_test, allow_abbrev=False)
parser.add_argument('--subprocess', action='store_true',
                    help='whether to run each test in a subprocess')
parser.add_argument('--seed', type=int, default=1234)
parser.add_argument('--accept', action='store_true')
parser.add_argument('--jit-executor', '--jit_executor', type=str)
parser.add_argument('--repeat', type=int, default=1)
parser.add_argument('--test-bailouts', '--test_bailouts', action='store_true')
parser.add_argument('--use-pytest', action='store_true')
parser.add_argument('--save-xml', nargs='?', type=str,
                    const=_get_test_report_path(),
                    default=_get_test_report_path() if IS_CI else None)
parser.add_argument('--discover-tests', action='store_true')
parser.add_argument('--log-suffix', type=str, default="")
parser.add_argument('--run-parallel', type=int, default=1)
parser.add_argument('--import-slow-tests', type=str, nargs='?', const=DEFAULT_SLOW_TESTS_FILE)
parser.add_argument('--import-disabled-tests', type=str, nargs='?', const=DEFAULT_DISABLED_TESTS_FILE)
parser.add_argument('--rerun-disabled-tests', action='store_true')
parser.add_argument('--pytest-single-test', type=str, nargs=1)
if sys.version_info >= (3, 9):
    parser.add_argument('--showlocals', action=argparse.BooleanOptionalAction, default=False)
else:
    parser.add_argument('--showlocals', action='store_true', default=False)
    parser.add_argument('--no-showlocals', dest='showlocals', action='store_false')

# Only run when -h or --help flag is active to display both unittest and parser help messages.
def run_unittest_help(argv):
    unittest.main(argv=argv)

if '-h' in sys.argv or '--help' in sys.argv:
    help_thread = threading.Thread(target=run_unittest_help, args=(sys.argv,))
    help_thread.start()
    help_thread.join()

args, remaining = parser.parse_known_args()
if args.jit_executor == 'legacy':
    GRAPH_EXECUTOR = ProfilingMode.LEGACY
elif args.jit_executor == 'profiling':
    GRAPH_EXECUTOR = ProfilingMode.PROFILING
elif args.jit_executor == 'simple':
    GRAPH_EXECUTOR = ProfilingMode.SIMPLE
else:
    # infer flags based on the default settings
    GRAPH_EXECUTOR = cppProfilingFlagsToProfilingMode()

RERUN_DISABLED_TESTS = args.rerun_disabled_tests

SLOW_TESTS_FILE = args.import_slow_tests
DISABLED_TESTS_FILE = args.import_disabled_tests
LOG_SUFFIX = args.log_suffix
RUN_PARALLEL = args.run_parallel
TEST_BAILOUTS = args.test_bailouts
USE_PYTEST = args.use_pytest
PYTEST_SINGLE_TEST = args.pytest_single_test
TEST_DISCOVER = args.discover_tests
TEST_IN_SUBPROCESS = args.subprocess
TEST_SAVE_XML = args.save_xml
REPEAT_COUNT = args.repeat
SEED = args.seed
SHOWLOCALS = args.showlocals
if not getattr(expecttest, "ACCEPT", False):
    expecttest.ACCEPT = args.accept
UNITTEST_ARGS = [sys.argv[0]] + remaining
torch.manual_seed(SEED)

# CI Prefix path used only on CI environment
CI_TEST_PREFIX = str(Path(os.getcwd()))
CI_PT_ROOT = str(Path(os.getcwd()).parent)
CI_FUNCTORCH_ROOT = str(os.path.join(Path(os.getcwd()).parent, "functorch"))

def wait_for_process(p, timeout=None):
    try:
        return p.wait(timeout=timeout)
    except KeyboardInterrupt:
        # Give `p` a chance to handle KeyboardInterrupt. Without this,
        # `pytest` can't print errors it collected so far upon KeyboardInterrupt.
        exit_status = p.wait(timeout=5)
        if exit_status is not None:
            return exit_status
        else:
            p.kill()
            raise
    except subprocess.TimeoutExpired:
        # send SIGINT to give pytest a chance to make xml
        p.send_signal(signal.SIGINT)
        exit_status = None
        try:
            exit_status = p.wait(timeout=5)
        # try to handle the case where p.wait(timeout=5) times out as well as
        # otherwise the wait() call in the finally block can potentially hang
        except subprocess.TimeoutExpired:
            pass
        if exit_status is not None:
            return exit_status
        else:
            p.kill()
        raise
    except:  # noqa: B001,E722, copied from python core library
        p.kill()
        raise
    finally:
        # Always call p.wait() to ensure exit
        p.wait()

def shell(command, cwd=None, env=None, stdout=None, stderr=None, timeout=None):
    sys.stdout.flush()
    sys.stderr.flush()
    # The following cool snippet is copied from Py3 core library subprocess.call
    # only the with
    #   1. `except KeyboardInterrupt` block added for SIGINT handling.
    #   2. In Py2, subprocess.Popen doesn't return a context manager, so we do
    #      `p.wait()` in a `final` block for the code to be portable.
    #
    # https://github.com/python/cpython/blob/71b6c1af727fbe13525fb734568057d78cea33f3/Lib/subprocess.py#L309-L323
    assert not isinstance(command, str), "Command to shell should be a list or tuple of tokens"
    p = subprocess.Popen(command, universal_newlines=True, cwd=cwd, env=env, stdout=stdout, stderr=stderr)
    return wait_for_process(p, timeout=timeout)


def retry_shell(
    command,
    cwd=None,
    env=None,
    stdout=None,
    stderr=None,
    timeout=None,
    retries=1,
    was_rerun=False,
) -> Tuple[int, bool]:
    # Returns exicode + whether it was rerun
    assert (
        retries >= 0
    ), f"Expecting non negative number for number of retries, got {retries}"
    try:
        exit_code = shell(
            command, cwd=cwd, env=env, stdout=stdout, stderr=stderr, timeout=timeout
        )
        if exit_code == 0 or retries == 0:
            return exit_code, was_rerun
        print(
            f"Got exit code {exit_code}, retrying (retries left={retries})",
            file=stdout,
            flush=True,
        )
    except subprocess.TimeoutExpired:
        if retries == 0:
            print(
                f"Command took >{timeout // 60}min, returning 124",
                file=stdout,
                flush=True,
            )
            return 124, was_rerun
        print(
            f"Command took >{timeout // 60}min, retrying (retries left={retries})",
            file=stdout,
            flush=True,
        )
    return retry_shell(
        command,
        cwd=cwd,
        env=env,
        stdout=stdout,
        stderr=stderr,
        timeout=timeout,
        retries=retries - 1,
        was_rerun=True,
    )


def discover_test_cases_recursively(suite_or_case):
    if isinstance(suite_or_case, unittest.TestCase):
        return [suite_or_case]
    rc = []
    for element in suite_or_case:
        print(element)
        rc.extend(discover_test_cases_recursively(element))
    return rc

def get_test_names(test_cases):
    return ['.'.join(case.id().split('.')[-2:]) for case in test_cases]

def _print_test_names():
    suite = unittest.TestLoader().loadTestsFromModule(__main__)
    test_cases = discover_test_cases_recursively(suite)
    for name in get_test_names(test_cases):
        print(name)

def chunk_list(lst, nchunks):
    return [lst[i::nchunks] for i in range(nchunks)]

# sanitize filename e.g., distributed/pipeline/sync/skip/test_api.py -> distributed.pipeline.sync.skip.test_api
def sanitize_test_filename(filename):
    # inspect.getfile returns absolute path in some CI jobs, converting it to relative path if needed
    if filename.startswith(CI_TEST_PREFIX):
        filename = filename[len(CI_TEST_PREFIX) + 1:]
    strip_py = re.sub(r'.py$', '', filename)
    return re.sub('/', r'.', strip_py)

def lint_test_case_extension(suite):
    succeed = True
    for test_case_or_suite in suite:
        test_case = test_case_or_suite
        if isinstance(test_case_or_suite, unittest.TestSuite):
            first_test = test_case_or_suite._tests[0] if len(test_case_or_suite._tests) > 0 else None
            if first_test is not None and isinstance(first_test, unittest.TestSuite):
                return succeed and lint_test_case_extension(test_case_or_suite)
            test_case = first_test

        if test_case is not None:
            test_class = test_case.id().split('.', 1)[1].split('.')[0]
            if not isinstance(test_case, TestCase):
                err = "This test class should extend from torch.testing._internal.common_utils.TestCase but it doesn't."
                print(f"{test_class} - failed. {err}")
                succeed = False
    return succeed


def get_report_path(argv=UNITTEST_ARGS, pytest=False):
    test_filename = sanitize_test_filename(argv[0])
    test_report_path = TEST_SAVE_XML + LOG_SUFFIX
    test_report_path = os.path.join(test_report_path, test_filename)
    if pytest:
        test_report_path = test_report_path.replace('python-unittest', 'python-pytest')
        os.makedirs(test_report_path, exist_ok=True)
        test_report_path = os.path.join(test_report_path, f"{test_filename}-{os.urandom(8).hex()}.xml")
        return test_report_path
    os.makedirs(test_report_path, exist_ok=True)
    return test_report_path


def sanitize_pytest_xml(xml_file: str):
    # pytext xml is different from unittext xml, this function makes pytest xml more similar to unittest xml
    # consider somehow modifying the XML logger in conftest to do this instead
    import xml.etree.ElementTree as ET
    tree = ET.parse(xml_file)
    for testcase in tree.iter('testcase'):
        full_classname = testcase.attrib.get("classname")
        if full_classname is None:
            continue
        # The test prefix is optional
        regex_result = re.search(r"^(test\.)?(?P<file>.*)\.(?P<classname>[^\.]*)$", full_classname)
        if regex_result is None:
            continue
        classname = regex_result.group("classname")
        file = regex_result.group("file").replace(".", "/")
        testcase.set("classname", classname)
        testcase.set("file", f"{file}.py")
    tree.write(xml_file)


def get_pytest_test_cases(argv: List[str]) -> List[str]:
    class TestCollectorPlugin:
        def __init__(self) -> None:
            self.tests = []

        def pytest_collection_finish(self, session):
            for item in session.items:
                self.tests.append(session.config.cwd_relative_nodeid(item.nodeid))

    test_collector_plugin = TestCollectorPlugin()
    import pytest
    pytest.main(
        [arg for arg in argv if arg != '-vv'] + ['--collect-only', '-qq', '--use-main-module'],
        plugins=[test_collector_plugin]
    )
    return test_collector_plugin.tests


def run_tests(argv=UNITTEST_ARGS):
    # import test files.
    if SLOW_TESTS_FILE:
        if os.path.exists(SLOW_TESTS_FILE):
            with open(SLOW_TESTS_FILE) as fp:
                global slow_tests_dict
                slow_tests_dict = json.load(fp)
                # use env vars so pytest-xdist subprocesses can still access them
                os.environ['SLOW_TESTS_FILE'] = SLOW_TESTS_FILE
        else:
            warnings.warn(f'slow test file provided but not found: {SLOW_TESTS_FILE}')
    if DISABLED_TESTS_FILE:
        if os.path.exists(DISABLED_TESTS_FILE):
            with open(DISABLED_TESTS_FILE) as fp:
                global disabled_tests_dict
                disabled_tests_dict = json.load(fp)
                os.environ['DISABLED_TESTS_FILE'] = DISABLED_TESTS_FILE
        else:
            warnings.warn(f'disabled test file provided but not found: {DISABLED_TESTS_FILE}')
    # Determine the test launch mechanism
    if TEST_DISCOVER:
        _print_test_names()
        return

    # Before running the tests, lint to check that every test class extends from TestCase
    suite = unittest.TestLoader().loadTestsFromModule(__main__)
    if not lint_test_case_extension(suite):
        sys.exit(1)

    if SHOWLOCALS:
        argv = [
            argv[0],
            *(["--showlocals", "--tb=long", "--color=yes"] if USE_PYTEST else ["--locals"]),
            *argv[1:],
        ]

    if TEST_IN_SUBPROCESS:
        other_args = []
        if DISABLED_TESTS_FILE:
            other_args.append("--import-disabled-tests")
        if SLOW_TESTS_FILE:
            other_args.append("--import-slow-tests")
        if USE_PYTEST:
            other_args.append("--use-pytest")
        if RERUN_DISABLED_TESTS:
            other_args.append("--rerun-disabled-tests")
        if TEST_SAVE_XML:
            other_args += ['--save-xml', args.save_xml]

        test_cases = (
            get_pytest_test_cases(argv) if USE_PYTEST else
            [case.id().split('.', 1)[1] for case in discover_test_cases_recursively(suite)]
        )

        failed_tests = []

        for test_case_full_name in test_cases:

            cmd = (
                [sys.executable] + [argv[0]] + other_args + argv[1:] +
                (["--pytest-single-test"] if USE_PYTEST else []) +
                [test_case_full_name]
            )
            string_cmd = " ".join(cmd)

            timeout = None if RERUN_DISABLED_TESTS else 15 * 60

            exitcode, _ = retry_shell(cmd, timeout=timeout, retries=0 if RERUN_DISABLED_TESTS else 1)

            if exitcode != 0:
                # This is sort of hacky, but add on relevant env variables for distributed tests.
                if 'TestDistBackendWithSpawn' in test_case_full_name:
                    backend = os.environ.get("BACKEND", "")
                    world_size = os.environ.get("WORLD_SIZE", "")
                    env_prefix = f"BACKEND={backend} WORLD_SIZE={world_size}"
                    string_cmd = env_prefix + " " + string_cmd
                # Log the command to reproduce the failure.
                print(f"Test exited with non-zero exitcode {exitcode}. Command to reproduce: {string_cmd}")
                failed_tests.append(test_case_full_name)

            assert len(failed_tests) == 0, "{} unit test(s) failed:\n\t{}".format(
                len(failed_tests), '\n\t'.join(failed_tests))

    elif RUN_PARALLEL > 1:
        test_cases = discover_test_cases_recursively(suite)
        test_batches = chunk_list(get_test_names(test_cases), RUN_PARALLEL)
        processes = []
        for i in range(RUN_PARALLEL):
            command = [sys.executable] + argv + [f'--log-suffix=-shard-{i + 1}'] + test_batches[i]
            processes.append(subprocess.Popen(command, universal_newlines=True))
        failed = False
        for p in processes:
            failed |= wait_for_process(p) != 0
        assert not failed, "Some test shards have failed"
    elif USE_PYTEST:
        pytest_args = argv + ["--use-main-module"]
        if TEST_SAVE_XML:
            test_report_path = get_report_path(pytest=True)
            print(f'Test results will be stored in {test_report_path}')
            pytest_args.append(f'--junit-xml-reruns={test_report_path}')
        if PYTEST_SINGLE_TEST:
            pytest_args = PYTEST_SINGLE_TEST + pytest_args[1:]

        import pytest
        os.environ["NO_COLOR"] = "1"
        exit_code = pytest.main(args=pytest_args)
        if TEST_SAVE_XML:
            sanitize_pytest_xml(test_report_path)

        if not RERUN_DISABLED_TESTS:
            # exitcode of 5 means no tests were found, which happens since some test configs don't
            # run tests from certain files
            sys.exit(0 if exit_code == 5 else exit_code)
        else:
            # Only record the test report and always return a success code when running under rerun
            # disabled tests mode
            sys.exit(0)
    elif TEST_SAVE_XML is not None:
        # import here so that non-CI doesn't need xmlrunner installed
        import xmlrunner  # type: ignore[import]
        from xmlrunner.result import _XMLTestResult  # type: ignore[import]

        class XMLTestResultVerbose(_XMLTestResult):
            """
            Adding verbosity to test outputs:
            by default test summary prints 'skip',
            but we want to also print the skip reason.
            GH issue: https://github.com/pytorch/pytorch/issues/69014

            This works with unittest_xml_reporting<=3.2.0,>=2.0.0
            (3.2.0 is latest at the moment)
            """
            def __init__(self, *args, **kwargs):
                super().__init__(*args, **kwargs)

            def addSkip(self, test, reason):
                super().addSkip(test, reason)
                for c in self.callback.__closure__:
                    if isinstance(c.cell_contents, str) and c.cell_contents == 'skip':
                        # this message is printed in test summary;
                        # it stands for `verbose_str` captured in the closure
                        c.cell_contents = f"skip: {reason}"

            def printErrors(self) -> None:
                super().printErrors()
                self.printErrorList("XPASS", self.unexpectedSuccesses)
        test_report_path = get_report_path()
        verbose = '--verbose' in argv or '-v' in argv
        if verbose:
            print(f'Test results will be stored in {test_report_path}')
        unittest.main(argv=argv, testRunner=xmlrunner.XMLTestRunner(
            output=test_report_path,
            verbosity=2 if verbose else 1,
            resultclass=XMLTestResultVerbose))
    elif REPEAT_COUNT > 1:
        for _ in range(REPEAT_COUNT):
            if not unittest.main(exit=False, argv=argv).result.wasSuccessful():
                sys.exit(-1)
    else:
        unittest.main(argv=argv)

IS_LINUX = sys.platform == "linux"
IS_WINDOWS = sys.platform == "win32"
IS_MACOS = sys.platform == "darwin"
IS_PPC = platform.machine() == "ppc64le"
IS_X86 = platform.machine() in ('x86_64', 'i386')
IS_ARM64 = platform.machine() in ('arm64', 'aarch64')

def is_avx512_vnni_supported():
    if sys.platform != 'linux':
        return False
    with open("/proc/cpuinfo", encoding="ascii") as f:
        lines = f.read()
    return "vnni" in lines

IS_AVX512_VNNI_SUPPORTED = is_avx512_vnni_supported()

if IS_WINDOWS:
    @contextmanager
    def TemporaryFileName(*args, **kwargs):
        # Ideally we would like to not have to manually delete the file, but NamedTemporaryFile
        # opens the file, and it cannot be opened multiple times in Windows. To support Windows,
        # close the file after creation and try to remove it manually
        if 'delete' in kwargs:
            if kwargs['delete'] is not False:
                raise UserWarning("only TemporaryFileName with delete=False is supported on Windows.")
        else:
            kwargs['delete'] = False
        f = tempfile.NamedTemporaryFile(*args, **kwargs)
        try:
            f.close()
            yield f.name
        finally:
            os.unlink(f.name)
else:
    @contextmanager  # noqa: T484
    def TemporaryFileName(*args, **kwargs):
        with tempfile.NamedTemporaryFile(*args, **kwargs) as f:
            yield f.name

if IS_WINDOWS:
    @contextmanager
    def TemporaryDirectoryName(suffix=None):
        # On Windows the directory created by TemporaryDirectory is likely to be removed prematurely,
        # so we first create the directory using mkdtemp and then remove it manually
        try:
            dir_name = tempfile.mkdtemp(suffix=suffix)
            yield dir_name
        finally:
            shutil.rmtree(dir_name)
else:
    @contextmanager  # noqa: T484
    def TemporaryDirectoryName(suffix=None):
        with tempfile.TemporaryDirectory(suffix=suffix) as d:
            yield d


def is_privateuse1_backend_available():
    privateuse1_backend_name = torch._C._get_privateuse1_backend_name()
    privateuse1_backend_module = getattr(torch, privateuse1_backend_name, None)
    return hasattr(privateuse1_backend_module, "is_available") and privateuse1_backend_module.is_available()


IS_FILESYSTEM_UTF8_ENCODING = sys.getfilesystemencoding() == 'utf-8'

TEST_NUMPY = _check_module_exists('numpy')
TEST_FAIRSEQ = _check_module_exists('fairseq')
TEST_SCIPY = _check_module_exists('scipy')
TEST_MKL = torch.backends.mkl.is_available()
TEST_MPS = torch.backends.mps.is_available()
TEST_XPU = torch.xpu.is_available()
TEST_HPU = True if (hasattr(torch, "hpu") and torch.hpu.is_available()) else False
TEST_CUDA = torch.cuda.is_available()
custom_device_mod = getattr(torch, torch._C._get_privateuse1_backend_name(), None)
TEST_PRIVATEUSE1 = is_privateuse1_backend_available()
TEST_PRIVATEUSE1_DEVICE_TYPE = torch._C._get_privateuse1_backend_name()
TEST_NUMBA = _check_module_exists('numba')
TEST_TRANSFORMERS = _check_module_exists('transformers')
TEST_DILL = _check_module_exists('dill')

TEST_LIBROSA = _check_module_exists('librosa') and not IS_ARM64

TEST_OPT_EINSUM = _check_module_exists('opt_einsum')

TEST_Z3 = _check_module_exists('z3')

def split_if_not_empty(x: str):
    return x.split(",") if len(x) != 0 else []

NOTEST_CPU = "cpu" in split_if_not_empty(os.getenv('PYTORCH_TESTING_DEVICE_EXCEPT_FOR', ''))

skipIfNoDill = unittest.skipIf(not TEST_DILL, "no dill")


# Python 2.7 doesn't have spawn
NO_MULTIPROCESSING_SPAWN: bool = TestEnvironment.def_flag(
    "NO_MULTIPROCESSING_SPAWN",
    env_var="NO_MULTIPROCESSING_SPAWN",
)
TEST_WITH_ASAN: bool = TestEnvironment.def_flag(
    "TEST_WITH_ASAN",
    env_var="PYTORCH_TEST_WITH_ASAN",
)
TEST_WITH_DEV_DBG_ASAN: bool = TestEnvironment.def_flag(
    "TEST_WITH_DEV_DBG_ASAN",
    env_var="PYTORCH_TEST_WITH_DEV_DBG_ASAN",
)
TEST_WITH_TSAN: bool = TestEnvironment.def_flag(
    "TEST_WITH_TSAN",
    env_var="PYTORCH_TEST_WITH_TSAN",
)
TEST_WITH_UBSAN: bool = TestEnvironment.def_flag(
    "TEST_WITH_UBSAN",
    env_var="PYTORCH_TEST_WITH_UBSAN",
)
TEST_WITH_ROCM: bool = TestEnvironment.def_flag(
    "TEST_WITH_ROCM",
    env_var="PYTORCH_TEST_WITH_ROCM",
)

# TODO: Remove PYTORCH_MIOPEN_SUGGEST_NHWC once ROCm officially supports NHWC in MIOpen
# See #64427
TEST_WITH_MIOPEN_SUGGEST_NHWC = os.getenv('PYTORCH_MIOPEN_SUGGEST_NHWC', '0') == '1'
# Enables tests that are slow to run (disabled by default)
TEST_WITH_SLOW: bool = TestEnvironment.def_flag(
    "TEST_WITH_SLOW",
    env_var="PYTORCH_TEST_WITH_SLOW",
)

# Disables non-slow tests (these tests enabled by default)
# This is usually used in conjunction with TEST_WITH_SLOW to
# run *only* slow tests.  (I could have done an enum, but
# it felt a little awkward.
TEST_SKIP_FAST: bool = TestEnvironment.def_flag(
    "TEST_SKIP_FAST",
    env_var="PYTORCH_TEST_SKIP_FAST",
)

# Enables crossref tests, in addition to standard tests which
# are being run.  crossref tests work by installing a torch
# function mode that runs extra compute alongside the regular
# computation that happens with the test.  After both computations
# are done, we cross-reference them (thus the name) to check for
# correction, before throwing out the extra compute and proceeding
# as we had before.  By default, we don't run these tests.
TEST_WITH_CROSSREF: bool = TestEnvironment.def_flag(
    "TEST_WITH_CROSSREF",
    env_var="PYTORCH_TEST_WITH_CROSSREF",
)

TEST_SKIP_CUDAGRAPH: bool = TestEnvironment.def_flag(
    "TEST_SKIP_CUDAGRAPH",
    env_var="PYTORCH_TEST_SKIP_CUDAGRAPH",
)
TEST_CUDA_GRAPH = TEST_CUDA and (not TEST_SKIP_CUDAGRAPH) and (
    (torch.version.cuda and int(torch.version.cuda.split(".")[0]) >= 11) or
    (torch.version.hip and float(".".join(torch.version.hip.split(".")[0:2])) >= 5.3)
)

TEST_CUDA_CUDSS = TEST_CUDA and (torch.version.cuda and int(torch.version.cuda.split(".")[0]) >= 12)

def allocator_option_enabled_fn(allocator_config, _, option):
    if allocator_config is None:
        return False
    allocator_config = allocator_config.split(',') if ',' in allocator_config else [allocator_config]
    mapping = dict([var.split(':') for var in allocator_config])

    if option in mapping and mapping[option] == 'True':
        return True
    else:
        return False

EXPANDABLE_SEGMENTS: bool = TestEnvironment.def_flag(
    "EXPANDABLE_SEGMENTS",
    env_var="PYTORCH_CUDA_ALLOC_CONF",
    enabled_fn=functools.partial(allocator_option_enabled_fn, option='expandable_segments'),
)

if TEST_CUDA and 'NUM_PARALLEL_PROCS' in os.environ:
    num_procs = int(os.getenv("NUM_PARALLEL_PROCS", "2"))
    gb_available = torch.cuda.mem_get_info()[1] / 2 ** 30
    # other libraries take up about a little under 1 GB of space per process
    torch.cuda.set_per_process_memory_fraction(round((gb_available - num_procs * .85) / gb_available / num_procs, 2))

requires_cuda = unittest.skipUnless(torch.cuda.is_available(), "Requires CUDA")

def skipIfCrossRef(fn):
    @wraps(fn)
    def wrapper(*args, **kwargs):
        if TEST_WITH_CROSSREF:
            raise unittest.SkipTest("test doesn't currently with crossref")
        else:
            fn(*args, **kwargs)
    return wrapper

class CrossRefMode(torch.overrides.TorchFunctionMode):
    def __torch_function__(self, func, types, args=(), kwargs=None):
        kwargs = kwargs or {}
        r = func(*args, **kwargs)
        return r

# Run PyTorch tests with TorchDynamo
TEST_WITH_TORCHINDUCTOR: bool = TestEnvironment.def_flag(
    "TEST_WITH_TORCHINDUCTOR",
    env_var="PYTORCH_TEST_WITH_INDUCTOR",
)
# AOT_EAGER not tested in ci, useful for debugging
TEST_WITH_AOT_EAGER: bool = TestEnvironment.def_flag(
    "TEST_WITH_AOT_EAGER",
    env_var="PYTORCH_TEST_WITH_AOT_EAGER",
)
TEST_WITH_TORCHDYNAMO: bool = TestEnvironment.def_flag(
    "TEST_WITH_TORCHDYNAMO",
    env_var="PYTORCH_TEST_WITH_DYNAMO",
    implied_by_fn=lambda: TEST_WITH_TORCHINDUCTOR or TEST_WITH_AOT_EAGER,
)

if TEST_WITH_TORCHDYNAMO:
    import torch._dynamo
    # Do not spend time on helper functions that are called with different inputs
    torch._dynamo.config.accumulated_cache_size_limit = 64
    # Do not log compilation metrics from unit tests
    torch._dynamo.config.log_compilation_metrics = False
    if TEST_WITH_TORCHINDUCTOR:
        import torch._inductor.config
        torch._inductor.config.fallback_random = True


def xpassIfTorchDynamo(func):
    return func if TEST_WITH_TORCHDYNAMO else unittest.expectedFailure(func)


def xfailIfTorchDynamo(func):
    return unittest.expectedFailure(func) if TEST_WITH_TORCHDYNAMO else func


def xfailIfLinux(func):
    return unittest.expectedFailure(func) if IS_LINUX and not TEST_WITH_ROCM and not IS_FBCODE else func


def skipIfTorchDynamo(msg="test doesn't currently work with dynamo"):
    """
    Usage:
    @skipIfTorchDynamo(msg)
    def test_blah(self):
        ...
    """
    assert isinstance(msg, str), "Are you using skipIfTorchDynamo correctly?"

    def decorator(fn):
        if not isinstance(fn, type):
            @wraps(fn)
            def wrapper(*args, **kwargs):
                if TEST_WITH_TORCHDYNAMO:
                    raise unittest.SkipTest(msg)
                else:
                    fn(*args, **kwargs)
            return wrapper

        assert isinstance(fn, type)
        if TEST_WITH_TORCHDYNAMO:
            fn.__unittest_skip__ = True
            fn.__unittest_skip_why__ = msg

        return fn

    return decorator

def skipIfTorchInductor(msg="test doesn't currently work with torchinductor",
                        condition=TEST_WITH_TORCHINDUCTOR):
    def decorator(fn):
        if not isinstance(fn, type):
            @wraps(fn)
            def wrapper(*args, **kwargs):
                if condition:
                    raise unittest.SkipTest(msg)
                else:
                    fn(*args, **kwargs)
            return wrapper

        assert isinstance(fn, type)
        if condition:
            fn.__unittest_skip__ = True
            fn.__unittest_skip_why__ = msg

        return fn

    return decorator

def serialTest(condition=True):
    """
    Decorator for running tests serially.  Requires pytest
    """
    def decorator(fn):
        if has_pytest and condition:
            return pytest.mark.serial(fn)
        return fn
    return decorator

def unMarkDynamoStrictTest(cls=None):
    def decorator(cls):
        cls.dynamo_strict = False
        return cls

    if cls is None:
        return decorator
    else:
        return decorator(cls)


def markDynamoStrictTest(cls_or_func=None, nopython=False):
    """
    Marks the test as 'strict'. In strict mode, we reset before and after the
    test, and run without suppress errors.

    Args:
    - nopython: if we should run torch._dynamo.optimize with nopython={True/False}.
    """
    def decorator(cls_or_func):
        if inspect.isclass(cls_or_func):
            cls_or_func.dynamo_strict = True
            cls_or_func.dynamo_strict_nopython = nopython
            return cls_or_func

        fn = cls_or_func

        @wraps(fn)
        def wrapper(*args, **kwargs):
            torch._dynamo.reset()
            with unittest.mock.patch("torch._dynamo.config.suppress_errors", False):
                fn(*args, **kwargs)
            torch._dynamo.reset()
        return wrapper

    if cls_or_func is None:
        return decorator
    else:
        return decorator(cls_or_func)


def skipRocmIfTorchInductor(msg="test doesn't currently work with torchinductor on the ROCm stack"):
    return skipIfTorchInductor(msg=msg, condition=TEST_WITH_ROCM and TEST_WITH_TORCHINDUCTOR)

def skipIfLegacyJitExecutor(msg="test doesn't currently work with legacy JIT executor"):
    def decorator(fn):
        if not isinstance(fn, type):
            @wraps(fn)
            def wrapper(*args, **kwargs):
                if GRAPH_EXECUTOR == ProfilingMode.LEGACY:
                    raise unittest.SkipTest(msg)
                else:
                    fn(*args, **kwargs)
            return wrapper

        assert isinstance(fn, type)
        if GRAPH_EXECUTOR == ProfilingMode.LEGACY:
            fn.__unittest_skip__ = True
            fn.__unittest_skip_why__ = msg

        return fn


    return decorator


# Run PyTorch tests with translation validation on.
TEST_WITH_TV = os.getenv('PYTORCH_TEST_WITH_TV') == '1'

if TEST_WITH_TV:
    torch.fx.experimental._config.translation_validation = True

# Some tests take too long when dynamic_shapes is combined with
# translation_validation. Whenever that happens, we solve that by
# disabling translation_validation.
def disable_translation_validation_if_dynamic_shapes(fn):
    @functools.wraps(fn)
    def wrapper(*args, **kwargs):
        if torch._dynamo.config.dynamic_shapes:
            # Turning TV off due to high latency on dynamic shapes.
            torch.fx.experimental._config.translation_validation = False
        return fn(*args, **kwargs)
    return wrapper


# Determine whether to enable cuda memory leak check.
# CUDA mem leak check is expensive and thus we don't want to execute it on every
# test case / configuration.
# If this is True then CUDA memory leak checks are skipped. If this is false
#   then CUDA memory leak checks are performed.
# See: https://github.com/pytorch/pytorch/pull/59402#issuecomment-858811135
TEST_CUDA_MEM_LEAK_CHECK: bool = TestEnvironment.def_flag(
    "TEST_CUDA_MEM_LEAK_CHECK",
    env_var="PYTORCH_TEST_CUDA_MEM_LEAK_CHECK",
)


# Dict of NumPy dtype -> torch dtype (when the correspondence exists)
numpy_to_torch_dtype_dict = {
    np.bool_      : torch.bool,
    np.uint8      : torch.uint8,
    np.uint16     : torch.uint16,
    np.uint32     : torch.uint32,
    np.uint64     : torch.uint64,
    np.int8       : torch.int8,
    np.int16      : torch.int16,
    np.int32      : torch.int32,
    np.int64      : torch.int64,
    np.float16    : torch.float16,
    np.float32    : torch.float32,
    np.float64    : torch.float64,
    np.complex64  : torch.complex64,
    np.complex128 : torch.complex128
}


# numpy dtypes like np.float64 are not instances, but rather classes. This leads to rather absurd cases like
# np.float64 != np.dtype("float64") but np.float64 == np.dtype("float64").type.
# Especially when checking against a reference we can't be sure which variant we get, so we simply try both.
def numpy_to_torch_dtype(np_dtype):
    try:
        return numpy_to_torch_dtype_dict[np_dtype]
    except KeyError:
        return numpy_to_torch_dtype_dict[np_dtype.type]


def has_corresponding_torch_dtype(np_dtype):
    try:
        numpy_to_torch_dtype(np_dtype)
        return True
    except KeyError:
        return False


if IS_WINDOWS:
    # Size of `np.intc` is platform defined.
    # It is returned by functions like `bitwise_not`.
    # On Windows `int` is 32-bit
    # https://docs.microsoft.com/en-us/cpp/cpp/data-type-ranges?view=msvc-160
    numpy_to_torch_dtype_dict[np.intc] = torch.int

# Dict of torch dtype -> NumPy dtype
torch_to_numpy_dtype_dict = {value : key for (key, value) in numpy_to_torch_dtype_dict.items()}
torch_to_numpy_dtype_dict.update({
    torch.bfloat16: np.float32,
    torch.complex32: np.complex64
})

def skipIfNNModuleInlined(
    msg="test doesn't currently work with nn module inlining",
    condition=torch._dynamo.config.inline_inbuilt_nn_modules,
):
    def decorator(fn):
        if not isinstance(fn, type):

            @wraps(fn)
            def wrapper(*args, **kwargs):
                if condition:
                    raise unittest.SkipTest(msg)
                else:
                    fn(*args, **kwargs)

            return wrapper

        assert isinstance(fn, type)
        if condition:
            fn.__unittest_skip__ = True
            fn.__unittest_skip_why__ = msg

        return fn

    return decorator

def skipIfRocm(func=None, *, msg="test doesn't currently work on the ROCm stack"):
    def dec_fn(fn):
        reason = f"skipIfRocm: {msg}"

        @wraps(fn)
        def wrapper(*args, **kwargs):
            if TEST_WITH_ROCM:
                raise unittest.SkipTest(reason)
            else:
                return fn(*args, **kwargs)
        return wrapper
    if func:
        return dec_fn(func)
    return dec_fn

def runOnRocm(fn):
    @wraps(fn)
    def wrapper(*args, **kwargs):
        if TEST_WITH_ROCM:
            fn(*args, **kwargs)
        else:
            raise unittest.SkipTest("test currently only works on the ROCm stack")
    return wrapper

def runOnRocmArch(arch: Tuple[str, ...]):
    def dec_fn(fn):
        @wraps(fn)
        def wrap_fn(self, *args, **kwargs):
            if TEST_WITH_ROCM:
                prop = torch.cuda.get_device_properties(0)
                if prop.gcnArchName.split(":")[0] not in arch:
                    reason = f"skipIfRocm: test only runs on {arch}"
                    raise unittest.SkipTest(reason)
            return fn(self, *args, **kwargs)
        return wrap_fn
    return dec_fn

def skipIfXpu(func=None, *, msg="test doesn't currently work on the XPU stack"):
    def dec_fn(fn):
        reason = f"skipIfXpu: {msg}"

        @wraps(fn)
        def wrapper(*args, **kwargs):
            if TEST_XPU:
                raise unittest.SkipTest(reason)
            else:
                return fn(*args, **kwargs)
        return wrapper
    if func:
        return dec_fn(func)
    return dec_fn

def skipIfMps(fn):
    @wraps(fn)
    def wrapper(*args, **kwargs):
        if TEST_MPS:
            raise unittest.SkipTest("test doesn't currently work with MPS")
        else:
            fn(*args, **kwargs)
    return wrapper

def skipIfHpu(fn):
    @wraps(fn)
    def wrapper(*args, **kwargs):
        if TEST_HPU:
            raise unittest.SkipTest("test doesn't currently work with HPU")
        else:
            fn(*args, **kwargs)
    return wrapper

# Skips a test on CUDA if ROCm is available and its version is lower than requested.
def skipIfRocmVersionLessThan(version=None):
    def dec_fn(fn):
        @wraps(fn)
        def wrap_fn(self, *args, **kwargs):
            if TEST_WITH_ROCM:
                rocm_version = str(torch.version.hip)
                rocm_version = rocm_version.split("-")[0]    # ignore git sha
                rocm_version_tuple = tuple(int(x) for x in rocm_version.split("."))
                if rocm_version_tuple is None or version is None or rocm_version_tuple < tuple(version):
                    reason = f"ROCm {rocm_version_tuple} is available but {version} required"
                    raise unittest.SkipTest(reason)
            return fn(self, *args, **kwargs)
        return wrap_fn
    return dec_fn

def skipIfNotMiopenSuggestNHWC(fn):
    @wraps(fn)
    def wrapper(*args, **kwargs):
        if not TEST_WITH_MIOPEN_SUGGEST_NHWC:
            raise unittest.SkipTest("test doesn't currently work without MIOpen NHWC activation")
        else:
            fn(*args, **kwargs)
    return wrapper

def skipIfWindows(func=None, *, msg="test doesn't currently work on the Windows stack"):
    def dec_fn(fn):
        reason = f"skipIfWindows: {msg}"

        @wraps(fn)
        def wrapper(*args, **kwargs):
            if IS_WINDOWS:  # noqa: F821
                raise unittest.SkipTest(reason)
            else:
                return fn(*args, **kwargs)
        return wrapper
    if func:
        return dec_fn(func)
    return dec_fn

# Reverts the linalg backend back to default to make sure potential failures in one
# test do not affect other tests
def setLinalgBackendsToDefaultFinally(fn):
    @wraps(fn)
    def _fn(*args, **kwargs):
        _preferred_backend = torch.backends.cuda.preferred_linalg_library()
        try:
            fn(*args, **kwargs)
        finally:
            torch.backends.cuda.preferred_linalg_library(_preferred_backend)
    return _fn


# Reverts the blas backend back to default to make sure potential failures in one
# test do not affect other tests
def setBlasBackendsToDefaultFinally(fn):
    @wraps(fn)
    def _fn(*args, **kwargs):
        _preferred_backend = torch.backends.cuda.preferred_blas_library()
        try:
            fn(*args, **kwargs)
        finally:
            torch.backends.cuda.preferred_blas_library(_preferred_backend)
    return _fn


# Context manager for setting deterministic flag and automatically
# resetting it to its original value
class DeterministicGuard:
    def __init__(self, deterministic, *, warn_only=False, fill_uninitialized_memory=True):
        self.deterministic = deterministic
        self.warn_only = warn_only
        self.fill_uninitialized_memory = fill_uninitialized_memory

    def __enter__(self):
        self.deterministic_restore = torch.are_deterministic_algorithms_enabled()
        self.warn_only_restore = torch.is_deterministic_algorithms_warn_only_enabled()
        self.fill_uninitialized_memory_restore = torch.utils.deterministic.fill_uninitialized_memory
        torch.use_deterministic_algorithms(
            self.deterministic,
            warn_only=self.warn_only)
        torch.utils.deterministic.fill_uninitialized_memory = self.fill_uninitialized_memory

    def __exit__(self, exception_type, exception_value, traceback):
        torch.use_deterministic_algorithms(
            self.deterministic_restore,
            warn_only=self.warn_only_restore)
        torch.utils.deterministic.fill_uninitialized_memory = self.fill_uninitialized_memory_restore

class AlwaysWarnTypedStorageRemoval:
    def __init__(self, always_warn):
        assert isinstance(always_warn, bool)
        self.always_warn = always_warn

    def __enter__(self):
        self.always_warn_restore = torch.storage._get_always_warn_typed_storage_removal()
        torch.storage._set_always_warn_typed_storage_removal(self.always_warn)

    def __exit__(self, exception_type, exception_value, traceback):
        torch.storage._set_always_warn_typed_storage_removal(self.always_warn_restore)

# Context manager for setting cuda sync debug mode and reset it
# to original value
# we are not exposing it to the core because sync debug mode is
# global and thus not thread safe
class CudaSyncGuard:
    def __init__(self, sync_debug_mode):
        self.mode = sync_debug_mode

    def __enter__(self):
        self.debug_mode_restore = torch.cuda.get_sync_debug_mode()
        torch.cuda.set_sync_debug_mode(self.mode)

    def __exit__(self, exception_type, exception_value, traceback):
        torch.cuda.set_sync_debug_mode(self.debug_mode_restore)

# Context manager for setting torch.__future__.set_swap_module_params_on_conversion
# and automatically resetting it to its original value
class SwapTensorsGuard:
    def __init__(self, use_swap_tensors):
        self.use_swap_tensors = use_swap_tensors

    def __enter__(self):
        self.swap_tensors_restore = torch.__future__.get_swap_module_params_on_conversion()
        if self.use_swap_tensors is not None:
            torch.__future__.set_swap_module_params_on_conversion(self.use_swap_tensors)

    def __exit__(self, exception_type, exception_value, traceback):
        torch.__future__.set_swap_module_params_on_conversion(self.swap_tensors_restore)

# This decorator can be used for API tests that call
# torch.use_deterministic_algorithms().  When the test is finished, it will
# restore the previous deterministic flag setting.
#
# If CUDA >= 10.2, this will set the environment variable
# CUBLAS_WORKSPACE_CONFIG=:4096:8 so that the error associated with that
# setting is not thrown during the test unless the test changes that variable
# on purpose. The previous CUBLAS_WORKSPACE_CONFIG setting will also be
# restored once the test is finished.
#
# Note that if a test requires CUDA to actually register the changed
# CUBLAS_WORKSPACE_CONFIG variable, a new subprocess must be created, because
# CUDA only checks the variable when the runtime initializes. Tests can be
# run inside a subprocess like so:
#
#   import subprocess, sys, os
#   script = '''
#   # Test code should go here
#   '''
#   try:
#       subprocess.check_output(
#           [sys.executable, '-c', script],
#           stderr=subprocess.STDOUT,
#           cwd=os.path.dirname(os.path.realpath(__file__)),
#           env=os.environ.copy())
#   except subprocess.CalledProcessError as e:
#       error_message = e.output.decode('utf-8')
#       # Handle exceptions raised by the subprocess here
#
def wrapDeterministicFlagAPITest(fn):
    @wraps(fn)
    def wrapper(*args, **kwargs):
        with DeterministicGuard(
                torch.are_deterministic_algorithms_enabled(),
                warn_only=torch.is_deterministic_algorithms_warn_only_enabled()):
            class CuBLASConfigGuard:
                cublas_var_name = 'CUBLAS_WORKSPACE_CONFIG'

                def __enter__(self):
                    self.is_cuda10_2_or_higher = (
                        (torch.version.cuda is not None)
                        and ([int(x) for x in torch.version.cuda.split(".")] >= [10, 2]))
                    if self.is_cuda10_2_or_higher:
                        self.cublas_config_restore = os.environ.get(self.cublas_var_name)
                        os.environ[self.cublas_var_name] = ':4096:8'

                def __exit__(self, exception_type, exception_value, traceback):
                    if self.is_cuda10_2_or_higher:
                        cur_cublas_config = os.environ.get(self.cublas_var_name)
                        if self.cublas_config_restore is None:
                            if cur_cublas_config is not None:
                                del os.environ[self.cublas_var_name]
                        else:
                            os.environ[self.cublas_var_name] = self.cublas_config_restore
            with CuBLASConfigGuard():
                fn(*args, **kwargs)
    return wrapper

# This decorator can be used for API tests that want to safely call
# torch.__future__.set_swap_module_params_on_conversion.  `swap` can be set to
# True, False or None where None indicates that the context manager does not
# set the flag. When the test is finished, it will restore the previous swap
# flag setting.
def wrapSwapTensorsTest(swap=None):
    def dec_fn(fn):
        @wraps(fn)
        def wrapper(*args, **kwargs):
            with SwapTensorsGuard(swap):
                fn(*args, **kwargs)
        return wrapper
    return dec_fn

# test parametrizer for swapping
class swap(_TestParametrizer):
    def __init__(self, swap_values):
        super().__init__()
        self.swap_values = swap_values

    def _parametrize_test(self, test, generic_cls, device_cls):
        for swap in self.swap_values:
            yield wrapSwapTensorsTest(swap)(test), f'swap_{swap}', {}, lambda _: []

def skipIfCompiledWithoutNumpy(fn):
    # Even if the numpy module is present, if `USE_NUMPY=0` is used during the
    # build, numpy tests will fail
    numpy_support = TEST_NUMPY
    if numpy_support:
        try:
            # The numpy module is present, verify that PyTorch is compiled with
            # numpy support
            torch.from_numpy(np.array([2, 2]))
        except RuntimeError:
            numpy_support = False

    @wraps(fn)
    def wrapper(*args, **kwargs):
        if not numpy_support:
            raise unittest.SkipTest("PyTorch was compiled without numpy support")
        else:
            fn(*args, **kwargs)
    return wrapper

def _test_function(fn, device):
    def run_test_function(self):
        return fn(self, device)
    return run_test_function

def skipIfNoXNNPACK(fn):
    @wraps(fn)
    def wrapper(*args, **kwargs):
        if not torch.backends.xnnpack.enabled:
            raise unittest.SkipTest('XNNPACK must be enabled for these tests. Please build with USE_XNNPACK=1.')
        else:
            fn(*args, **kwargs)
    return wrapper

def skipIfNoLapack(fn):
    @wraps(fn)
    def wrapper(*args, **kwargs):
        if not torch._C.has_lapack:
            raise unittest.SkipTest('PyTorch compiled without Lapack')
        else:
            fn(*args, **kwargs)
    return wrapper

def skipIfNotRegistered(op_name, message):
    """Wraps the decorator to hide the import of the `core`.

    Args:
        op_name: Check if this op is registered in `core._REGISTERED_OPERATORS`.
        message: message to fail with.

    Usage:
        @skipIfNotRegistered('MyOp', 'MyOp is not linked!')
            This will check if 'MyOp' is in the caffe2.python.core
    """
    return unittest.skip("Pytorch is compiled without Caffe2")

def skipIfNoSciPy(fn):
    @wraps(fn)
    def wrapper(*args, **kwargs):
        if not TEST_SCIPY:
            raise unittest.SkipTest("test require SciPy, but SciPy not found")
        else:
            fn(*args, **kwargs)
    return wrapper

def skip_if_pytest(fn):
    @wraps(fn)
    def wrapped(*args, **kwargs):
        if "PYTEST_CURRENT_TEST" in os.environ:
            raise unittest.SkipTest("does not work under pytest")
        return fn(*args, **kwargs)

    return wrapped


def slowTest(fn):
    @wraps(fn)
    def wrapper(*args, **kwargs):
        if not TEST_WITH_SLOW:
            raise unittest.SkipTest("test is slow; run with PYTORCH_TEST_WITH_SLOW to enable test")
        else:
            fn(*args, **kwargs)
    wrapper.__dict__['slow_test'] = True
    return wrapper


def slowTestIf(condition):
    return slowTest if condition else lambda fn: fn


def skipCUDAMemoryLeakCheckIf(condition):
    def dec(fn):
        if getattr(fn, '_do_cuda_memory_leak_check', True):  # if current True
            fn._do_cuda_memory_leak_check = not condition
        return fn
    return dec

def skipCUDANonDefaultStreamIf(condition):
    def dec(fn):
        if getattr(fn, '_do_cuda_non_default_stream', True):  # if current True
            fn._do_cuda_non_default_stream = not condition
        return fn
    return dec

def suppress_warnings(fn):
    @wraps(fn)
    def wrapper(*args, **kwargs):
        with warnings.catch_warnings():
            warnings.simplefilter("ignore")
            fn(*args, **kwargs)
    return wrapper


def to_gpu(obj, type_map=None):
    if type_map is None:
        type_map = {}
    if isinstance(obj, torch.Tensor):
        assert obj.is_leaf
        t = type_map.get(obj.dtype, obj.dtype)
        with torch.no_grad():
            res = obj.clone().to(dtype=t, device="cuda")
            res.requires_grad = obj.requires_grad
        return res
    elif torch.is_storage(obj):
        return obj.new().resize_(obj.size()).copy_(obj)
    elif isinstance(obj, list):
        return [to_gpu(o, type_map) for o in obj]
    elif isinstance(obj, tuple):
        return tuple(to_gpu(o, type_map) for o in obj)
    else:
        return deepcopy(obj)


def get_function_arglist(func):
    return inspect.getfullargspec(func).args


def set_rng_seed(seed):
    torch.manual_seed(seed)
    random.seed(seed)
    if TEST_NUMPY:
        np.random.seed(seed)


@contextlib.contextmanager
def set_default_dtype(dtype):
    saved_dtype = torch.get_default_dtype()
    torch.set_default_dtype(dtype)
    try:
        yield
    finally:
        torch.set_default_dtype(saved_dtype)

@contextlib.contextmanager
def set_default_tensor_type(tensor_type):
    saved_tensor_type = torch.tensor([]).type()
    torch.set_default_tensor_type(tensor_type)
    try:
        yield
    finally:
        torch.set_default_tensor_type(saved_tensor_type)

def iter_indices(tensor):
    if tensor.dim() == 0:
        return range(0)
    if tensor.dim() == 1:
        return range(tensor.size(0))
    return product(*(range(s) for s in tensor.size()))


def is_iterable(obj):
    try:
        iter(obj)
        return True
    except TypeError:
        return False


def is_iterable_of_tensors(iterable, include_empty=False):
    """ Returns True if iterable is an iterable of tensors and False o.w.

        If the iterable is empty, the return value is :attr:`include_empty`
    """
    # Tensor itself is iterable so we check this first
    if isinstance(iterable, torch.Tensor):
        return False

    try:
        if len(iterable) == 0:
            return include_empty

        for t in iter(iterable):
            if not isinstance(t, torch.Tensor):
                return False

    except TypeError as te:
        return False

    return True


class CudaNonDefaultStream:
    def __enter__(self):
        # Before starting CUDA test save currently active streams on all
        # CUDA devices and set new non default streams to all CUDA devices
        # to ensure CUDA tests do not use default stream by mistake.
        beforeDevice = torch.cuda.current_device()
        self.beforeStreams = []
        for d in range(torch.cuda.device_count()):
            self.beforeStreams.append(torch.cuda.current_stream(d))
            deviceStream = torch.cuda.Stream(device=d)
            self.beforeStreams[-1].synchronize()
            torch._C._cuda_setStream(stream_id=deviceStream.stream_id,
                                     device_index=deviceStream.device_index,
                                     device_type=deviceStream.device_type)
        torch._C._cuda_setDevice(beforeDevice)

    def __exit__(self, exec_type, exec_value, traceback):
        # After completing CUDA test load previously active streams on all
        # CUDA devices.
        beforeDevice = torch.cuda.current_device()
        for d in range(torch.cuda.device_count()):
            torch._C._cuda_setStream(stream_id=self.beforeStreams[d].stream_id,
                                     device_index=self.beforeStreams[d].device_index,
                                     device_type=self.beforeStreams[d].device_type)
        torch._C._cuda_setDevice(beforeDevice)

class CudaMemoryLeakCheck:
    def __init__(self, testcase, name=None):
        self.name = testcase.id() if name is None else name
        self.testcase = testcase

        # initialize context & RNG to prevent false positive detections
        # when the test is the first to initialize those
        from torch.testing._internal.common_cuda import initialize_cuda_context_rng
        initialize_cuda_context_rng()

    # Stores CUDA memory data provided by PyTorch's caching allocator and
    #   the CUDA driver.
    #
    # NOTE: The undocumented torch.cuda.mem_get_info() returns
    #   (#free bytes, #total bytes available) on the GPU
    def __enter__(self):
        self.caching_allocator_befores = []
        self.driver_befores = []

        # Performs a gc if required (required if any CUDA memory is held)
        num_devices = torch.cuda.device_count()
        for i in range(num_devices):
            caching_allocator_mem_allocated = torch.cuda.memory_allocated(i)
            # NOTE: gc is based exclusively on caching allocator memory
            #   because the driver will always have some bytes in use (context size?)
            if caching_allocator_mem_allocated > 0:
                gc.collect()
                torch._C._cuda_clearCublasWorkspaces()
                torch.cuda.empty_cache()
                break

        # Acquires caching allocator and driver statistics before the test is run
        for i in range(num_devices):
            self.caching_allocator_befores.append(torch.cuda.memory_allocated(i))
            bytes_free, bytes_total = torch.cuda.mem_get_info(i)
            driver_mem_allocated = bytes_total - bytes_free
            self.driver_befores.append(driver_mem_allocated)

    def __exit__(self, exec_type, exec_value, traceback):
        # Don't check for leaks if an exception was thrown
        if exec_type is not None:
            return

        # Compares caching allocator before/after statistics
        # An increase in allocated memory is a discrepancy indicating a possible
        #   memory leak
        discrepancy_detected = False
        num_devices = torch.cuda.device_count()
        for i in range(num_devices):
            # avoid counting cublasWorkspace allocations
            torch._C._cuda_clearCublasWorkspaces()
            caching_allocator_mem_allocated = torch.cuda.memory_allocated(i)

            if caching_allocator_mem_allocated > self.caching_allocator_befores[i]:
                discrepancy_detected = True
                break

        # Short-circuits if no discrepancy detected
        if not discrepancy_detected:
            return

        # Validates the discrepancy persists after garbage collection and
        #   is confirmed by the driver API

        # NOTE: driver API iscrepancies alone are ignored because with the jiterator
        #   some tests may permanently increase the CUDA context size and
        #   that will appear as a driver memory leak but is the expected behavior.

        # GCs and clears the cache
        gc.collect()
        torch.cuda.empty_cache()

        for i in range(num_devices):

            discrepancy_detected = True

            # Query memory multiple items to ensure leak was not transient
            for n in range(3):
                caching_allocator_mem_allocated = torch.cuda.memory_allocated(i)
                bytes_free, bytes_total = torch.cuda.mem_get_info(i)
                driver_mem_allocated = bytes_total - bytes_free

                caching_allocator_discrepancy = False
                driver_discrepancy = False

                if caching_allocator_mem_allocated > self.caching_allocator_befores[i]:
                    caching_allocator_discrepancy = True

                if driver_mem_allocated > self.driver_befores[i]:
                    driver_discrepancy = True

                if not (caching_allocator_discrepancy or driver_discrepancy):
                    # Leak was false positive, exit loop
                    discrepancy_detected = False
                    break

            if not discrepancy_detected:
                continue

            if caching_allocator_discrepancy and not driver_discrepancy:
                # Just raises a warning if the leak is not validated by the
                #   driver API
                # NOTE: this may be a problem with how the caching allocator collects its
                #   statistics or a leak too small to trigger the allocation of an
                #   additional block of memory by the CUDA driver
                msg = ("CUDA caching allocator reports a memory leak not "
                       f"verified by the driver API in {self.name}! "
                       f"Caching allocator allocated memory was {self.caching_allocator_befores[i]} "
                       f"and is now reported as {caching_allocator_mem_allocated} "
                       f"on device {i}. "
                       f"CUDA driver allocated memory was {self.driver_befores[i]} and is now {driver_mem_allocated}.")
                warnings.warn(msg)
            elif caching_allocator_discrepancy and driver_discrepancy:
                # A caching allocator discrepancy validated by the driver API is a
                #   failure (except on ROCm, see below)
                msg = (f"CUDA driver API confirmed a leak in {self.name}! "
                       f"Caching allocator allocated memory was {self.caching_allocator_befores[i]} "
                       f"and is now reported as {caching_allocator_mem_allocated} "
                       f"on device {i}. "
                       f"CUDA driver allocated memory was {self.driver_befores[i]} and is now {driver_mem_allocated}.")

                raise RuntimeError(msg)

@contextmanager
def skip_exception_type(exc_type):
    try:
        yield
    except exc_type as e:
        raise unittest.SkipTest(f"not implemented: {e}") from e

@contextmanager
def print_repro_on_failure(repro_parts):
    try:
        yield
    except unittest.SkipTest:
        raise
    except Exception as e:
        # Get the index of the sample input that failed the test if possible.
        sample_isolation_prefix = ""
        tracked_input = getattr(e, "_tracked_input", None)
        if tracked_input is not None:
            sample_isolation_prefix = f"PYTORCH_OPINFO_SAMPLE_INPUT_INDEX={tracked_input.index}"

        repro_str = " ".join(filter(None, (sample_isolation_prefix, *repro_parts)))
        repro_msg = f"""
To execute this test, run the following from the base repo dir:
    {repro_str}

This message can be suppressed by setting PYTORCH_PRINT_REPRO_ON_FAILURE=0"""

        # NB: Hacking the exception args is the cleanest way I've found to append
        # failure reproduction info without poisoning the stack trace.
        if len(e.args) >= 1:
            e.args = (f"{e.args[0]}\n{repro_msg}", *e.args[1:])
        raise

#  "min_satisfying_examples" setting has been deprecated in hypothesis
#  3.56.0 and removed in hypothesis 4.x
try:
    import hypothesis

    def settings(*args, **kwargs):
        if 'min_satisfying_examples' in kwargs and hypothesis.version.__version_info__ >= (3, 56, 0):
            kwargs.pop('min_satisfying_examples')
        return hypothesis.settings(*args, **kwargs)


    hypothesis.settings.register_profile(
        "pytorch_ci",
        settings(
            derandomize=True,
            suppress_health_check=[hypothesis.HealthCheck.too_slow],
            database=None,
            max_examples=50,
            verbosity=hypothesis.Verbosity.normal))
    hypothesis.settings.register_profile(
        "dev",
        settings(
            suppress_health_check=[hypothesis.HealthCheck.too_slow],
            database=None,
            max_examples=10,
            verbosity=hypothesis.Verbosity.normal))
    hypothesis.settings.register_profile(
        "debug",
        settings(
            suppress_health_check=[hypothesis.HealthCheck.too_slow],
            database=None,
            max_examples=1000,
            verbosity=hypothesis.Verbosity.verbose))

    hypothesis.settings.load_profile(
        "pytorch_ci" if IS_CI else os.getenv('PYTORCH_HYPOTHESIS_PROFILE', 'dev')
    )
except ImportError:
    print('Fail to import hypothesis in common_utils, tests are not derandomized')

# Used in check_if_enable to see if a test method should be disabled by an issue,
# sanitizes a test method name from appended suffixes by @dtypes parametrization.
# e.g., an issue with title "DISABLED test_bitwise_ops (__main__.TestBinaryUfuncs)" should
# disabled ALL parametrized test_bitwise_ops tests, such test_bitwise_ops_cuda_int32
def remove_device_and_dtype_suffixes(test_name: str) -> str:
    # import statement is localized to avoid circular dependency issues with common_device_type.py
    from torch.testing._internal.common_device_type import get_device_type_test_bases
    device_suffixes = [x.device_type for x in get_device_type_test_bases()]
    dtype_suffixes = [str(dt)[len("torch."):] for dt in get_all_dtypes()]

    test_name_chunks = test_name.split("_")
    if len(test_name_chunks) > 0 and test_name_chunks[-1] in dtype_suffixes:
        if len(test_name_chunks) > 1 and test_name_chunks[-2] in device_suffixes:
            return "_".join(test_name_chunks[0:-2])
        return "_".join(test_name_chunks[0:-1])
    return test_name


def check_if_enable(test: unittest.TestCase):
    classname = str(test.__class__).split("'")[1].split(".")[-1]
    sanitized_testname = remove_device_and_dtype_suffixes(test._testMethodName)

    def matches_test(target: str):
        target_test_parts = target.split()
        if len(target_test_parts) < 2:
            # poorly formed target test name
            return False
        target_testname = target_test_parts[0]
        target_classname = target_test_parts[1][1:-1].split(".")[-1]
        # if test method name or its sanitized version exactly matches the disabled
        # test method name AND allow non-parametrized suite names to disable
        # parametrized ones (TestSuite disables TestSuiteCPU)
        return classname.startswith(target_classname) and (target_testname in (test._testMethodName, sanitized_testname))

    if any(matches_test(x) for x in slow_tests_dict.keys()):
        getattr(test, test._testMethodName).__dict__['slow_test'] = True
        if not TEST_WITH_SLOW:
            raise unittest.SkipTest("test is slow; run with PYTORCH_TEST_WITH_SLOW to enable test")

    if not IS_SANDCASTLE:
        should_skip = False
        skip_msg = ""

        for disabled_test, (issue_url, platforms) in disabled_tests_dict.items():
            if matches_test(disabled_test):
                platform_to_conditional: Dict = {
                    "mac": IS_MACOS,
                    "macos": IS_MACOS,
                    "win": IS_WINDOWS,
                    "windows": IS_WINDOWS,
                    "linux": IS_LINUX,
                    "rocm": TEST_WITH_ROCM,
                    "xpu": TEST_XPU,
                    "asan": TEST_WITH_ASAN,
                    "dynamo": TEST_WITH_TORCHDYNAMO,
                    "inductor": TEST_WITH_TORCHINDUCTOR,
                    "slow": TEST_WITH_SLOW,
                }

                invalid_platforms = list(filter(lambda p: p not in platform_to_conditional, platforms))
                if len(invalid_platforms) > 0:
                    invalid_plats_str = ", ".join(invalid_platforms)
                    valid_plats = ", ".join(platform_to_conditional.keys())

                    print(f"Test {disabled_test} is disabled for some unrecognized ",
                          f"platforms: [{invalid_plats_str}]. Please edit issue {issue_url} to fix the platforms ",
                          'assigned to this flaky test, changing "Platforms: ..." to a comma separated ',
                          f"subset of the following (or leave it blank to match all platforms): {valid_plats}")

                    # Sanitize the platforms list so that we continue to disable the test for any valid platforms given
                    platforms = list(filter(lambda p: p in platform_to_conditional, platforms))

                if platforms == [] or any(platform_to_conditional[platform] for platform in platforms):
                    should_skip = True
                    skip_msg = f"Test is disabled because an issue exists disabling it: {issue_url}" \
                        f" for {'all' if platforms == [] else ''}platform(s) {', '.join(platforms)}. " \
                        "If you're seeing this on your local machine and would like to enable this test, " \
                        "please make sure CI is not set and you are not using the flag --import-disabled-tests."
                    break

        if should_skip and not RERUN_DISABLED_TESTS:
            # Skip the disabled test when not running under --rerun-disabled-tests verification mode
            raise unittest.SkipTest(skip_msg)

        if not should_skip and RERUN_DISABLED_TESTS:
            skip_msg = "Test is enabled but --rerun-disabled-tests verification mode is set, so only" \
                " disabled tests are run"
            raise unittest.SkipTest(skip_msg)

    if TEST_SKIP_FAST:
        if hasattr(test, test._testMethodName) and not getattr(test, test._testMethodName).__dict__.get('slow_test', False):
            raise unittest.SkipTest("test is fast; we disabled it with PYTORCH_TEST_SKIP_FAST")


# `TestCase.assertEqual` is very permissive and coerced the inputs into a format that could be compared. This is very
# convenient when writing tests, but not so much while reviewing them. By default, the comparison `Pair` framework of
# `torch.testing._comparison.are_equal`, used for example by the public testing function
# `torch.testing.assert_close`, is more strict. In order to use the same framework and thus reduce the divergence
# between internal and external comparison logic as much as possible, we define some "relaxed" pairs here. They only
# change the supported inputs, but the comparison logic is the same.
# TODO: Revisit the relaxed pairs and check how much work it is to fix the tests that would fail without the relaxation.

class RelaxedBooleanPair(BooleanPair):
    """Pair for boolean-like inputs.

    In contrast to the builtin :class:`BooleanPair`, this class also supports one input being a number or a single
    element tensor-like.
    """
    _supported_number_types = NumberPair(0, 0)._supported_types

    def _process_inputs(self, actual, expected, *, id):
        # We require only one of the inputs of the inputs to be a boolean and the other can also be a boolean, a
        # number, or a single element tensor or array, whereas in default BooleanPair both inputs have to be booleans.
        tensor_or_array_types: Tuple[Type, ...] = (torch.Tensor, np.ndarray)
        other_supported_types = (*self._supported_types, *self._supported_number_types, *tensor_or_array_types)
        if not (
            (isinstance(actual, self._supported_types) and isinstance(expected, other_supported_types))
            or (isinstance(expected, self._supported_types) and isinstance(actual, other_supported_types))
        ):
            self._inputs_not_supported()

        return [self._to_bool(input, id=id) for input in (actual, expected)]

    def _to_bool(self, bool_like, *, id):
        if isinstance(bool_like, np.number):
            return bool(bool_like.item())
        elif type(bool_like) in self._supported_number_types:
            return bool(bool_like)
        elif isinstance(bool_like, (torch.Tensor, np.ndarray)):
            numel = bool_like.numel() if isinstance(bool_like, torch.Tensor) else bool_like.size
            if numel > 1:
                self._fail(
                    ValueError,
                    f"Only single element tensor-likes can be compared against a boolean. "
                    f"Got {numel} elements instead.",
                    id=id
                )

            return bool(bool_like.item())
        else:
            return super()._to_bool(bool_like, id=id)


class RelaxedNumberPair(NumberPair):
    """Pair for number-like inputs.

    In contrast to the builtin :class:`NumberPair`, this class also supports one input being a single element
    tensor-like or a :class:`enum.Enum`. (D)Type checks are disabled, meaning comparing 1 to 1.0 succeeds even when
    ``check_dtype=True`` is passed.

    In addition, this class uses looser default tolerances for :class:`float` and :class:`complex` inputs. Also
    supports overriding the absolute and relative tolerance through the ``@precisionOverride`` and
    ``@toleranceOverride`` decorators.
    """
    _TYPE_TO_DTYPE = {
        int: torch.int64,
        float: torch.float32,
        complex: torch.complex64,
    }

    def __init__(
            self, actual, expected, *, rtol_override=0.0, atol_override=0.0, check_dtype=None, **other_parameters
    ) -> None:
        super().__init__(actual, expected, check_dtype=False, **other_parameters)
        self.rtol = max(self.rtol, rtol_override)
        self.atol = max(self.atol, atol_override)

    def _process_inputs(self, actual, expected, *, id):
        # We require only one of the inputs of the inputs to be a number and the other can also be a number or a single
        # element tensor or array, whereas in default NumberPair both inputs have to be numbers.
        tensor_or_array_types: Tuple[Type, ...] = (torch.Tensor, np.ndarray)
        other_supported_types = (*self._supported_types, *tensor_or_array_types)
        if not (
                (isinstance(actual, self._supported_types) and isinstance(expected, other_supported_types))
                or (isinstance(expected, self._supported_types) and isinstance(actual, other_supported_types))
        ):
            self._inputs_not_supported()

        return [self._to_number(input, id=id) for input in (actual, expected)]

    def _to_number(self, number_like, *, id):
        if isinstance(number_like, (torch.Tensor, np.ndarray)):
            numel = number_like.numel() if isinstance(number_like, torch.Tensor) else number_like.size
            if numel > 1:
                self._fail(
                    ValueError,
                    f"Only single element tensor-likes can be compared against a number. "
                    f"Got {numel} elements instead.",
                    id=id
                )
            number = number_like.item()
            if isinstance(number, bool):
                number = int(number)

            return number
        elif isinstance(number_like, Enum):
            return int(number_like)  # type: ignore[call-overload]
        else:
            return super()._to_number(number_like, id=id)


class TensorOrArrayPair(TensorLikePair):
    """Pair for tensor-like inputs.

    On the one hand this class is stricter than the builtin :class:`TensorLikePair` since it only allows instances of
    :class:`torch.Tensor` and :class:`numpy.ndarray` rather than allowing any tensor-like than can be converted into a
    tensor. On the other hand this class is looser since it converts all inputs into tensors with no regard of their
    relationship, e.g. comparing a :class:`torch.Tensor` to :class:`numpy.ndarray` is fine.

    In addition, this class supports overriding the absolute and relative tolerance through the ``@precisionOverride``
    and ``@toleranceOverride`` decorators.
    """
    def __init__(self, actual, expected, *, rtol_override=0.0, atol_override=0.0, **other_parameters):
        super().__init__(actual, expected, **other_parameters)
        self.rtol = max(self.rtol, rtol_override)
        self.atol = max(self.atol, atol_override)

    def _process_inputs(self, actual, expected, *, id, allow_subclasses):
        self._check_inputs_isinstance(actual, expected, cls=(torch.Tensor, np.ndarray))

        actual, expected = (self._to_tensor(input) for input in (actual, expected))
        for tensor in (actual, expected):
            self._check_supported(tensor, id=id)
        return actual, expected


class TypedStoragePair(TensorLikePair):
    """Pair for :class:`torch.storage.TypedStorage` inputs."""
    def __init__(self, actual, expected, *, rtol_override=0.0, atol_override=0.0, **other_parameters):
        self._check_inputs_isinstance(actual, expected, cls=torch.storage.TypedStorage)
        super().__init__(actual, expected, **other_parameters)
        self.rtol = max(self.rtol, rtol_override)
        self.atol = max(self.atol, atol_override)

    def _to_tensor(self, typed_storage):
        return torch.tensor(
            typed_storage._untyped_storage,
            dtype={
                torch.quint8: torch.uint8,
                torch.quint4x2: torch.uint8,
                torch.quint2x4: torch.uint8,
                torch.qint32: torch.int32,
                torch.qint8: torch.int8
            }.get(typed_storage.dtype, typed_storage.dtype),
            device=typed_storage.device,
        )


class UnittestPair(Pair):
    """Fallback ABC pair that handles non-numeric inputs.

    To avoid recreating the mismatch messages of :meth:`unittest.TestCase.assertEqual`, this pair simply wraps it in
    order to use it with the :class:`Pair` "framework" from :func:`are_equal`.

    Define the :attr:`UnittestPair.CLS` in a subclass to indicate which class(es) of the inputs the pair should support.
    """
    CLS: Union[Type, Tuple[Type, ...]]
    TYPE_NAME: Optional[str] = None

    def __init__(self, actual, expected, **other_parameters):
        self._check_inputs_isinstance(actual, expected, cls=self.CLS)
        super().__init__(actual, expected, **other_parameters)

    def compare(self):
        test_case = unittest.TestCase()

        try:
            return test_case.assertEqual(self.actual, self.expected)
        except test_case.failureException as error:
            msg = str(error)

        type_name = self.TYPE_NAME or (self.CLS if isinstance(self.CLS, type) else self.CLS[0]).__name__
        self._fail(AssertionError, f"{type_name.title()} comparison failed: {msg}")


class StringPair(UnittestPair):
    CLS = (str, bytes)
    TYPE_NAME = "string"


class SetPair(UnittestPair):
    CLS = set


class TypePair(UnittestPair):
    CLS = type


class ObjectPair(UnittestPair):
    CLS = object


# This implements a variant of assertRaises/assertRaisesRegex where we first test
# if the exception is NotImplementedError, and if so just skip the test instead
# of failing it.
#
# This is implemented by inheriting from the (private) implementation of
# assertRaises from unittest.case, and slightly tweaking it for this new
# behavior.  The year is 2021: this private class hierarchy hasn't changed since
# 2010, seems low risk to inherit from.
class AssertRaisesContextIgnoreNotImplementedError(unittest.case._AssertRaisesContext):
    def __exit__(self, exc_type, exc_value, tb):
        if exc_type is not None and issubclass(exc_type, NotImplementedError):
            self.test_case.skipTest(f"not_implemented: {exc_value}")  # type: ignore[attr-defined]
        return super().__exit__(exc_type, exc_value, tb)


@contextmanager
def set_warn_always_context(new_val: bool):
    old_val = torch.is_warn_always_enabled()
    torch.set_warn_always(new_val)
    try:
        yield
    finally:
        torch.set_warn_always(old_val)


class NoTest:
    # causes pytest to not recognize this class as a test
    __test__ = False


class TestCase(expecttest.TestCase):
    # NOTE: "precision" lets classes and generated tests set minimum
    # atol values when comparing tensors. Used by @precisionOverride and @toleranceOverride, for
    # example.
    # NOTE: "rel_tol" lets classes and generated tests set minimum
    # rtol values when comparing tensors. Used by @toleranceOverride, for example.
    _precision: float = 0
    _rel_tol: float = 0

    # Toggles whether to assert that `torch.get_default_dtype()` returns
    # `torch.float` when `setUp` and `tearDown` are called.
    _default_dtype_check_enabled: bool = False

    # Always use difflib to print diffs on multi line equality.
    # Undocumented feature in unittest
    _diffThreshold = sys.maxsize
    maxDiff = None

    # checker to early terminate test suite if unrecoverable failure occurs.
    def _should_stop_test_suite(self):
        if torch.cuda.is_initialized():
            # CUDA device side error will cause subsequence test cases to fail.
            # stop entire test suite if catches RuntimeError during torch.cuda.synchronize().
            try:
                torch.cuda.synchronize()
            except RuntimeError as rte:
                print("TEST SUITE EARLY TERMINATION due to torch.cuda.synchronize() failure", file=sys.stderr)
                print(str(rte), file=sys.stderr)
                return True
            return False
        else:
            return False

    @property
    def precision(self) -> float:
        return self._precision

    @precision.setter
    def precision(self, prec: float) -> None:
        self._precision = prec

    @property
    def rel_tol(self) -> float:
        return self._rel_tol

    @rel_tol.setter
    def rel_tol(self, prec: float) -> None:
        self._rel_tol = prec

    _do_cuda_memory_leak_check = False
    _do_cuda_non_default_stream = False

    # When True, if a test case raises a NotImplementedError, instead of failing
    # the test, skip it instead.
    _ignore_not_implemented_error = False

    def __init__(self, method_name='runTest', methodName='runTest'):
        # methodName is the correct naming in unittest and testslide uses keyword arguments.
        # So we need to use both to 1) not break BC and, 2) support testslide.
        if methodName != "runTest":
            method_name = methodName
        super().__init__(method_name)

        test_method = getattr(self, method_name, None)
        if test_method is not None:
            # Wraps the tested method if we should do CUDA memory check.
            if TEST_CUDA_MEM_LEAK_CHECK:
                self._do_cuda_memory_leak_check &= getattr(test_method, '_do_cuda_memory_leak_check', True)
                # FIXME: figure out the flaky -1024 anti-leaks on windows. See #8044
                if self._do_cuda_memory_leak_check and not IS_WINDOWS:
                    self.wrap_with_cuda_policy(method_name, self.assertLeaksNoCudaTensors)

            # Wraps the tested method if we should enforce non default CUDA stream.
            self._do_cuda_non_default_stream &= getattr(test_method, '_do_cuda_non_default_stream', True)
            if self._do_cuda_non_default_stream and not IS_WINDOWS:
                self.wrap_with_cuda_policy(method_name, self.enforceNonDefaultStream)

            if self._ignore_not_implemented_error:
                self.wrap_with_policy(method_name, lambda: skip_exception_type(NotImplementedError))

            if PRINT_REPRO_ON_FAILURE:
                try:
                    def _get_rel_test_path(abs_test_path):
                        # Attempt to get relative path based on the "test" dir.
                        # In CI, the working dir is not guaranteed to be the base repo dir so
                        # we can't just compute relative path from that.
                        parts = Path(abs_test_path).parts
                        for i, part in enumerate(parts):
                            if part == "test":
                                base_dir = os.path.join(*parts[:i]) if i > 0 else ''
                                return os.path.relpath(abs_test_path, start=base_dir)

                        # Can't determine containing dir; just return the test filename.
                        # The path isn't strictly correct but it's arguably better than nothing.
                        return os.path.split(abs_test_path)[1]

                    # NB: In Python 3.8, the getfile() call will return a path relative
                    # to the working directory, so convert that to absolute.
                    abs_test_path = os.path.abspath(inspect.getfile(type(self)))
                    test_filename = _get_rel_test_path(abs_test_path)
                    class_name = type(self).__name__
                    test_run_cmd = f"python {test_filename} {class_name}.{method_name}"
                    env_var_prefix = TestEnvironment.repro_env_var_prefix()
                    repro_parts = [env_var_prefix, test_run_cmd]
                    self.wrap_with_policy(
                        method_name,
                        lambda repro_parts=repro_parts: print_repro_on_failure(repro_parts))
                except Exception as e:
                    # Don't fail entirely if we can't get the test filename
                    log.info("could not print repro string", extra=str(e))

    def assertLeaksNoCudaTensors(self, name=None):
        name = self.id() if name is None else name
        return CudaMemoryLeakCheck(self, name)

    def enforceNonDefaultStream(self):
        return CudaNonDefaultStream()

    def _remove_ansi_escape(self, input):
        # 7-bit C1 ANSI sequences
        ansi_escape = re.compile(r'''
            \x1B  # ESC
            (?:   # 7-bit C1 Fe (except CSI)
                [@-Z\\-_]
            |     # or [ for CSI, followed by a control sequence
                \[
                [0-?]*  # Parameter bytes
                [ -/]*  # Intermediate bytes
                [@-~]   # Final byte
            )
        ''', re.VERBOSE)
        return ansi_escape.sub('', input)

    def remove_comment_lines(self, input_string):
        lines = input_string.split('\n')
        filtered_lines = [line for line in lines if not line.strip().startswith('#')]
        return '\n'.join(filtered_lines)

    def remove_empty_lines(self, input_string):
        lines = input_string.split('\n')
        filtered_lines = [line for line in lines if not line.strip() == '']
        return '\n'.join(filtered_lines)

    # ignore comments will ignore lines that starts with # after being stripped
    def assertExpectedInline(self, actual, expect, skip=0, ignore_comments=False, ignore_empty_lines=False):
        actual = actual if isinstance(actual, str) else str(actual)
        actual = self._remove_ansi_escape(actual)
        expect = self._remove_ansi_escape(expect)
        if ignore_comments:
            actual = self.remove_comment_lines(actual)
            expect = self.remove_comment_lines(expect)

        if ignore_empty_lines:
            actual = self.remove_empty_lines(actual)
            expect = self.remove_empty_lines(expect)

        return super().assertExpectedInline(actual if isinstance(actual, str) else str(actual), expect, skip + 1)

    # Munges exceptions that internally contain stack traces, using munge_exc
    def assertExpectedInlineMunged(
        self, exc_type, callable, expect, *, suppress_suffix=True
    ):
        try:
            callable()
        except exc_type as e:
            self.assertExpectedInline(
                munge_exc(e, suppress_suffix=suppress_suffix, skip=1), expect, skip=1
            )
            return
        self.fail(msg="Did not raise when expected to")

    def assertLogs(self, logger=None, level=None):
        if logger is None:
            logger = logging.getLogger("torch")
        return super().assertLogs(logger, level)

    def assertNoLogs(self, logger=None, level=None):
        if logger is None:
            logger = logging.getLogger("torch")
        return super().assertNoLogs(logger, level)

    def wrap_with_cuda_policy(self, method_name, policy):
        test_method = getattr(self, method_name)
        # the import below may initialize CUDA context, so we do it only if
        # self._do_cuda_memory_leak_check or self._do_cuda_non_default_stream
        # is True.
        # TODO: sure looks like we unconditionally initialize the context here
        # -- ezyang
        from torch.testing._internal.common_cuda import TEST_CUDA
        fullname = self.id().lower()  # class_name.method_name
        if TEST_CUDA and ('gpu' in fullname or 'cuda' in fullname):
            setattr(self, method_name, self.wrap_method_with_policy(test_method, policy))

    def wrap_with_policy(self, method_name, policy):
        test_method = getattr(self, method_name)
        setattr(self, method_name, self.wrap_method_with_policy(test_method, policy))

    # A policy is a zero-argument function that returns a context manager.
    # We don't take the context manager directly as it may be necessary to
    # construct it once per test method
    def wrap_method_with_policy(self, method, policy):
        # Assumes that `method` is the tested function in `self`.
        # NOTE: Python Exceptions (e.g., unittest.Skip) keeps objects in scope
        #       alive, so this cannot be done in setUp and tearDown because
        #       tearDown is run unconditionally no matter whether the test
        #       passes or not. For the same reason, we can't wrap the `method`
        #       call in try-finally and always do the check.
        @wraps(method)
        def wrapper(self, *args, **kwargs):
            with policy():
                method(*args, **kwargs)
        return types.MethodType(wrapper, self)

    def wrap_with_cuda_memory_check(self, method):
        return self.wrap_method_with_policy(method, self.assertLeaksNoCudaTensors)

    def _run_custom(self, result=None):
        using_unittest = isinstance(result, unittest.TestResult)

        super_run = super().run
        test_cls = super_run.__self__

        # Are we compiling?
        compiled = TEST_WITH_TORCHDYNAMO or TEST_WITH_AOT_EAGER or TEST_WITH_TORCHINDUCTOR
        # Is the class strict and compiling?
        strict_default = False
        should_reset_dynamo = False
        if compiled:
            try:
                path = inspect.getfile(type(test_cls))
                full_path = os.path.abspath(path)
                match = re.match(r".*/test/(.*).py", full_path)
                if match is not None:
                    filename = match.group(1)
                    if TEST_WITH_TORCHINDUCTOR:
                        from .dynamo_test_failures import FIXME_inductor_non_strict
                        strict_default = filename not in FIXME_inductor_non_strict

                        from .dynamo_test_failures import FIXME_inductor_dont_reset_dynamo
                        should_reset_dynamo = filename not in FIXME_inductor_dont_reset_dynamo
                    else:
                        strict_default = True
            # inspect.getfile can fail with these
            except (OSError, TypeError):
                pass
            if "STRICT_DEFAULT" in os.environ:
                if os.environ["STRICT_DEFAULT"] == "1":
                    strict_default = True

        strict_mode = False
        if compiled:
            test_method = getattr(self, self._testMethodName)
            if hasattr(test_method, "dynamo_strict"):
                strict_mode = test_method.dynamo_strict
            elif hasattr(test_cls, "dynamo_strict"):
                strict_mode = test_cls.dynamo_strict
            else:
                strict_mode = strict_default
        nopython = getattr(test_cls, "dynamo_strict_nopython", False) and compiled

        if strict_mode or should_reset_dynamo:
            torch._dynamo.reset()

        # TODO: Remove this; this is grandfathered in because we suppressed errors
        # on test suite previously
        # When strict mode is False, suppress_errors is True
        if compiled:
            suppress_errors = not strict_mode
        else:
            suppress_errors = torch._dynamo.config.suppress_errors
        with unittest.mock.patch("torch._dynamo.config.suppress_errors", suppress_errors):
            if TEST_WITH_TORCHINDUCTOR:
                super_run = torch._dynamo.optimize("inductor")(super_run)
            elif TEST_WITH_AOT_EAGER:
                super_run = torch._dynamo.optimize("aot_eager_decomp_partition")(super_run)
            elif TEST_WITH_TORCHDYNAMO:
                # TorchDynamo optimize annotation
                # Assume eager-generated GraphModules will not error out.
                # If we do, this is probably a Dynamo bug!
                super_run = torch._dynamo.optimize("eager_noexcept", nopython=nopython)(super_run)
                key = f"{self.__class__.__name__}.{self._testMethodName}"
                from .dynamo_test_failures import dynamo_expected_failures, dynamo_skips

                def expect_failure(f, test_name):
                    @wraps(f)
                    def wrapper(*args, **kwargs):
                        try:
                            f(*args, **kwargs)
                        except BaseException as e:
                            self.skipTest(e)
                        raise RuntimeError(f"Unexpected success, please remove `test/dynamo_expected_failures/{test_name}`")
                    return wrapper

                if key in dynamo_expected_failures:
                    method = getattr(self, self._testMethodName)
                    setattr(self, self._testMethodName, expect_failure(method, key))

                def ignore_failure(f, test_name):
                    @wraps(f)
                    def wrapper(*args, **kwargs):
                        try:
                            f(*args, **kwargs)
                        except BaseException as e:
                            self.skipTest(e)
                        method = getattr(self, self._testMethodName)
                        if getattr(method, "__unittest_expecting_failure__", False):
                            self.skipTest("unexpected success")
                        else:
                            self.skipTest(f"This test passed, maybe we can remove `test/dynamo_skips/{test_name}`")
                    return wrapper

                if key in dynamo_skips:
                    method = getattr(self, self._testMethodName)
                    setattr(self, self._testMethodName, ignore_failure(method, key))

            super_run(result=result)

        if strict_mode or should_reset_dynamo:
            torch._dynamo.reset()

        # Early terminate test if necessary.  If using pytest, use the -x flag instead
        if using_unittest and self._should_stop_test_suite():
            if result.wasSuccessful():
                case = TestCase()
                if TEST_SAVE_XML is not None:
                    # This is a big hacky, XMLRunner modifies expected type from TestCase to TestInfo
                    # Create dummy TestInfo to record results correctly
                    from xmlrunner.result import _TestInfo  # type: ignore[import]
                    case = _TestInfo(result, case)
                    case.output = _TestInfo.ERROR
                    case.elapsed_time = 0.0
                    case.test_description = "TestSuiteEarlyFailure"
                # This shouldn't really happen, but if does add fake failure
                # For more details see https://github.com/pytorch/pytorch/issues/71973
                result.failures.append((case, "TestSuite execution was aborted early"))
                assert result.wasSuccessful() is False
            result.stop()


    def run(self, result=None):
        with contextlib.ExitStack() as stack:
            if TEST_WITH_CROSSREF:
                stack.enter_context(CrossRefMode())
            self._run_custom(
                result=result,
            )

    def setUp(self):
        check_if_enable(self)
        set_rng_seed(SEED)

        # Save global check sparse tensor invariants state that can be
        # restored from tearDown:
        self._check_invariants = torch.sparse.check_sparse_tensor_invariants.is_enabled()

        # Enable invariant checks for all sparse tensors constructions
        # including the unsafe ones. If this is not desired for some
        # test case, use check_invariants=False optional argument to
        # sparse tensor constructors or
        # @torch.sparse.check_sparse_tensor_invariants(False)
        # decorator to disable the invariant checks.
        torch.sparse.check_sparse_tensor_invariants.enable()

        if self._default_dtype_check_enabled:
            assert torch.get_default_dtype() == torch.float

        # attempt to reset some global state at the end of the test
        self._prev_grad_state = torch.is_grad_enabled()

    def tearDown(self):
        # There exists test cases that override TestCase.setUp
        # definition, so we cannot assume that _check_invariants
        # attribute is defined in general.
        if hasattr(self, '_check_invariants'):
            # Restore the global check sparse tensor invariants state
            if self._check_invariants:
                torch.sparse.check_sparse_tensor_invariants.enable()
            else:
                torch.sparse.check_sparse_tensor_invariants.disable()

        if self._default_dtype_check_enabled:
            assert torch.get_default_dtype() == torch.float

        # attribute may not be defined, per above
        if hasattr(self, '_prev_grad_state'):
            torch.set_grad_enabled(self._prev_grad_state)

    @staticmethod
    def _make_crow_indices(n_rows, n_cols, nnz,
                           *, device, dtype, random=True):
        """Return crow_indices of a CSR tensor with size (n_rows, n_cols) and
        the number of specified elements nnz.

        If random is True, the column counts of rows are in random
        order. Otherwise, the column counts of rows are defined by the
        used sampling method.

        Sampling method
        ---------------

        The used sampling method was introduced in
        https://pearu.github.io/csr_sampling.html, and here we give
        only an overall description of the method.

        Notice that crow_indices can be defined as cumsum(counts)
        where counts is a sequence of non-negative integers satisfying
        the following conditions:

          len(counts) == n_rows + 1
          counts.max() <= n_cols

        while counts[i + 1] is interpreted as the number of specified
        elements in the i-th row.

        The used sampling method aims at increasing the diversity of
        CSR samples, that is, a CSR sample should contain (i) rows
        that are all filled, (ii) rows with no elements at all, and
        (iii) rows that are partially filled. At the same time and for
        the given total number of specified elements (nnz), there
        should be minimal preference to rows with a given number of
        elements.  To achieve this, the sampling method is built-up on
        using a sawteeth model for counts. In the simplest case, we
        would have

          counts = arange(n_rows + 1) % (n_cols + 1)

        that has equal number of all possible column counts per row.
        This formula can be used only for specific input values of
        n_rows, n_cols, and nnz. To generalize this model to any
        combinations of inputs, the counts model above is extended
        with an incomplete sawtooth, and the right and lower
        rectangular parts that will guarantee that

          counts.sum() == nnz

        for any combination of n_rows, n_cols, and nnz. Basically,
        we'll find a maximal window in (n_rows + 1, n_cols + 1)-grid
        that is able to hold a sequence of sawteeth and so-called
        final correction, while the external part of the window is
        filled with counts to meet the nnz constraint exactly.
        """
        assert 0 <= nnz <= n_rows * n_cols, (nnz, n_rows, n_cols)

        def sawteeth(n, m):
            # return the total number of counts in the sequence of
            # sawteeth where n and m define a window in (n_rows+1,
            # n_cols+1) rectangle where the sequence of sawteeth
            # perfectly fit.
            M = (n_cols - m) * (n_cols - m + 1) // 2
            K = (n_rows - n) % (n_cols - m + 1)
            return M * ((n_rows - n) // (n_cols - m + 1)) + K * (K - 1) // 2

        # Different from the original method description, here counts
        # has leading 0 required by crow_indices:
        counts = torch.zeros(n_rows + 1, dtype=dtype, device=torch.device('cpu'))

        n = m = 0
        N = sawteeth(n, m)
        if N and nnz >= max(N, n_cols):
            # determine the width of the sawteeth window. We use bisection to solve
            #   N(n, 0) == 0 or nnz - n * n_cols < max(N(n, 0), n_cols)
            # for n
            n_left = n
            n_right = n_rows - 1
            N_right = sawteeth(n_right, m)
            while n_right - n_left > 1:
                n_middle = (n_left + n_right) // 2
                N_middle = sawteeth(n_middle, m)
                if N_middle == 0 or nnz - n_middle * n_cols < max(N_middle, n_cols):
                    n_right, N_right = n_middle, N_middle
                else:
                    n_left = n_middle
            n, N = n_right, N_right
            # fill the right rectangle with counts:
            assert n
            counts[-n:].fill_(n_cols)

        if N and nnz - n * n_cols >= max(N, n_rows - n):
            # determine the height of the sawteeth window. We use bisection to solve
            #   N(n, m) == 0 or nnz - n * n_cols - m * (n_rows - n) < max(N(n, m), n_rows - n)
            # for m.
            m_left = m
            m_right = n_cols - 1
            N_right = sawteeth(n, m_right)
            while m_right - m_left > 1:
                m_middle = (m_left + m_right) // 2
                N_middle = sawteeth(n, m_middle)
                if N_middle == 0 or nnz - n * n_cols - m_middle * (n_rows - n) < max(N_middle, n_rows - n):
                    m_right, N_right = m_middle, N_middle
                else:
                    m_left = m_middle
            m, N = m_right, N_right
            # fill the bottom rectangle with counts:
            assert m
            counts[1:n_rows - n + 1].fill_(m)

        if N:
            # fill the sawteeth window with counts
            q, r = divmod(nnz - n * n_cols - m * (n_rows - n),
                          (n_cols - m) * (n_cols - m + 1) // 2)
            p = 1 + q * (n_cols - m + 1)
            k = math.isqrt(2 * r)
            if k * (k + 1) > 2 * r:
                k -= 1
            corr = r - k * (k + 1) // 2
            assert not ((p > 1) and (m > 0))  # full sawteeth are never on top of a bottom rectangle
            # sequence of full sawteeth:
            counts[1:p] = torch.arange(p - 1, dtype=dtype, device=counts.device) % (n_cols - m + 1)
            # incomplete sawtooth:
            counts[p:p + k + 1] += torch.arange(k + 1, dtype=dtype, device=counts.device)
        else:
            # given input does not support sawteeth
            p = 1
            corr = nnz - n * n_cols - m * (n_rows - n)

        # correction that will guarantee counts.sum() == nnz:
        counts[p] += corr

        if random:
            # randomize crow_indices by shuffling the sawteeth
            # sequence:
            perm = torch.randperm(n_rows, device=counts.device)
            counts[1:] = counts[1:][perm]

        # compute crow_indices:
        crow_indices = counts
        crow_indices.cumsum_(dim=0)
        return crow_indices.to(device=device)

    def genSparseCompressedTensor(self, size, nnz, *, layout, device, dtype, index_dtype, blocksize=(), dense_dims=0):
        from operator import mul
        from functools import reduce
        sparse_dim = 2
        assert all(size[d] > 0 for d in range(len(size))) or nnz == 0, 'invalid arguments'
        assert len(size) >= sparse_dim
        if blocksize:
            assert len(blocksize) == 2, (size, blocksize)
            assert size[-2 - dense_dims] % blocksize[0] == 0, (size, blocksize)
            assert size[-1 - dense_dims] % blocksize[1] == 0, (size, blocksize)
            blocksize0, blocksize1 = blocksize
        else:
            blocksize0 = blocksize1 = 1

        size = tuple(size)
        dense_size = size[(len(size) - dense_dims):]

        def random_sparse_compressed(n_compressed_dims, n_plain_dims, nnz):
            compressed_indices = self._make_crow_indices(n_compressed_dims, n_plain_dims, nnz, device=device, dtype=index_dtype)
            plain_indices = torch.zeros(nnz, dtype=index_dtype, device=device)
            for i in range(n_compressed_dims):
                count = compressed_indices[i + 1] - compressed_indices[i]
                plain_indices[compressed_indices[i]:compressed_indices[i + 1]], _ = torch.sort(
                    torch.randperm(n_plain_dims, dtype=index_dtype, device=device)[:count])
            low = -1 if dtype != torch.uint8 else 0
            high = 1 if dtype != torch.uint8 else 2
            values = make_tensor((nnz,) + blocksize + dense_size, device=device, dtype=dtype, low=low, high=high)
            return values, compressed_indices, plain_indices

        batch_shape = size[:-2 - dense_dims]
        n_batch = reduce(mul, batch_shape, 1)

        if layout in {torch.sparse_csr, torch.sparse_bsr}:
            n_compressed_dims, n_plain_dims = size[-2 - dense_dims] // blocksize0, size[-1 - dense_dims] // blocksize1
        else:
            n_compressed_dims, n_plain_dims = size[-1 - dense_dims] // blocksize1, size[-2 - dense_dims] // blocksize0
        blocknnz = nnz // (blocksize0 * blocksize1)
        sparse_tensors = [random_sparse_compressed(n_compressed_dims, n_plain_dims, blocknnz) for _ in range(n_batch)]
        sparse_tensors_it = map(list, zip(*sparse_tensors))

        values = torch.stack(next(sparse_tensors_it)).reshape(*batch_shape, blocknnz, *blocksize, *dense_size)
        compressed_indices = torch.stack(next(sparse_tensors_it)).reshape(*batch_shape, -1)
        plain_indices = torch.stack(next(sparse_tensors_it)).reshape(*batch_shape, -1)
        return torch.sparse_compressed_tensor(compressed_indices, plain_indices,
                                              values, size=size, dtype=dtype, layout=layout, device=device)

    def genSparseCSRTensor(self, size, nnz, *, device, dtype, index_dtype, dense_dims=0):
        return self.genSparseCompressedTensor(size, nnz, layout=torch.sparse_csr, device=device,
                                              dtype=dtype, index_dtype=index_dtype, blocksize=(), dense_dims=dense_dims)

    def genSparseCSCTensor(self, size, nnz, *, device, dtype, index_dtype, dense_dims=0):
        return self.genSparseCompressedTensor(size, nnz, layout=torch.sparse_csc, device=device,
                                              dtype=dtype, index_dtype=index_dtype, blocksize=(), dense_dims=0)

    def genSparseBSRTensor(self, size, blocksize, nnz, *, device, dtype, index_dtype, dense_dims=0):
        assert len(blocksize) == 2
        return self.genSparseCompressedTensor(size, nnz, layout=torch.sparse_bsr, device=device,
                                              dtype=dtype, index_dtype=index_dtype, blocksize=blocksize, dense_dims=dense_dims)

    def genSparseBSCTensor(self, size, blocksize, nnz, *, device, dtype, index_dtype, dense_dims=0):
        assert len(blocksize) == 2
        return self.genSparseCompressedTensor(size, nnz, layout=torch.sparse_bsc, device=device,
                                              dtype=dtype, index_dtype=index_dtype, blocksize=blocksize, dense_dims=dense_dims)

    def genSparseTensor(self, size, sparse_dim, nnz, is_uncoalesced, device, dtype):
        # Assert not given impossible combination, where the sparse dims have
        # empty numel, but nnz > 0 makes the indices containing values.
        assert all(size[d] > 0 for d in range(sparse_dim)) or nnz == 0, 'invalid arguments'

        v_size = [nnz] + list(size[sparse_dim:])
        v = make_tensor(v_size, device=device, dtype=dtype, low=-1, high=1)
        i = torch.rand(sparse_dim, nnz, device=device)
        i.mul_(torch.tensor(size[:sparse_dim]).unsqueeze(1).to(i))
        i = i.to(torch.long)
        if is_uncoalesced:
            i1 = i[:, :(nnz // 2), ...]
            i2 = i[:, :((nnz + 1) // 2), ...]
            i = torch.cat([i1, i2], 1)
        x = torch.sparse_coo_tensor(i, v, torch.Size(size), dtype=dtype, device=device)

        if not is_uncoalesced:
            x = x.coalesce()
        else:
            # FIXME: `x` is a sparse view of `v`. Currently rebase_history for
            #        sparse views is not implemented, so this workaround is
            #        needed for inplace operations done on `x`, e.g., copy_().
            #        Remove after implementing something equivalent to CopySlice
            #        for sparse views.
            # NOTE: We do clone() after detach() here because we need to be able to change size/storage of x afterwards
            x = x.detach().clone()._coalesced_(False)
        return x, x._indices().clone(), x._values().clone()

    def generate_simple_inputs(self, layout,
                               device=None,
                               dtype=None,
                               index_dtype=None,
                               pin_memory=None,
                               members_pin_memory=None,
                               enable_batch=True,
                               enable_hybrid=True,
                               enable_zero_sized=True,
                               enable_non_contiguous_indices=True,
                               enable_non_contiguous_values=True,
                               enable_batch_variable_nse=False,
                               output_tensor=True,
                               patterns=None):
        """Generator of simple inputs for tensor constructors of the given layout.

        The generated tensor inputs have the following properties:

        - tensor shapes are minimal but not trivial
        - tensor values are sorted sequences for COO and CSR formats, e.g. [1, 2, 3, 4]
        - the generated tensors represent the same mathematical tensor for all layouts
        - the generated tensors include regular, zero-sized, and optionally, batched or/and hybrid tensors.
        - the generated tensors include contiguous or non-contiguous tensors both in indices and values

        If output_tensor is True, yield tensors with the given
        layout. Otherwise, yield inputs to the corresponding tensor
        constructors:

          - sparse compressed input is defined as
            (compressed_indices, plain_indices, values), dict(size=expected_size_from_shape_inference, device=device, dtype=dtype,
                                                              pin_memory=pin_memory)

          - sparse COO input is defined as
            (indices, values), dict(size=expected_size_from_shape_inference, device=device, dtype=dtype, pin_memory=pin_memory)

          - strided input is defined as
            (values,), dict(device=device, dtype=dtype)
        """
        if index_dtype is None:
            index_dtype = torch.int64

        is_compressed_sparse_layout = layout in {torch.sparse_csr, torch.sparse_csc, torch.sparse_bsr, torch.sparse_bsc}

        if output_tensor:
            for args, kwargs in self.generate_simple_inputs(layout, device=device, dtype=dtype, index_dtype=index_dtype,
                                                            pin_memory=pin_memory,
                                                            enable_batch=enable_batch, enable_hybrid=enable_hybrid,
                                                            enable_zero_sized=enable_zero_sized,
                                                            enable_non_contiguous_indices=enable_non_contiguous_indices,
                                                            enable_non_contiguous_values=enable_non_contiguous_values,
                                                            enable_batch_variable_nse=enable_batch_variable_nse,
                                                            output_tensor=False):
                if members_pin_memory:
                    args = tuple(a.pin_memory() for a in args)
                if layout is torch.strided:
                    assert len(args) == 1
                    size = kwargs.pop('size', None)  # to ensure that a zero-sized tensor has the desired shape
                    assert size is not None
                    if pin_memory:
                        yield args[0].reshape(size).pin_memory()
                    else:
                        yield args[0].reshape(size)
                elif layout is torch.sparse_coo:
                    yield torch.sparse_coo_tensor(*args, **kwargs)
                elif is_compressed_sparse_layout:
                    kwargs.update(layout=layout)
                    yield torch.sparse_compressed_tensor(*args, **kwargs)
                else:
                    assert 0  # unreachable
            return

        def get_blockpattern(pattern, blocksize):
            basesize = pattern.shape
            assert basesize[0] % blocksize[0] == 0, (basesize, blocksize)
            assert basesize[1] % blocksize[1] == 0, (basesize, blocksize)
            blockpattern = pattern.reshape(-1,
                                           blocksize[0],
                                           basesize[1] // blocksize[1],
                                           blocksize[1]).transpose(-3, -2).any(-1).any(-1)
            block_ids = torch.arange(1, blockpattern.numel() + 1).reshape(blockpattern.shape)
            return (blockpattern != 0) * block_ids

        def get_sparse_data(pattern):
            basesize = pattern.shape
            assert len(basesize) == 2, basesize  # pattern is expected to be a matrix

            # We cannot use `torch.sparse_xyz_tensor(pattern)` to
            # compute the sparse layout indices and values because
            # generate_simple_inputs is used to generate the inputs to
            # test `torch.sparse_xyz_tensor` factory functions, so
            # we'll compute the indices and values independently of
            # the factory functions.

            indices = torch.where(pattern != 0)
            coo_indices = torch.stack(indices)
            crow_indices = torch.zeros(basesize[0] + 1, dtype=torch.int64)
            crow_indices[1:] = torch.cumsum(coo_indices[0].bincount(minlength=basesize[0]), 0)
            col_indices = coo_indices[1]
            strided_values = torch.zeros(basesize, dtype=torch.int64)

            # the property of `values == range(1, 1+nnz)` is used in
            # get_sparse_data_with_block to relate BSR and BSC values,
            # so, don't change the following line:
            values = torch.arange(1, 1 + len(indices[0]), dtype=torch.int64)
            strided_values[indices] = values

            indices_T = torch.where(pattern.transpose(0, 1) != 0)
            coo_indices_T = torch.stack(indices_T)
            ccol_indices = torch.zeros(basesize[1] + 1, dtype=torch.int64)
            ccol_indices[1:] = torch.cumsum(coo_indices_T[0].bincount(minlength=basesize[1]), 0)
            row_indices = coo_indices_T[1]
            csc_values = strided_values.transpose(0, 1)[indices_T]

            return {torch.sparse_coo: (coo_indices, values),
                    torch.sparse_csr: (crow_indices, col_indices, values),
                    torch.sparse_csc: (ccol_indices, row_indices, csc_values),
                    torch.strided: (strided_values,)}

        def get_sparse_data_with_block(pattern, blocksize):
            nonblock_data = get_sparse_data(pattern)
            blockpattern = get_blockpattern(pattern, blocksize)
            block_data = get_sparse_data(blockpattern)

            strided_values = nonblock_data[torch.strided][0]
            block_indices = block_data[torch.sparse_coo][0]
            bsr_values = torch.stack([strided_values[bi * blocksize[0]:(bi + 1) * blocksize[0],
                                                     bj * blocksize[1]:(bj + 1) * blocksize[1]]
                                      for bi, bj in block_indices.transpose(0, 1)])

            # here we use the property `values == range(1, 1+nnz)` and
            # `values` relation to `csc_values` (see get_sparse_data)
            # to get BSC blocks via reordering the BSR blocks:
            bsc_values = bsr_values[block_data[torch.sparse_csc][2] - 1]

            return {torch.sparse_bsr: (*block_data[torch.sparse_csr][:2], bsr_values),
                    torch.sparse_bsc: (*block_data[torch.sparse_csc][:2], bsc_values),
                    **nonblock_data}

        def get_batch_sparse_data(pattern, blocksize):
            size = pattern.shape
            if len(size) <= 2:  # non-batch
                return get_sparse_data_with_block(pattern, blocksize)

            # batch data is created recursively:
            batch_data = {}
            for i, item in enumerate(pattern):
                for layout, d in get_batch_sparse_data(item, blocksize).items():
                    target = batch_data.get(layout)
                    if layout is torch.sparse_coo:
                        # a "batch COO" means a COO with the leading
                        # sparse dimensions interpreted as batch
                        # dimensions
                        ext_coo_indices1 = torch.cat((torch.full((1, len(d[1])), i, dtype=torch.int64), d[0]))
                        if target is None:
                            target = batch_data[layout] = (ext_coo_indices1, d[1])
                        else:
                            target[0].set_(torch.cat((target[0], ext_coo_indices1), 1))
                            target[1].set_(torch.cat((target[1], d[1])))
                    else:
                        if target is None:
                            target = batch_data[layout] = tuple(d[j].unsqueeze(0) for j in range(len(d)))
                        else:
                            for j in range(len(d)):
                                target[j].set_(torch.cat((target[j], d[j].unsqueeze(0))))
            return batch_data

        def generate_values(base, densesize):
            """Generates a tensor of shape densesize with values equal to

              base + i_1 * 10^0 + ... + i_d * 10^{d - 1}

            at indices i_1, ..., i_d (with 0 <= i_j < densesize[j] for any 1 <= j <=
            len(densesize))

            This mapping produces unique values as long as
            densesize[i] < 10 for all i in range(len(densesize)).
            """

            if not densesize:
                return base
            if not isinstance(base, int) and base.ndim > 0:
                return torch.stack([generate_values(b, densesize) for b in base])
            if base == 0:
                return torch.zeros(densesize, dtype=torch.int64)
            r = torch.arange(densesize[0], dtype=torch.int64)
            for i, d in enumerate(densesize[1:]):
                y = torch.arange(d, dtype=torch.int64) * (10 ** (i + 1))
                r = r[..., None] + y[None, ...]
            r.add_(base)
            return r

        if patterns is None:
            # A pattern is a 3-tuple with the following items:
            #
            # - a list of integers with the depth of two or more. The
            #   integers define the sparsity patterns of the generated
            #   inputs: zero values correspond to unspecified
            #   elements/blocks, and non-zero values to the specified
            #   elements.
            #
            #   For debugging convenience, the elements with the same
            #   value typically belong to the same block. However, it
            #   is not a hard requirement: as long as the shape of a
            #   pattern divides with block sizes, the pattern will be
            #   a valid one.
            #
            #   If the depth of the list is larger than two, inputs
            #   with batch dimensions will be generated.
            #
            # - a list of 2-tuples of block sizes, used to generate
            #   BSR/BSC tensors with various block size parameters
            #
            # - a list of tuples of dense dimensions, used to generate
            #   hybrid tensors with various dense dimensions
            #
            patterns = [
                # a simple 3 x 2 tensor: non-hybrid, hybrid with 1 and 2 dense dimensions
                ([[1, 2, 0],
                  [1, 0, 3]], [(2, 1), (1, 3)], [(), (2,), (4, 5)]),
                # 2 x 3 batch of 3 x 2 tensors: non-hybrid and hybrid with 2 dense dimensions
                ([[[[1, 2, 0],
                    [1, 0, 3]],
                   [[1, 2, 3],
                    [1, 0, 0]],
                   [[1, 0, 0],
                    [1, 2, 3]]],
                  [[[0, 2, 0],
                    [1, 2, 3]],
                   [[1, 0, 3],
                    [1, 2, 0]],
                   [[1, 2, 3],
                    [0, 2, 0]]]], [(2, 1), (2, 3)], [(), (2,)]),
                # tensor with non-trivial blocksize
                ([[0, 1, 0, 2, 0, 2],
                  [0, 1, 0, 0, 2, 0],
                  [3, 3, 3, 0, 0, 0],
                  [0, 0, 0, 0, 0, 0],
                  [0, 5, 0, 6, 6, 6],
                  [5, 0, 5, 6, 6, 6],
                  [0, 0, 0, 0, 8, 8],
                  [7, 7, 7, 0, 8, 8]], [(2, 3)], [(), (4, 5)]),
                # batch tensor with variable NSE
                # Requires https://github.com/pytorch/pytorch/pull/84843 or similar.
                ([[[1, 2],
                   [3, 4]],
                  [[1, 0],
                   [0, 0]]], [(1, 1)], ([()] if enable_batch_variable_nse else []))]

        def non_contiguous_copy(t, dim=-1, offset=0):
            # return a copy of t that is non-contiguous along the
            # given dimension and with the given storage offset
            self.assertTrue(t.is_contiguous())
            if dim < 0:
                dim = dim + t.ndim
            assert dim >= 0 and dim < t.ndim
            step = max(2, offset + 1)
            tmp = torch.zeros((*t.shape[:dim], t.shape[dim] * step, *t.shape[dim + 1:]), dtype=t.dtype, device=t.device)
            dim_slices = (*((slice(None),) * dim), slice(offset, None, step))
            r = tmp[dim_slices].copy_(t)
            self.assertFalse(r.is_contiguous())
            self.assertEqual(t, r)
            return r

        # the main loop of the method:
        for pattern, blocksizes, densesizes in patterns:
            if not enable_hybrid:
                densesizes = [s for s in densesizes if not s]
            if not (densesizes and blocksizes):
                continue
            pattern = torch.tensor(pattern, dtype=torch.int64)
            if not enable_batch and pattern.ndim > 2:
                continue
            for blocksize in blocksizes:
                data = get_batch_sparse_data(pattern, blocksize)[layout]
                for densesize in densesizes:
                    indices = [a.to(device=device, dtype=index_dtype) for a in data[:-1]]
                    values = generate_values(data[-1], densesize).to(device=device, dtype=dtype)
                    kwargs = dict(device=device, dtype=dtype, size=pattern.shape + densesize)
                    if pin_memory is not None:
                        kwargs.update(pin_memory=pin_memory)

                    yield (*indices, values), kwargs.copy()
                    if enable_non_contiguous_indices and pattern.ndim > 2:
                        # sparse compressed indices can be sliced only along batch dimensions
                        for (dim, offset) in {(0, 1), (-2, 0)}:
                            indices_copy = [non_contiguous_copy(a, dim=dim, offset=offset) for a in indices]
                            yield (*indices_copy, values), kwargs.copy()

                            if enable_non_contiguous_values:
                                values_copy = non_contiguous_copy(values, dim=-1, offset=1)
                                yield (*indices_copy, values_copy), kwargs.copy()

                    if enable_non_contiguous_values:
                        values_copy = non_contiguous_copy(values, dim=-1, offset=1)
                        yield (*indices, values_copy), kwargs.copy()

        # zero-sized tensor inputs, non-batch, non-hybrid/hybrid
        if enable_zero_sized:
            for basesize, blocksizes, densesizes in [
                    ((2, 0), [(1, 2)], [(), (2,), (2, 3)] if enable_hybrid else [()]),
                    ((0, 2), [(1, 2), (2, 1), (3, 2)], [()]),
                    ((0, 0), [(1, 2)], [()]),
            ]:
                for blocksize in blocksizes:
                    for densesize in densesizes:
                        if layout == torch.strided:
                            indices = ()
                            values = torch.empty((basesize + densesize), device=device, dtype=dtype)
                        elif layout == torch.sparse_coo:
                            indices = (torch.empty(len(basesize), 0, device=device, dtype=index_dtype),)
                            values = torch.empty((0, *densesize), device=device, dtype=dtype)
                        elif layout == torch.sparse_csr:
                            crow_indices = torch.tensor([0] * (basesize[0] + 1), device=device, dtype=index_dtype)
                            col_indices = torch.empty(0, device=device, dtype=index_dtype)
                            indices = (crow_indices, col_indices)
                            values = torch.empty((0, *densesize), device=device, dtype=dtype)
                        elif layout == torch.sparse_csc:
                            ccol_indices = torch.tensor([0] * (basesize[1] + 1), device=device, dtype=index_dtype)
                            row_indices = torch.empty(0, device=device, dtype=index_dtype)
                            indices = (ccol_indices, row_indices)
                            values = torch.empty((0, *densesize), device=device, dtype=dtype)
                        elif layout == torch.sparse_bsr:
                            crow_indices = torch.tensor([0] * (basesize[0] // blocksize[0] + 1), device=device, dtype=index_dtype)
                            col_indices = torch.empty(0, device=device, dtype=index_dtype)
                            indices = (crow_indices, col_indices)
                            values = torch.empty((0, *blocksize, *densesize), device=device, dtype=dtype)
                        elif layout == torch.sparse_bsc:
                            ccol_indices = torch.tensor([0] * (basesize[1] // blocksize[1] + 1), device=device, dtype=index_dtype)
                            row_indices = torch.empty(0, device=device, dtype=index_dtype)
                            indices = (ccol_indices, row_indices)
                            values = torch.empty((0, *blocksize, *densesize), device=device, dtype=dtype)
                        else:
                            assert 0  # unreachable
                        kwargs = dict(device=device, dtype=dtype, size=basesize + densesize)
                        if pin_memory is not None:
                            kwargs.update(pin_memory=pin_memory)
                        yield (*indices, values), kwargs

    def safeToDense(self, t):
        # coalesce is only implemented for COO
        if t.layout == torch.sparse_coo:
            t = t.coalesce()
        return t.to_dense()

    # Compares a torch function with a reference function for a given sample input (object of SampleInput)
    # Note: only values are compared, type comparison is not done here
    def compare_with_reference(self, torch_fn, ref_fn, sample_input, **kwargs):
        numpy_sample = sample_input.numpy()
        n_inp, n_args, n_kwargs = numpy_sample.input, numpy_sample.args, numpy_sample.kwargs
        t_inp, t_args, t_kwargs = sample_input.input, sample_input.args, sample_input.kwargs

        actual = torch_fn(t_inp, *t_args, **t_kwargs)
        expected = ref_fn(n_inp, *n_args, **n_kwargs)

        self.assertEqual(actual, expected, exact_device=False, **kwargs)

    # Compares the given Torch and NumPy functions on the given tensor-like object.
    # NOTE: both torch_fn and np_fn should be functions that take a single
    #   tensor (array). If the torch and/or NumPy function require additional
    #   arguments then wrap the function in a lambda or pass a partial function.
    # TODO: add args/kwargs for passing to assertEqual (e.g. rtol, atol)
    def compare_with_numpy(self, torch_fn, np_fn, tensor_like,
                           device=None, dtype=None, **kwargs):
        assert TEST_NUMPY

        if isinstance(tensor_like, torch.Tensor):
            assert device is None
            assert dtype is None
            t_cpu = tensor_like.detach().cpu()
            if t_cpu.dtype is torch.bfloat16:
                t_cpu = t_cpu.float()
            a = t_cpu.numpy()
            t = tensor_like
        else:
            d = copy.copy(torch_to_numpy_dtype_dict)
            d[torch.bfloat16] = np.float32
            a = np.array(tensor_like, dtype=d[dtype])
            t = torch.tensor(tensor_like, device=device, dtype=dtype)

        np_result = np_fn(a)
        torch_result = torch_fn(t).cpu()

        # Converts arrays to tensors
        if isinstance(np_result, np.ndarray):
            try:
                np_result = torch.from_numpy(np_result)
            except Exception:
                # NOTE: copying an array before conversion is necessary when,
                #   for example, the array has negative strides.
                np_result = torch.from_numpy(np_result.copy())
            if t.dtype is torch.bfloat16 and torch_result.dtype is torch.bfloat16 and np_result.dtype is torch.float:
                torch_result = torch_result.to(torch.float)

        self.assertEqual(np_result, torch_result, **kwargs)

    def assertEqualIgnoreType(self, *args, **kwargs) -> None:
        # If you are seeing this function used, that means test is written wrongly
        # and deserves detailed investigation
        return self.assertEqual(*args, exact_dtype=False, **kwargs)

    def assertEqualBroadcasting(self, x, y, *args, **kwargs) -> None:
        r"""Tests if tensor x equals to y, if y to be broadcast to x.shape.
        """
        if not isinstance(y, Iterable):
            # int, float, etc. or different shape tensors
            y = torch.ones_like(x) * y
        if not isinstance(y, torch.Tensor):
            # iterable, but not a tensor
            y = torch.ones_like(x) * torch.tensor(y)
        return self.assertEqual(x, y, *args, **kwargs)

    def assertEqual(
            self,
            x,
            y,
            msg: Optional[Union[str, Callable[[str], str]]] = None,
            *,
            atol: Optional[float] = None,
            rtol: Optional[float] = None,
            equal_nan=True,
            exact_dtype=True,
            # TODO: default this to True
            exact_device=False,
            exact_layout=False,
            exact_stride=False,
            exact_is_coalesced=False
    ):
        # Hide this function from `pytest`'s traceback
        __tracebackhide__ = True

        # numpy's dtypes are a superset of what PyTorch supports. In case we encounter an unsupported dtype, we fall
        # back to an elementwise comparison. Note that this has to happen here and not for example in
        # `TensorOrArrayPair`, since at that stage we can no longer split the array into its elements and perform
        # multiple comparisons.
        if any(
            isinstance(input, np.ndarray) and not has_corresponding_torch_dtype(input.dtype) for input in (x, y)
        ):
            def to_list(input):
                return input.tolist() if isinstance(input, (torch.Tensor, np.ndarray)) else list(input)

            x = to_list(x)
            y = to_list(y)
        # When comparing a sequence of numbers to a tensor, we need to convert the sequence to a tensor here.
        # Otherwise, the pair origination of `are_equal` will fail, because the sequence is recognized as container
        # that should be checked elementwise while the tensor is not.
        elif isinstance(x, torch.Tensor) and isinstance(y, Sequence):
            y = torch.as_tensor(y, dtype=x.dtype, device=x.device)
        elif isinstance(x, Sequence) and isinstance(y, torch.Tensor):
            x = torch.as_tensor(x, dtype=y.dtype, device=y.device)

        # unbind NSTs to compare them; don't do this for NJTs
        if isinstance(x, torch.Tensor) and x.is_nested and x.layout == torch.strided:
            x = x.unbind()
        if isinstance(y, torch.Tensor) and y.is_nested and y.layout == torch.strided:
            y = y.unbind()

        error_metas = not_close_error_metas(
            x,
            y,
            pair_types=(
                NonePair,
                RelaxedBooleanPair,
                RelaxedNumberPair,
                TensorOrArrayPair,
                TypedStoragePair,
                StringPair,
                SetPair,
                TypePair,
                ObjectPair,
            ),
            sequence_types=(
                Sequence,
                Sequential,
                ModuleList,
                ParameterList,
                ScriptList,
                torch.utils.data.dataset.Subset,
            ),
            mapping_types=(Mapping, ModuleDict, ParameterDict, ScriptDict),
            rtol=rtol,
            rtol_override=self.rel_tol,
            atol=atol,
            atol_override=self.precision,
            equal_nan=equal_nan,
            check_device=exact_device,
            check_dtype=exact_dtype,
            check_layout=exact_layout,
            check_stride=exact_stride,
            check_is_coalesced=exact_is_coalesced,
        )

        if error_metas:
            # See [ErrorMeta Cycles]
            error_metas = [error_metas]
            # TODO: compose all metas into one AssertionError
            raise error_metas.pop()[0].to_error(
                # This emulates unittest.TestCase's behavior if a custom message passed and
                # TestCase.longMessage (https://docs.python.org/3/library/unittest.html#unittest.TestCase.longMessage)
                # is True (default)
                (lambda generated_msg: f"{generated_msg}\n{msg}") if isinstance(msg, str) and self.longMessage else msg
            )

    def assertNotEqual(self, x, y, msg: Optional[str] = None, *,                                       # type: ignore[override]
                       atol: Optional[float] = None, rtol: Optional[float] = None, **kwargs) -> None:
        with self.assertRaises(AssertionError, msg=msg):
            self.assertEqual(x, y, msg, atol=atol, rtol=rtol, **kwargs)

    def assertEqualTypeString(self, x, y) -> None:
        # This API is used simulate deprecated x.type() == y.type()
        self.assertEqual(x.device, y.device)
        self.assertEqual(x.dtype, y.dtype)
        self.assertEqual(x.is_sparse, y.is_sparse)

    def assertObjectIn(self, obj: Any, iterable: Iterable[Any]) -> None:
        for elem in iterable:
            if id(obj) == id(elem):
                return
        raise AssertionError("object not found in iterable")

    # Reimplemented to provide special behavior when
    # _ignore_not_implemented_error is True
    def assertRaises(self, expected_exception, *args, **kwargs):
        if self._ignore_not_implemented_error:
            context: Optional[AssertRaisesContextIgnoreNotImplementedError] = \
                AssertRaisesContextIgnoreNotImplementedError(expected_exception, self)  # type: ignore[call-arg]
            try:
                return context.handle('assertRaises', args, kwargs)  # type: ignore[union-attr]
            finally:
                # see https://bugs.python.org/issue23890
                context = None
        else:
            return super().assertRaises(expected_exception, *args, **kwargs)

    # Reimplemented to provide special behavior when
    # _ignore_not_implemented_error is True
    def assertRaisesRegex(self, expected_exception, expected_regex, *args, **kwargs):
        # Verifies that an exception with the type expected_exception and message
        # matching the regular expression defined by expected_regex is thrown.
        # If the test is instantiated for a non-native device type (like XLA)
        # then the message is not validated.

        # Checks whether the test is instantiated for a device type by testing
        # if the test class has defined the device_type attribute and,
        # if so, tests whether the instantiated device type is native or not
        if hasattr(self, 'device_type') and self.device_type not in NATIVE_DEVICES and self.device_type != "mps":  # type: ignore[attr-defined]
            # empty string matches any string
            expected_regex = ''

        if self._ignore_not_implemented_error:
            context = AssertRaisesContextIgnoreNotImplementedError(  # type: ignore[call-arg]
                expected_exception, self, expected_regex)
            return context.handle('assertRaisesRegex', args, kwargs)  # type: ignore[attr-defined]
        else:
            return super().assertRaisesRegex(expected_exception, expected_regex, *args, **kwargs)

    # Verifies that no unraisable exceptions are raised by callable.  Unlike regular
    # exceptions, these do not actually propagate to the caller and are
    # suppressed.  We must test for them specially.
    def assertNoUnraisable(self, callable, *args, **kwargs):
        raised = None

        def record_unraisable(unraisable):
            nonlocal raised
            raised = unraisable

        # Disable GC when running the callable to prevent spurious flakiness
        # from unlucky GCs inside the callable
        prev = gc.isenabled()
        gc.disable()
        try:
            with unittest.mock.patch("sys.unraisablehook", record_unraisable):
                callable(*args, **kwargs)
        finally:
            if prev:
                gc.enable()

        self.assertIsNone(raised)

    # TODO: Support context manager interface
    # NB: The kwargs forwarding to callable robs the 'subname' parameter.
    # If you need it, manually apply your callable in a lambda instead.
    def assertExpectedRaises(self, exc_type, callable, *args, **kwargs):
        subname = None
        if 'subname' in kwargs:
            subname = kwargs['subname']
            del kwargs['subname']
        try:
            callable(*args, **kwargs)
        except exc_type as e:
            self.assertExpected(str(e), subname)
            return
        # Don't put this in the try block; the AssertionError will catch it
        self.fail(msg="Did not raise when expected to")

    def assertNotWarn(self, callable, msg=''):
        r"""
        Test if :attr:`callable` does not raise a warning.
        """
        with warnings.catch_warnings(record=True) as ws:
            warnings.simplefilter("always")  # allow any warning to be raised
            with set_warn_always_context(True):
                callable()
            self.assertTrue(len(ws) == 0, msg)

    @contextmanager
    def assertWarnsOnceRegex(self, category, regex=''):
        """Context manager for code that *must always* warn

        This filters expected warnings from the test and fails if
        the expected warning is not caught. It uses set_warn_always() to force
        TORCH_WARN_ONCE to behave like TORCH_WARN
        """
        pattern = re.compile(regex)
        with warnings.catch_warnings(record=True) as ws:
            warnings.simplefilter("always")  # allow any warning to be raised
            with set_warn_always_context(True):
                yield
            if len(ws) == 0:
                self.fail('no warning caught')
            self.assertTrue(any(type(w.message) is category for w in ws))
            self.assertTrue(
                any(re.match(pattern, str(w.message)) for w in ws),
                f'{pattern}, {[w.message for w in ws if type(w.message) is category]}')

    def assertExpected(self, s, subname=None):
        r"""
        Test that a string matches the recorded contents of a file
        derived from the name of this test and subname.  This file
        is placed in the 'expect' directory in the same directory
        as the test script. You can automatically update the recorded test
        output using --accept.

        If you call this multiple times in a single function, you must
        give a unique subname each time.
        """
        if not isinstance(s, str):
            raise TypeError("assertExpected is strings only")

        def remove_prefix(text, prefix):
            if text.startswith(prefix):
                return text[len(prefix):]
            return text
        # NB: we take __file__ from the module that defined the test
        # class, so we place the expect directory where the test script
        # lives, NOT where test/common_utils.py lives.  This doesn't matter in
        # PyTorch where all test scripts are in the same directory as
        # test/common_utils.py, but it matters in onnx-pytorch
        module_id = self.__class__.__module__
        munged_id = remove_prefix(self.id(), module_id + ".")
        test_file = os.path.realpath(sys.modules[module_id].__file__)
        expected_file = os.path.join(os.path.dirname(test_file),
                                     "expect",
                                     munged_id)

        subname_output = ""
        if subname:
            expected_file += "-" + subname
            subname_output = f" ({subname})"
        expected_file += ".expect"
        expected = None

        def accept_output(update_type):
            print(f"Accepting {update_type} for {munged_id}{subname_output}:\n\n{s}")
            with open(expected_file, 'w') as f:
                # Adjust for producer_version, leave s unmodified
                s_tag = re.sub(r'(producer_version): "[0-9.]*"',
                               r'\1: "CURRENT_VERSION"', s)
                f.write(s_tag)

        try:
            with open(expected_file) as f:
                expected = f.read()
        except OSError as e:
            if e.errno != errno.ENOENT:
                raise
            elif expecttest.ACCEPT:
                return accept_output("output")
            else:
                raise RuntimeError(
                      f"I got this output for {munged_id}{subname_output}:\n\n{s}\n\n"
                      "No expect file exists; to accept the current output, run:\n"
                      f"python {__main__.__file__} {munged_id} --accept") from None

        # a hack for JIT tests
        if IS_WINDOWS:
            expected = re.sub(r'CppOp\[(.+?)\]', 'CppOp[]', expected)
            s = re.sub(r'CppOp\[(.+?)\]', 'CppOp[]', s)

        # Adjust for producer_version
        expected = expected.replace(
            'producer_version: "CURRENT_VERSION"',
            f'producer_version: "{torch.onnx.producer_version}"'
        )
        if expecttest.ACCEPT:
            if expected != s:
                return accept_output("updated output")
        else:
            if hasattr(self, "assertMultiLineEqual"):
                # Python 2.7 only
                # NB: Python considers lhs "old" and rhs "new".
                self.assertMultiLineEqual(expected, s)
            else:
                self.assertEqual(s, expected)

    def assertExpectedStripMangled(self, s, subname=None):
        s = re.sub(r'__torch__[^ ]+', '', s)
        self.assertExpected(s, subname)

    def assertGreaterAlmostEqual(self, first, second, places=None, msg=None, delta=None):
        """Assert that ``first`` is greater than or almost equal to ``second``.

        The equality of ``first`` and ``second`` is determined in a similar way to
        the ``assertAlmostEqual`` function of the standard library.
        """
        if delta is not None and places is not None:
            raise TypeError("specify delta or places not both")

        if first >= second:
            return

        diff = second - first
        if delta is not None:
            if diff <= delta:
                return

            standardMsg = f"{first} not greater than or equal to {second} within {delta} delta"
        else:
            if places is None:
                places = 7

            if round(diff, places) == 0:
                return

            standardMsg = f"{first} not greater than or equal to {second} within {places} places"

        msg = self._formatMessage(msg, standardMsg)
        raise self.failureException(msg)

    def assertAtenOp(self, onnx_model, operator, overload_name=""):
        all_aten_nodes = [p for p in onnx_model.graph.node
                          if p.op_type == "ATen" and p.domain == "org.pytorch.aten"]
        self.assertTrue(all_aten_nodes)

        for op in all_aten_nodes:
            attrs = {attr.name: attr.s.decode() for attr in op.attribute}
            if attrs.get("operator") == operator:
                break

        self.assertEqual(attrs["operator"], operator)
        self.assertEqual(attrs.get("overload_name", ""), overload_name)

    def check_nondeterministic_alert(self, fn, caller_name, should_alert=True):
        '''Checks that an operation produces a nondeterministic alert when
        expected while `torch.use_deterministic_algorithms(True)` is set.

        Args:
          fn (callable): Function to check for a nondeterministic alert

          caller_name (str): Name of the operation that produces the
              nondeterministic alert. This name is expected to appear at the
              beginning of the error/warning message.

          should_alert (bool, optional): If True, then the check will only pass
              if calling `fn` produces a nondeterministic error/warning with the
              expected message. If False, then the check will only pass if
              calling `fn` does not produce an error. Default: `True`.
        '''

        alert_message = '^' + caller_name + ' does not have a deterministic implementation, but you set'

        # Check that errors are thrown correctly
        with DeterministicGuard(True):
            if should_alert:
                with self.assertRaisesRegex(
                        RuntimeError,
                        alert_message,
                        msg='expected a non-deterministic error, but it was not raised'):
                    fn()

            else:
                # If a nondeterministic error is not expected, make sure
                # that it is not raised
                try:
                    fn()
                except RuntimeError as e:
                    if 'does not have a deterministic implementation' in str(e):
                        self.fail(
                            'did not expect non-deterministic error message, '
                            + 'but got one anyway: "' + str(e) + '"')
                    # Reraise exceptions unrelated to nondeterminism
                    raise

        # Check that warnings are thrown correctly
        with DeterministicGuard(True, warn_only=True):
            if should_alert:
                with self.assertWarnsRegex(
                        UserWarning,
                        alert_message):
                    fn()
            else:
                with warnings.catch_warnings(record=True) as w:
                    warnings.simplefilter("always")
                    fn()
                    for warning in w:
                        if isinstance(warning, UserWarning):
                            self.assertTrue(re.search(alert_message, str(warning)) is None)

    # run code in subprocess and capture exceptions.
    @staticmethod
    def run_process_no_exception(code, env=None):
        import subprocess

        popen = subprocess.Popen(
            [sys.executable, '-c', code],
            stdout=subprocess.PIPE,
            stderr=subprocess.PIPE,
            env=env)
        (stdout, stderr) = popen.communicate()
        return (stdout, stderr)

    # returns captured stderr
    @staticmethod
    def runWithPytorchAPIUsageStderr(code):
        env = os.environ.copy()
        env["PYTORCH_API_USAGE_STDERR"] = "1"
        # remove CI flag since this is a wrapped test process.
        # CI flag should be set in the parent process only.
        env.pop("CI", None)
        env.pop("TEST_SHOWLOCALS", None)
        (stdout, stderr) = TestCase.run_process_no_exception(code, env=env)
        return stderr.decode('ascii')


class TestCaseBase(TestCase):
    # Calls to super() in dynamically created classes are a bit odd.
    # See https://github.com/pytorch/pytorch/pull/118586 for more info
    # Subclassing this class and then calling super(TestCaseBase) will run
    # TestCase's setUp, tearDown etc functions
    pass


def download_file(url, binary=True):
    from urllib.parse import urlsplit
    from urllib import request, error

    filename = os.path.basename(urlsplit(url)[2])
    data_dir = get_writable_path(os.path.join(os.path.dirname(__file__), 'data'))
    path = os.path.join(data_dir, filename)

    if os.path.exists(path):
        return path
    try:
        data = request.urlopen(url, timeout=15).read()
        with open(path, 'wb' if binary else 'w') as f:
            f.write(data)
        return path
    except error.URLError as e:
        msg = f"could not download test file '{url}'"
        warnings.warn(msg, RuntimeWarning)
        raise unittest.SkipTest(msg) from e

def find_free_port():
    """
    Finds an available port and returns that port number.

    NOTE: If this function is being used to allocate a port to Store (or
    indirectly via init_process_group or init_rpc), it should be used
    in conjuction with the `retry_on_connect_failures` decorator as there is a potential
    race condition where the allocated port may become unavailable before it can be used
    """
    with closing(socket.socket(socket.AF_INET, socket.SOCK_STREAM)) as sock:
        sock.setsockopt(socket.SOL_SOCKET, socket.SO_REUSEADDR, 1)
        sock.bind(('localhost', 0))
        _, port = sock.getsockname()
        return port

# Errors that we can get in c10d initialization for which we should retry tests for.
ADDRESS_IN_USE = "Address already in use"
CONNECT_TIMEOUT = "connect() timed out."

def retry_on_connect_failures(func=None, connect_errors=(ADDRESS_IN_USE)):
    """Reruns a test if the test returns a RuntimeError and the exception
    contains one of the strings in connect_errors."""
    # This if block is executed when using this function as a decorator with arguments.
    if func is None:
        return partial(retry_on_connect_failures, connect_errors=connect_errors)

    @wraps(func)
    def wrapper(*args, **kwargs):
        n_retries = 10
        tries_remaining = n_retries
        while True:
            try:
                return func(*args, **kwargs)
            except RuntimeError as error:
                if any(connect_error in str(error) for connect_error in connect_errors):
                    tries_remaining -= 1
                    if tries_remaining == 0:
                        raise RuntimeError(f"Failing after {n_retries} retries with error: {str(error)}") from error
                    time.sleep(random.random())
                    continue
                raise
    return wrapper


# Decorator to retry upon certain Exceptions.
def retry(ExceptionToCheck, tries=3, delay=3, skip_after_retries=False):
    def deco_retry(f):
        @wraps(f)
        def f_retry(*args, **kwargs):
            mtries, mdelay = tries, delay
            while mtries > 1:
                try:
                    return f(*args, **kwargs)
                except ExceptionToCheck as e:
                    msg = "%s, Retrying in %d seconds..." % (str(e), mdelay)
                    print(msg)
                    time.sleep(mdelay)
                    mtries -= 1
            try:
                return f(*args, **kwargs)
            except ExceptionToCheck as e:
                raise unittest.SkipTest(f"Skipping after {tries} consecutive {str(e)}") from e if skip_after_retries else e
        return f_retry  # true decorator
    return deco_retry


# FIXME: modernize these to be consistent with make_tensor
#   and review including them in torch.testing
# Methods for matrix generation

def random_square_matrix_of_rank(l, rank, dtype=torch.double, device='cpu'):
    assert rank <= l
    A = torch.randn(l, l, dtype=dtype, device=device)
    u, s, vh = torch.linalg.svd(A, full_matrices=False)
    for i in range(l):
        if i >= rank:
            s[i] = 0
        elif s[i] == 0:
            s[i] = 1
    return (u * s.to(dtype).unsqueeze(-2)) @ vh

def random_well_conditioned_matrix(*shape, dtype, device, mean=1.0, sigma=0.001):
    """
    Returns a random rectangular matrix (batch of matrices)
    with singular values sampled from a Gaussian with
    mean `mean` and standard deviation `sigma`.
    The smaller the `sigma`, the better conditioned
    the output matrix is.
    """
    primitive_dtype = {
        torch.float: torch.float,
        torch.double: torch.double,
        torch.cfloat: torch.float,
        torch.cdouble: torch.double
    }
    x = torch.rand(shape, dtype=dtype, device=device)
    m = x.size(-2)
    n = x.size(-1)
    u, _, vh = torch.linalg.svd(x, full_matrices=False)
    s = (torch.randn(*(shape[:-2] + (min(m, n),)), dtype=primitive_dtype[dtype], device=device) * sigma + mean) \
        .sort(-1, descending=True).values.to(dtype)
    return (u * s.unsqueeze(-2)) @ vh

# Returns a noncontiguous (tensor with the same shape and values as t
# The noncontiguous tensor is constructed such that elements in the innermost
#   dimension are separated by zeros or (whenever possible) nans
# TODO: consider more complicated noncontiguity schemes
def noncontiguous_like(t):
    # Short-circuits if t is already noncontiguous
    if not t.is_contiguous():
        return t

    # Choose a "weird" value that won't be accessed
    if t.dtype.is_floating_point or t.dtype.is_complex:
        value = math.nan
    elif t.dtype == torch.bool:
        value = True
    else:
        value = 12

    result = t.new_empty(t.shape + (2,))
    result[..., 0] = value
    result[..., 1] = t.detach()
    result = result[..., 1]
    result.requires_grad_(t.requires_grad)
    return result

# TODO: remove this (prefer make_symmetric_matrices below)
def random_symmetric_matrix(l, *batches, **kwargs):
    dtype = kwargs.get('dtype', torch.double)
    device = kwargs.get('device', 'cpu')
    A = torch.randn(*(batches + (l, l)), dtype=dtype, device=device)
    A = (A + A.mT).div_(2)
    return A

# Creates a symmetric matrix or batch of symmetric matrices
# Shape must be a square matrix or batch of square matrices
def make_symmetric_matrices(*shape, device, dtype):
    assert shape[-1] == shape[-2]
    t = make_tensor(shape, device=device, dtype=dtype)
    t = (t + t.mT).div_(2)
    return t

def random_hermitian_matrix(l, *batches, **kwargs):
    dtype = kwargs.get('dtype', torch.double)
    device = kwargs.get('device', 'cpu')
    A = torch.randn(*(batches + (l, l)), dtype=dtype, device=device)
    A = (A + A.mH).div_(2)
    return A


def random_symmetric_psd_matrix(l, *batches, **kwargs):
    """
    Returns a batch of random symmetric positive-semi-definite matrices.
    The shape of the result is batch_dims + (matrix_size, matrix_size)
    The following example creates a tensor of size 2 x 4 x 3 x 3
    >>> # xdoctest: +SKIP("undefined variables")
    >>> matrices = random_symmetric_psd_matrix(3, 2, 4, dtype=dtype, device=device)
    """
    dtype = kwargs.get('dtype', torch.double)
    device = kwargs.get('device', 'cpu')
    A = torch.randn(*(batches + (l, l)), dtype=dtype, device=device)
    return A @ A.mT


def random_hermitian_psd_matrix(matrix_size, *batch_dims, dtype=torch.double, device='cpu'):
    """
    Returns a batch of random Hermitian positive-semi-definite matrices.
    The shape of the result is batch_dims + (matrix_size, matrix_size)
    The following example creates a tensor of size 2 x 4 x 3 x 3
    >>> # xdoctest: +SKIP("undefined variables")
    >>> matrices = random_hermitian_psd_matrix(3, 2, 4, dtype=dtype, device=device)
    """
    A = torch.randn(*(batch_dims + (matrix_size, matrix_size)), dtype=dtype, device=device)
    return A @ A.mH


# TODO: remove this (prefer make_symmetric_pd_matrices below)
def random_symmetric_pd_matrix(matrix_size, *batch_dims, **kwargs):
    dtype = kwargs.get('dtype', torch.double)
    device = kwargs.get('device', 'cpu')
    A = torch.randn(*(batch_dims + (matrix_size, matrix_size)),
                    dtype=dtype, device=device)
    return torch.matmul(A, A.mT) \
        + torch.eye(matrix_size, dtype=dtype, device=device) * 1e-5


# Creates a symmetric positive-definite matrix or batch of
#   such matrices
def make_symmetric_pd_matrices(*shape, device, dtype):
    assert shape[-1] == shape[-2]
    t = make_tensor(shape, device=device, dtype=dtype)
    i = torch.eye(shape[-1], device=device, dtype=dtype) * 1e-5
    return t @ t.mT + i

def random_hermitian_pd_matrix(matrix_size, *batch_dims, dtype, device):
    """
    Returns a batch of random Hermitian positive-definite matrices.
    The shape of the result is batch_dims + (matrix_size, matrix_size)
    The following example creates a tensor of size 2 x 4 x 3 x 3
    >>> # xdoctest: +SKIP("undefined variables")
    >>> matrices = random_hermitian_pd_matrix(3, 2, 4, dtype=dtype, device=device)
    """
    A = torch.randn(*(batch_dims + (matrix_size, matrix_size)),
                    dtype=dtype, device=device)
    return A @ A.mH + torch.eye(matrix_size, dtype=dtype, device=device)

# Creates a full rank matrix with distinct singular values or
#   a batch of such matrices
def make_fullrank_matrices_with_distinct_singular_values(*shape, device, dtype, requires_grad=False):
    with torch.no_grad():
        t = make_tensor(shape, device=device, dtype=dtype)
        u, _, vh = torch.linalg.svd(t, full_matrices=False)
        real_dtype = t.real.dtype if t.dtype.is_complex else t.dtype
        k = min(shape[-1], shape[-2])
        # We choose the singular values to be "around one"
        # This is to make the matrix well conditioned
        # s = [2, 3, ..., k+1]
        s = torch.arange(2, k + 2, dtype=real_dtype, device=device)
        # s = [2, -3, 4, ..., (-1)^k k+1]
        s[1::2] *= -1.
        # 1 + 1/s so that the singular values are in the range [2/3, 3/2]
        # This gives a condition number of 9/4, which should be good enough
        s.reciprocal_().add_(1.)
        # Note that the singular values need not be ordered in an SVD so
        # we don't need need to sort S
        x = (u * s.to(u.dtype)) @ vh
    x.requires_grad_(requires_grad)
    return x

def random_matrix(rows, columns, *batch_dims, **kwargs):
    """Return rectangular matrix or batches of rectangular matrices.

    Parameters:
      dtype - the data type
      device - the device kind
      singular - when True, the output will be singular
    """
    dtype = kwargs.get('dtype', torch.double)
    device = kwargs.get('device', 'cpu')
    silent = kwargs.get("silent", False)
    singular = kwargs.get("singular", False)
    if silent and not torch._C.has_lapack:
        return torch.ones(rows, columns, dtype=dtype, device=device)

    A = torch.randn(batch_dims + (rows, columns), dtype=dtype, device=device)
    if A.numel() == 0:
        return A
    u, _, vh = torch.linalg.svd(A, full_matrices=False)
    k = min(rows, columns)
    s = torch.linspace(1 / (k + 1), 1, k, dtype=dtype, device=device)
    if singular:
        # make matrix singular
        s[k - 1] = 0
        if k > 2:
            # increase the order of singularity so that the pivoting
            # in LU factorization will be non-trivial
            s[0] = 0
    return (u * s.unsqueeze(-2)) @ vh


def random_lowrank_matrix(rank, rows, columns, *batch_dims, **kwargs):
    """Return rectangular matrix or batches of rectangular matrices with
    given rank.
    """
    B = random_matrix(rows, rank, *batch_dims, **kwargs)
    C = random_matrix(rank, columns, *batch_dims, **kwargs)
    return B.matmul(C)


def _generate_indices_prefer_all_rows(rows: int, cols: int, num_indices: int) -> torch.Tensor:
    """Generate indices for a row x cols matrix, preferring at least one index per row if possible."""
    indices = []
    n_per_row = math.ceil(num_indices / rows)
    col_indices = list(range(cols))

    for r in range(rows):
        # Note that this can yield overlapping indices
        for c in random.choices(col_indices, k=n_per_row):
            indices.append((r, c))

    return torch.tensor(indices[:num_indices])


def random_sparse_matrix(rows, columns, density=0.01, **kwargs):
    """Return rectangular random sparse matrix within given density.

    The density of the result approaches to given density as the size
    of the matrix is increased and a relatively small value of density
    is specified but higher than min(rows, columns)/(rows * columns)
    for non-singular matrices.
    """
    dtype = kwargs.get('dtype', torch.double)
    device = kwargs.get('device', 'cpu')

    nonzero_elements = max(min(rows, columns), int(rows * columns * density))
    indices = _generate_indices_prefer_all_rows(rows, columns, nonzero_elements)
    values = torch.randn(nonzero_elements, dtype=dtype, device=device)

    # ensure that the diagonal dominates
    values *= torch.tensor([-float(i - j)**2 for i, j in indices], dtype=dtype, device=device).exp()
    A = torch.sparse_coo_tensor(indices.t(), values, (rows, columns), device=device)
    return A.coalesce()


def random_sparse_pd_matrix(matrix_size, density=0.01, **kwargs):
    """Return random sparse positive-definite matrix with given density.

    The eigenvalues of the matrix are defined as::
      arange(1, matrix_size+1)/matrix_size

    Algorithm:
      A = diag(arange(1, matrix_size+1)/matrix_size)
      while <A density is smaller than required>:
          <choose random i, j in range(matrix_size), theta in [0, 2*pi]>
          R = <rotation matrix (i,j,theta)>
          A = R^T A R
    """
    import math
    torch = kwargs.get('torch', globals()['torch'])
    dtype = kwargs.get('dtype', torch.double)
    device = kwargs.get('device', 'cpu')
    data = {(i, i): float(i + 1) / matrix_size
            for i in range(matrix_size)}


    def multiply(data, N, i, j, cs, sn, left=True):
        for k in range(N):
            if left:
                ik, jk = (k, i), (k, j)
            else:
                ik, jk = (i, k), (j, k)
            aik, ajk = data.get(ik, 0), data.get(jk, 0)
            aik, ajk = cs * aik + sn * ajk, -sn * aik + cs * ajk
            if aik:
                data[ik] = aik
            else:
                data.pop(ik, None)
            if ajk:
                data[jk] = ajk
            else:
                data.pop(jk, None)

    target_nnz = density * matrix_size * matrix_size
    while len(data) < target_nnz:
        i = random.randint(0, matrix_size - 1)
        j = random.randint(0, matrix_size - 1)
        if i != j:
            theta = random.uniform(0, 2 * math.pi)
            cs = math.cos(theta)
            sn = math.sin(theta)
            multiply(data, matrix_size, i, j, cs, sn, left=True)
            multiply(data, matrix_size, i, j, cs, sn, left=False)
    icoords, jcoords, values = [], [], []
    for (i, j), v in sorted(data.items()):
        icoords.append(i)
        jcoords.append(j)
        values.append(v)
    indices_tensor = torch.tensor([icoords, jcoords])
    return torch.sparse_coo_tensor(indices_tensor, values, (matrix_size, matrix_size), dtype=dtype, device=device)

# FIXME: remove this by updating test suites using it
def do_test_dtypes(self, dtypes, layout, device):
    for dtype in dtypes:
        if dtype != torch.float16:
            out = torch.zeros((2, 3), dtype=dtype, layout=layout, device=device)
            self.assertIs(dtype, out.dtype)
            self.assertIs(layout, out.layout)
            self.assertEqual(device, out.device)

# FIXME: remove this by updating test suites using it
def do_test_empty_full(self, dtypes, layout, device):
    shape = torch.Size([2, 3])

    def check_value(tensor, dtype, layout, device, value, requires_grad):
        self.assertEqual(shape, tensor.shape)
        self.assertIs(dtype, tensor.dtype)
        self.assertIs(layout, tensor.layout)
        self.assertEqual(tensor.requires_grad, requires_grad)
        if tensor.is_cuda and device is not None:
            self.assertEqual(device, tensor.device)
        if value is not None:
            fill = tensor.new(shape).fill_(value)
            self.assertEqual(tensor, fill)

    def get_int64_dtype(dtype):
        module = '.'.join(str(dtype).split('.')[1:-1])
        if not module:
            return torch.int64
        return operator.attrgetter(module)(torch).int64

    default_dtype = torch.get_default_dtype()
    check_value(torch.empty(shape), default_dtype, torch.strided, -1, None, False)
    check_value(torch.full(shape, -5.), default_dtype, torch.strided, -1, None, False)
    for dtype in dtypes:
        for rg in {dtype.is_floating_point, False}:
            int64_dtype = get_int64_dtype(dtype)
            v = torch.empty(shape, dtype=dtype, device=device, layout=layout, requires_grad=rg)
            check_value(v, dtype, layout, device, None, rg)
            out = v.new()
            check_value(torch.empty(shape, out=out, device=device, layout=layout, requires_grad=rg),
                        dtype, layout, device, None, rg)
            check_value(v.new_empty(shape), dtype, layout, device, None, False)
            check_value(v.new_empty(shape, dtype=int64_dtype, device=device, requires_grad=False),
                        int64_dtype, layout, device, None, False)
            check_value(torch.empty_like(v), dtype, layout, device, None, False)
            check_value(torch.empty_like(v, dtype=int64_dtype, layout=layout, device=device, requires_grad=False),
                        int64_dtype, layout, device, None, False)

            if dtype is not torch.float16 and layout != torch.sparse_coo:
                fv = 3
                v = torch.full(shape, fv, dtype=dtype, layout=layout, device=device, requires_grad=rg)
                check_value(v, dtype, layout, device, fv, rg)
                check_value(v.new_full(shape, fv + 1), dtype, layout, device, fv + 1, False)
                out = v.new()
                check_value(torch.full(shape, fv + 2, out=out, device=device, layout=layout, requires_grad=rg),
                            dtype, layout, device, fv + 2, rg)
                check_value(v.new_full(shape, fv + 3, dtype=int64_dtype, device=device, requires_grad=False),
                            int64_dtype, layout, device, fv + 3, False)
                check_value(torch.full_like(v, fv + 4), dtype, layout, device, fv + 4, False)
                check_value(torch.full_like(v, fv + 5,
                                            dtype=int64_dtype, layout=layout, device=device, requires_grad=False),
                            int64_dtype, layout, device, fv + 5, False)

# FIXME: improve load_tests() documentation here
running_script_path = None
def set_running_script_path():
    global running_script_path
    try:
        running_file = os.path.abspath(os.path.realpath(sys.argv[0]))
        if running_file.endswith('.py'):  # skip if the running file is not a script
            running_script_path = running_file
    except Exception:
        pass

def check_test_defined_in_running_script(test_case):
    if running_script_path is None:
        return
    test_case_class_file = os.path.abspath(os.path.realpath(inspect.getfile(test_case.__class__)))
    assert test_case_class_file == running_script_path, f'Class of loaded TestCase "{test_case.id()}" ' \
        f'is not defined in the running script "{running_script_path}", but in "{test_case_class_file}". Did you ' \
        "accidentally import a unittest.TestCase from another file?"

def load_tests(loader, tests, pattern):
    set_running_script_path()
    test_suite = unittest.TestSuite()
    for test_group in tests:
        if not DISABLE_RUNNING_SCRIPT_CHK:
            for test in test_group:
                check_test_defined_in_running_script(test)
        if test_group._tests:
            test_suite.addTest(test_group)
    return test_suite

# FIXME: document this and move it to test_serialization
class BytesIOContext(io.BytesIO):
    def __enter__(self):
        return self

    def __exit__(self, *args):
        pass

# Tentative value for nondet_tol for gradcheck when backward implementation
# relies on nondeterministic operations, i.e., those listed here:
# https://pytorch.org/docs/stable/generated/torch.use_deterministic_algorithms.html
#
# For more information see https://github.com/pytorch/pytorch/issues/56202
GRADCHECK_NONDET_TOL = 1e-12

TEST_WITH_SLOW_GRADCHECK: bool = TestEnvironment.def_flag(
    "TEST_WITH_SLOW_GRADCHECK",
    env_var="PYTORCH_TEST_WITH_SLOW_GRADCHECK",
)

skipIfSlowGradcheckEnv = unittest.skipIf(
    TEST_WITH_SLOW_GRADCHECK,
    "Tests that don't use gradcheck don't need to run on slow_gradcheck CI",
)


def gradcheck(fn, inputs, **kwargs):
    # Wrapper around gradcheck that enables certain keys by default.
    # Use this testing-internal gradcheck instead of autograd.gradcheck so that new features like vmap and
    # forward-mode AD are tested by default. We create this wrapper because we'd like to keep new checks
    # to be disabled to default for the public-facing api to avoid breaking user code.
    #
    # All PyTorch devs doing testing should use this wrapper instead of autograd.gradcheck.
    default_values = {
        "check_batched_grad": True,
        "fast_mode": True,
    }

    if TEST_WITH_SLOW_GRADCHECK:
        default_values["fast_mode"] = False

    for key, value in default_values.items():
        # default value override values explicitly set to None
        k = kwargs.get(key, None)
        kwargs[key] = k if k is not None else value

    return torch.autograd.gradcheck(fn, inputs, **kwargs)

def gradgradcheck(fn, inputs, grad_outputs=None, **kwargs):
    # Wrapper around gradgradcheck that enables certain keys by default
    # See gradcheck above for an explanation of why we need something like this.
    #
    # All PyTorch devs doing testing should use this wrapper instead of autograd.gradgradcheck
    default_values = {
        "check_batched_grad": True,
        "fast_mode": True,
    }

    if TEST_WITH_SLOW_GRADCHECK:
        default_values["fast_mode"] = False

    for key, value in default_values.items():
        # default value override values explicitly set to None
        k = kwargs.get(key, None)
        kwargs[key] = k if k is not None else value

    return torch.autograd.gradgradcheck(fn, inputs, grad_outputs, **kwargs)


def _assertGradAndGradgradChecks(test_case, apply_fn, inputs, **kwargs):
    # call assert function rather than returning a bool since it's nicer
    # if we get whether this failed on the gradcheck or the gradgradcheck.
    test_case.assertTrue(gradcheck(apply_fn, inputs, **kwargs))
    test_case.assertTrue(gradgradcheck(apply_fn, inputs, **kwargs))


@contextmanager
def set_cwd(path: str) -> Iterator[None]:
    old_cwd = os.getcwd()
    try:
        os.chdir(path)
        yield
    finally:
        os.chdir(old_cwd)


# FIXME: delete this
# Using @toleranceOverride specific to your test is the recommended way
# of doing this. These are just some values that worked for test_nn.
dtype2prec_DONTUSE = {torch.float: 1e-5,
                      torch.double: 1e-5,
                      torch.half: 1e-2,
                      torch.bfloat16: 1e-1}

# FIXME: move to test_sparse or sparse utils
# This is a wrapper that wraps a test to run this test twice, one with
# coalesced=True, another with coalesced=False for coalesced/uncoalesced sparse tensors.
def coalescedonoff(f):
    @wraps(f)
    def wrapped(self, *args, **kwargs):
        f(self, *args, **kwargs, coalesced=True)
        f(self, *args, **kwargs, coalesced=False)
    return wrapped


def is_coalesced_indices(s):
    indices = s._indices()
    hash_coeffs = (1,) + s.shape[s.sparse_dim() - 1:0:-1]
    hash_indices = torch.tensor(hash_coeffs, device=s.device).cumprod(-1).flip(-1)
    if s.sparse_dim() > 1:
        hash_indices.unsqueeze_(-1)
        hash_indices = (indices * hash_indices).sum(0)
    else:
        hash_indices = indices * hash_indices

    # check if indices are sorted
    res = torch.allclose(hash_indices, hash_indices.sort()[0])

    # check if there are no repeated indices
    res = res and torch.allclose(hash_indices, hash_indices.unique())

    return res


@contextlib.contextmanager
def disable_gc():
    if gc.isenabled():
        try:
            gc.disable()
            yield
        finally:
            gc.enable()
    else:
        yield


def find_library_location(lib_name: str) -> Path:
    # return the shared library file in the installed folder if exist,
    # else the file in the build folder
    torch_root = Path(torch.__file__).resolve().parent
    path = torch_root / 'lib' / lib_name
    if os.path.exists(path):
        return path
    torch_root = Path(__file__).resolve().parent.parent.parent
    return torch_root / 'build' / 'lib' / lib_name

def skip_but_pass_in_sandcastle(reason):
    """
    Similar to unittest.skip, however in the sandcastle environment it just
    "passes" the test instead to avoid creating tasks complaining about tests
    skipping continuously.
    """
    def decorator(func):
        if not IS_SANDCASTLE:
            func.__unittest_skip__ = True
            func.__unittest_skip_why__ = reason
            return func

        @wraps(func)
        def wrapper(*args, **kwargs):
            print(f'Skipping {func.__name__} on sandcastle for following reason: {reason}', file=sys.stderr)
            return
        return wrapper

    return decorator

def mock_wrapper(method):
    """
    Returns a function that calls the real implementation of a method
    in addition to passing args to a mock object.
    """
    mock = MagicMock()

    @wraps(method)
    def wrapper(self, *args, **kwargs):
        mock(*args, **kwargs)
        return method(self, *args, **kwargs)
    wrapper.mock = mock  # type: ignore[attr-defined]
    return wrapper

def get_tensors_from(args, kwargs):
    """ Returns a set of all Tensor objects in the given args and kwargs. """
    return set([arg for arg in args if isinstance(arg, Tensor)] +
               [v for v in kwargs.values() if isinstance(v, Tensor)])


# Returns scalar tensor representation of a list of integer byte values
def bytes_to_scalar(byte_list: List[int], dtype: torch.dtype, device: torch.device):
    dtype_to_ctype: Dict[torch.dtype, Any] = {
        torch.int8: ctypes.c_int8,
        torch.uint8: ctypes.c_uint8,
        torch.uint16: ctypes.c_uint16,
        torch.uint32: ctypes.c_uint32,
        torch.uint64: ctypes.c_uint64,
        torch.int16: ctypes.c_int16,
        torch.int32: ctypes.c_int32,
        torch.int64: ctypes.c_int64,
        torch.bool: ctypes.c_bool,
        torch.float32: ctypes.c_float,
        torch.complex64: ctypes.c_float,
        torch.float64: ctypes.c_double,
        torch.complex128: ctypes.c_double,
    }
    ctype = dtype_to_ctype[dtype]
    num_bytes = ctypes.sizeof(ctype)

    def check_bytes(byte_list):
        for byte in byte_list:
            assert 0 <= byte <= 255

    if dtype.is_complex:
        assert len(byte_list) == (num_bytes * 2)
        check_bytes(byte_list)
        real = ctype.from_buffer((ctypes.c_byte * num_bytes)(
            *byte_list[:num_bytes])).value
        imag = ctype.from_buffer((ctypes.c_byte * num_bytes)(
            *byte_list[num_bytes:])).value
        res = real + 1j * imag
    else:
        assert len(byte_list) == num_bytes
        check_bytes(byte_list)
        res = ctype.from_buffer((ctypes.c_byte * num_bytes)(
            *byte_list)).value

    return torch.tensor(res, device=device, dtype=dtype)


def copy_func(f):
    """Based on http://stackoverflow.com/a/6528148/190597 (Glenn Maynard)"""
    g = types.FunctionType(f.__code__, f.__globals__, name=f.__name__,
                           argdefs=f.__defaults__,
                           closure=f.__closure__)
    g = functools.update_wrapper(g, f)
    g.__kwdefaults__ = f.__kwdefaults__
    return g


def xfail_inherited_tests(tests):
    """
    Given a list of test names which are defined by a superclass of the
    class this decorates, mark them as expected failure.  This is useful
    if you are doing poor man's parameterized tests by subclassing a generic
    test class.
    """
    def deco(cls):
        for t in tests:
            # NB: expectedFailure operates by mutating the method in question,
            # which is why you have to copy the function first
            setattr(cls, t, unittest.expectedFailure(copy_func(getattr(cls, t))))
        return cls
    return deco


def skip_but_pass_in_sandcastle_if(condition, reason):
    """
    Similar to unittest.skipIf, however in the sandcastle environment it just
    "passes" the test instead to avoid creating tasks complaining about tests
    skipping continuously.
    """
    def decorator(func):
        if condition:
            if IS_SANDCASTLE:
                @wraps(func)
                def wrapper(*args, **kwargs):
                    print(f'Skipping {func.__name__} on sandcastle for following reason: {reason}', file=sys.stderr)
                return wrapper
            else:
                func.__unittest_skip__ = True
                func.__unittest_skip_why__ = reason

        return func

    return decorator

def dtype_name(dtype):
    """ Returns the pretty name of the dtype (e.g. torch.int64 -> int64). """
    return str(dtype).split('.')[1]


dtype_abbrs = {
    torch.bfloat16: 'bf16',
    torch.float64: 'f64',
    torch.float32: 'f32',
    torch.float16: 'f16',
    torch.complex32: 'c32',
    torch.complex64: 'c64',
    torch.complex128: 'c128',
    torch.int8: 'i8',
    torch.int16: 'i16',
    torch.int32: 'i32',
    torch.int64: 'i64',
    torch.bool: 'b8',
    torch.uint8: 'u8',
}


@functools.lru_cache
def get_cycles_per_ms() -> float:
    """Measure and return approximate number of cycles per millisecond for torch.cuda._sleep
    """

    def measure() -> float:
        start = torch.cuda.Event(enable_timing=True)
        end = torch.cuda.Event(enable_timing=True)
        start.record()
        torch.cuda._sleep(1000000)
        end.record()
        end.synchronize()
        cycles_per_ms = 1000000 / start.elapsed_time(end)
        return cycles_per_ms

    # Get 10 values and remove the 2 max and 2 min and return the avg.
    # This is to avoid system disturbance that skew the results, e.g.
    # the very first cuda call likely does a bunch of init, which takes
    # much longer than subsequent calls.
    #
    # Tested on both Tesla V100, Quadro GP100, Titan RTX, RTX 3090 GPUs
    # and seems to return stable values. Therefore, we enable caching
    # using lru_cache decorator above.
    num = 10
    vals = []
    for _ in range(num):
        vals.append(measure())
    vals = sorted(vals)
    return mean(vals[2 : num - 2])


# OpInfo utils

T = TypeVar('T')
def first_sample(self: unittest.TestCase, samples: Iterable[T]) -> T:
    """
    Returns the first sample from an iterable of samples, like those returned by OpInfo.
    The test will be skipped if no samples are available.
    """
    try:
        return next(iter(samples))
    except StopIteration as e:
        raise unittest.SkipTest('Skipped! Need at least 1 sample input') from e

# this helper method is to recursively
# clone the tensor-type input of operators tested by OpInfo
def clone_input_helper(input):
    if isinstance(input, torch.Tensor):
        return torch.clone(input)

    if isinstance(input, Sequence):
        return tuple(map(clone_input_helper, input))

    return input

@contextmanager
def custom_op(opname, symbolic_fn, opset_version):
    """Context manager/decorator to test ONNX export with custom operator"""
    try:
        register_custom_op_symbolic(opname, symbolic_fn, opset_version)
        yield
    finally:
        unregister_custom_op_symbolic(opname, opset_version)


def outs_and_grads(fn, graph_inps, inps):
    outs = fn(*graph_inps)
    for out in pytree.tree_leaves(outs):
        if isinstance(out, torch.Tensor) and out.requires_grad:
            out.sum().backward(retain_graph=True)
    grads = [inp.grad for inp in pytree.tree_leaves(inps) if isinstance(inp, torch.Tensor)]
    for inp in pytree.tree_leaves(inps):
        if isinstance(inp, torch.Tensor):
            inp.grad = None
    return outs, grads

def compare_equal_outs_and_grads(test, m1, m2, inps):
    r1, g1 = outs_and_grads(m1, inps, inps)
    r2, g2 = outs_and_grads(m2, inps, inps)
    test.assertEqual(r1, r2)
    test.assertEqual(g1, g2)

class TestGradients(TestCase):
    exact_dtype = True

    # Copies inputs to inplace operations to avoid inplace modifications
    #   to leaves requiring gradient
    def _get_safe_inplace(self, inplace_variant):
        @wraps(inplace_variant)
        def _fn(t, *args, **kwargs):
            return inplace_variant(t.clone(), *args, **kwargs)

        return _fn

    def _check_helper(self, device, dtype, op, variant, check, *, check_forward_ad=False, check_backward_ad=True,
                      check_batched_grad=None, check_batched_forward_grad=False):
        assert check in ('gradcheck', 'bwgrad_bwgrad', 'fwgrad_bwgrad')
        # NB: check_backward_ad does not affect gradgradcheck (always True)
        if variant is None:
            self.skipTest("Skipped! Variant not implemented.")
        if not op.supports_dtype(dtype, torch.device(device).type):
            self.skipTest(f"Skipped! {op.name} does not support dtype {str(dtype)}")

        def is_inplace(variant):
            if hasattr(variant, "__wrapped__"):
                return variant.__wrapped__ is op.get_inplace()
            return variant is op.get_inplace()

        include_conjugated_inputs = op.test_conjugated_samples and dtype.is_complex

        samples = op.sample_inputs(device, dtype, requires_grad=True, include_conjugated_inputs=include_conjugated_inputs,
                                   small_inputs_only=TEST_WITH_SLOW_GRADCHECK)

        for sample in samples:
            if sample.broadcasts_input and is_inplace(variant):
                continue

            # Gradcheck expects tensors as its input, but autograd actually supports tensorlists
            #   and tensors passed as kwargs. The following creates a function that accepts just
            #   the tensors that require grad as varargs, and then recomposes them back into the
            #   original input.

            # Creates gradcheck inputs by identifying tensors requiring grad
            all_args = None
            if is_iterable_of_tensors(sample.input):
                all_args = chain(sample.input, sample.args, sample.kwargs.values())
            else:
                all_args = tuple(chain((sample.input,), sample.args, sample.kwargs.values()))
            gradcheck_args = tuple(x for x in all_args if (isinstance(x, torch.Tensor) and x.requires_grad))

            # Verifies sample input tensors should have no grad
            # This may happen if the same tensor is used in two different SampleInputs
            for t in gradcheck_args:
                self.assertIsNone(t.grad,
                                  "A sampled input has a gradient before running autograd. "
                                  "This usually means that (at least) one input tensor is reused "
                                  "across different SampleInputs. "
                                  "Please create a new tensor for each SampleInput.")

            def _input_recomposition_helper(inputs, inp, input_idx):
                if is_iterable_of_tensors(inp):
                    tensor_list = []
                    for x in inp:
                        if isinstance(x, torch.Tensor) and x.requires_grad:
                            tensor_list.append(inputs[input_idx])
                            input_idx = input_idx + 1
                        else:
                            tensor_list.append(x)
                    return tensor_list, input_idx
                elif isinstance(inp, torch.Tensor) and inp.requires_grad:
                    return inputs[input_idx], input_idx + 1
                else:
                    return inp, input_idx

            def fn(*inputs):
                # Puts inputs back into sample properly
                positional_args = []
                input_idx = 0
                inp, input_idx = _input_recomposition_helper(inputs, sample.input, input_idx)
                positional_args.append(inp)

                for x in sample.args:
                    inp, input_idx = _input_recomposition_helper(inputs, x, input_idx)
                    positional_args.append(inp)

                # Recreates kwargs
                kwargs = {}
                for k, v in sample.kwargs.items():
                    inp, input_idx = _input_recomposition_helper(inputs, v, input_idx)
                    kwargs[k] = inp

                output = op.gradcheck_wrapper(variant, *positional_args, **kwargs)
                if sample.output_process_fn_grad is not None:
                    return sample.output_process_fn_grad(output)
                return output

            if check == 'gradcheck':
                if check_batched_grad is None:
                    check_batched_grad = op.check_batched_grad
                self.assertTrue(gradcheck(fn, gradcheck_args,
                                          check_batched_grad=check_batched_grad,
                                          check_grad_dtypes=True,
                                          nondet_tol=op.gradcheck_nondet_tol,
                                          fast_mode=op.gradcheck_fast_mode,
                                          check_forward_ad=check_forward_ad,
                                          check_backward_ad=check_backward_ad,
                                          check_undefined_grad=True,
                                          check_batched_forward_grad=check_batched_forward_grad))
            elif check in ('bwgrad_bwgrad', 'fwgrad_bwgrad'):  # gradgrad check
                self.assertFalse(check_forward_ad, msg="Cannot run forward AD check for gradgradcheck")
                for gen_non_contig_grad_outputs in (False, True):
                    kwargs = {
                        "gen_non_contig_grad_outputs": gen_non_contig_grad_outputs,
                        "check_batched_grad": op.check_batched_gradgrad,
                        "check_grad_dtypes": True,
                        "nondet_tol": op.gradcheck_nondet_tol,
                        "fast_mode": op.gradcheck_fast_mode
                    }
                    if check == "fwgrad_bwgrad":
                        kwargs["check_fwd_over_rev"] = True
                        kwargs["check_rev_over_rev"] = False
                        kwargs["check_batched_grad"] = False
                        kwargs["check_undefined_grad"] = False

                    self.assertTrue(gradgradcheck(fn, gradcheck_args, **kwargs))
            else:
                self.assertTrue(False, msg="Unknown check requested!")

    def _grad_test_helper(self, device, dtype, op, variant, *, check_forward_ad=False, check_backward_ad=True,
                          check_batched_grad=None, check_batched_forward_grad=False):
        return self._check_helper(device, dtype, op, variant, 'gradcheck', check_forward_ad=check_forward_ad,
                                  check_backward_ad=check_backward_ad, check_batched_grad=check_batched_grad,
                                  check_batched_forward_grad=check_batched_forward_grad)

    def _skip_helper(self, op, device, dtype):
        if dtype not in op.supported_backward_dtypes(torch.device(device).type):
            self.skipTest("Skipped! Op doesn't support autograd for this dtype.")
        if not op.supports_autograd and not op.supports_forward_ad:
            self.skipTest("Skipped! autograd not supported.")

def make_lazy_class(cls):

    def lazy_init(self, cb):
        self._cb = cb
        self._value = None

    cls.__init__ = lazy_init

    for basename in [
        "add", "sub", "mul", "truediv", "floordiv", "mod", "divmod", "pow",
        "lshift", "rshift", "and", "or", "xor", "neg", "pos", "abs", "invert",
        "eq", "ne", "lt", "le", "gt", "ge", "bool", "int", "index",
    ]:
        name = f"__{basename}__"

        def inner_wrapper(name):
            use_operator = basename not in ("bool", "int")

            def wrapped(self, *args, **kwargs):
                if self._cb is not None:
                    self._value = self._cb()
                    self._cb = None
                if not use_operator:
                    return getattr(self._value, name)(*args, **kwargs)
                else:
                    return getattr(operator, name)(self._value, *args, **kwargs)
            return wrapped

        setattr(cls, name, inner_wrapper(name))

    return cls


# Base TestCase for NT tests; used to define common helpers, etc.
class NestedTensorTestCase(TestCase):
    def assertEqualIgnoringNestedInts(self, a, b):
        # unbinding NJTs allows us to compare them as essentially equal without
        # caring about exact nested int comparison
        def _unbind_njts(x):
            if isinstance(x, torch.Tensor) and x.is_nested and x.layout == torch.jagged:
                return x.unbind()
            else:
                return x

        self.assertEqual(pytree.tree_map(_unbind_njts, a), pytree.tree_map(_unbind_njts, b))

    @contextlib.contextmanager
    def branch_nested_state(self):
        """Context manager to branch and restore the nested tensor state."""
        nested_tensor_module = torch.nested._internal.nested_tensor
        original_tensor_symint_registry = nested_tensor_module._tensor_symint_registry.copy()
        original_tensor_id_counter = nested_tensor_module._tensor_id_counter
        try:
            yield
        finally:
            nested_tensor_module._tensor_id_counter = original_tensor_id_counter
            nested_tensor_module._tensor_symint_registry = original_tensor_symint_registry


@make_lazy_class
class LazyVal:
    pass


def munge_exc(e, *, suppress_suffix=True, suppress_prefix=True, file=None, skip=0):
    if file is None:
        file = inspect.stack()[1 + skip].filename  # skip one frame

    file = _as_posix_path(file)
    s = _as_posix_path(str(e))

    # Remove everything that looks like stack frames in NOT this file
    def repl_frame(m):
        if m.group(1) != file:
            return ""
        # Don't accept top-level, even for this script, these will wobble
        # depending on how the testing script was invoked
        if m.group(2) == "<module>":
            return ""

        return m.group(0)

    s = re.sub(r'  File "([^"]+)", line \d+, in (.+)\n(    .+\n( +[~^]+ *\n)?)+', repl_frame, s)
    s = re.sub(r"line \d+", "line N", s)
    s = re.sub(r".py:\d+", ".py:N", s)
    s = re.sub(file, _as_posix_path(os.path.basename(file)), s)
    s = re.sub(_as_posix_path(os.path.join(os.path.dirname(torch.__file__), "")), "", s)
    if suppress_suffix:
        s = re.sub(r"\n*Set TORCH_LOGS.+", "", s, flags=re.DOTALL)
        s = re.sub(r"\n*You can suppress this exception.+", "", s, flags=re.DOTALL)
    if suppress_prefix:
        s = re.sub(r"Cannot export model.+\n\n", "", s)
    s = re.sub(r" +$", "", s, flags=re.MULTILINE)
    return s

@contextmanager
def check_leaked_tensors(limit=1, matched_type=torch.Tensor):
    """Wrap around operations you want to ensure are not leaking tensor memory.

    This code intentionally ignores other reference cycles, which can be benign and which we have plenty
    of in pytorch code.  It focuses on any reference cycles that directly or indirectly result holding a Tensor alive,
    since this is likely a more serious leak than typical python refcycles.

    limit specifies how many tensors to dump debug graphs for (default=1)
    """
    def match_obj(obj):
        return isinstance(obj, matched_type)

    try:
        gc.collect()
        gc.set_debug(gc.DEBUG_SAVEALL)
        garbage_objs = []

        # run the user code, after cleaning any existing refcycles, and then check for new ones
        # also allow usercode to check the garbage objs (e.g. for assertion) after exiting ctxmgr
        yield garbage_objs

        gc.collect()
        garbage_objs.extend(filter(match_obj, gc.garbage))
        num_garbage_objs = len(garbage_objs)
        if num_garbage_objs > 0:
            warnings.warn(
                f"{num_garbage_objs} tensors were found in the garbage. Did you introduce a reference cycle?"
            )
            try:
                import objgraph
                warnings.warn(
                    f"Dumping first {limit} objgraphs of leaked {matched_type}s rendered to png"
                )
                for g in garbage_objs[:limit]:
                    objgraph.show_backrefs([g], max_depth=10)
            except ImportError:
                warnings.warn("`pip install objgraph` to enable memory leak debugging")

    finally:
        gc.set_debug(0)

<<<<<<< HEAD
def get_backend_ops(device='xpu'):
    backend_ops = {}
    if TEST_XPU and device == 'xpu':
        xpu_op_db = CI_TEST_PREFIX + "/" + device + "/op_db.yaml"
        try:
            with open(xpu_op_db) as stream:
                backend_ops = yaml.safe_load(stream)
        except yaml.YAMLError or FileExistsError:
            print("Error in loading op_db.yaml.")
    return backend_ops

=======

def remove_cpp_extensions_build_root():
    """
    Removes the default root folder under which extensions are built.
    """
    default_build_root = torch.utils.cpp_extension.get_default_build_root()
    if os.path.exists(default_build_root):
        if IS_WINDOWS:
            # rmtree returns permission error: [WinError 5] Access is denied
            # on Windows, this is a workaround
            subprocess.run(["rm", "-rf", default_build_root], stdout=subprocess.PIPE)
        else:
            shutil.rmtree(default_build_root, ignore_errors=True)
>>>>>>> f69bf005
<|MERGE_RESOLUTION|>--- conflicted
+++ resolved
@@ -5360,20 +5360,6 @@
     finally:
         gc.set_debug(0)
 
-<<<<<<< HEAD
-def get_backend_ops(device='xpu'):
-    backend_ops = {}
-    if TEST_XPU and device == 'xpu':
-        xpu_op_db = CI_TEST_PREFIX + "/" + device + "/op_db.yaml"
-        try:
-            with open(xpu_op_db) as stream:
-                backend_ops = yaml.safe_load(stream)
-        except yaml.YAMLError or FileExistsError:
-            print("Error in loading op_db.yaml.")
-    return backend_ops
-
-=======
-
 def remove_cpp_extensions_build_root():
     """
     Removes the default root folder under which extensions are built.
@@ -5386,4 +5372,14 @@
             subprocess.run(["rm", "-rf", default_build_root], stdout=subprocess.PIPE)
         else:
             shutil.rmtree(default_build_root, ignore_errors=True)
->>>>>>> f69bf005
+
+def get_backend_ops(device='xpu'):
+    backend_ops = {}
+    if TEST_XPU and device == 'xpu':
+        xpu_op_db = CI_TEST_PREFIX + "/" + device + "/op_db.yaml"
+        try:
+            with open(xpu_op_db) as stream:
+                backend_ops = yaml.safe_load(stream)
+        except yaml.YAMLError or FileExistsError:
+            print("Error in loading op_db.yaml.")
+    return backend_ops