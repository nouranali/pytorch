--- conflicted
+++ resolved
@@ -128,13 +128,9 @@
                     triton_config(
                         size_hints,
                         *xyz,
-<<<<<<< HEAD
-                        num_elements_per_warp=warp_size,
-=======
                         num_elements_per_warp=device_props.warp_size
                         if device_props.warp_size
                         else 32,
->>>>>>> f17b3072
                     )
                 )
 
