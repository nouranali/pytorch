# mypy: allow-untyped-defs
from typing import Any, List, Optional

import sympy

import torch
from torch._prims_common import make_channels_last_strides_for
from torch.utils._ordered_set import OrderedSet

from . import config
from .ir import (
    ExternKernelAlloc,
    FixedLayout,
    FlexibleLayout,
    ir_node_to_tensor,
    IRNode,
    is_contiguous_storage_and_layout,
    Layout,
    may_convert_to_optional,
    MultiOutput,
    MultiOutputLayout,
    MutationOutput,
    NoneLayout,
    TensorBox,
)
from .utils import convert_shape_to_inductor, pad_listlike
from .virtualized import V


def _prepare_convolution_fusion_create(
    cls,
    x: "TensorBox",
    weight: "TensorBox",
    bias: "TensorBox",
    padding: List[int],
    stride: List[int],
    dilation: List[int],
    groups: int,
    transposed: bool = False,
    output_padding: Optional[List[int]] = None,
):
    """
    This function is a helper function to prepare inputs, layout and constant args
    for convolution post-op fusion's create function, including deciding the output
    layout (channels first or channels last), realizing inputs and make them etc. The
    function only supports the CPU device since conv post-op fusion kernel is only
    supported on CPU right now.
    """

    # Port from aten/src/ATen/native/ConvUtils.h: _conv_input_size
    def _conv_input_size(
        output_size, weight_size, padding, output_padding, stride, dilation, groups
    ):
        assert len(output_size) == len(weight_size), "Expect input dim == weight dim"
        dim = len(output_size)
        assert dim > 2, "Expect input dim > 2"

        BATCH_DIM = 0
        WEIGHT_INPUT_CHANNELS_DIM = 1
        input_size = []
        input_size.append(output_size[BATCH_DIM])
        input_size.append(weight_size[WEIGHT_INPUT_CHANNELS_DIM] * groups)
        for d in range(2, dim):
            kernel = (weight_size[d] - 1) * dilation[d - 2] + 1
            input_size_d = (
                (output_size[d] - 1) * stride[d - 2]
                - (padding[d - 2] * 2)
                + kernel
                + output_padding[d - 2]
            )
            input_size.append(input_size_d)
        return list(map(int, input_size))

    # The size of prepacked_weight is the prepacked weight size of deconv:
    #   Groups > 1:  [g*o, i/g, ...]
    #   Groups == 1: [o, i, ...]
    # Returns original weight size in [i, o, ...]
    def _original_deconv_weight_size(
        prepacked_weight,
        groups,
    ):
        prepacked_weight_size = prepacked_weight.size()
        dim = len(prepacked_weight_size)
        assert dim > 2, "Expect weight dim > 2"
        if groups > 1:
            weight_size = []
            weight_size.append(prepacked_weight_size[1] * groups)
            weight_size.append(prepacked_weight_size[0] / groups)
            for d in range(2, dim):
                weight_size.append(prepacked_weight_size[d])
        else:
            weight_size = prepacked_weight.transpose(0, 1).size()
        return weight_size

    x.realize()
    weight.realize()
    if bias is not None:
        bias.realize()
    with V.graph.fake_mode:
        # TODO <Leslie> cleaned up the fake_tensor trace as Linear implementation
        x_fake = ir_node_to_tensor(x, guard_shape=True)
        weight_fake = ir_node_to_tensor(weight, guard_shape=True)
        dims = len(x_fake.size()) - 2
        assert 0 < len(padding) <= dims
        assert 0 < len(dilation) <= dims
        assert 0 < len(stride) <= dims
        padding = pad_listlike(padding, dims)
        dilation = pad_listlike(dilation, dims)
        stride = pad_listlike(stride, dims)
        if output_padding is None:
            output_padding = pad_listlike([0], dims)
        else:
            assert 0 < len(output_padding) <= dims
            output_padding = pad_listlike(output_padding, dims)
        assert isinstance(groups, (int, sympy.core.numbers.Integer))
        if transposed:
            # When transposed, the size of the prepacked oneDNN weight is different
            # from the PyTorch weight. We're not able to run aten conv with such
            # size. We infer the output size from the input params here:
            weight_size = _original_deconv_weight_size(weight_fake, groups)
            input_size = x_fake.size()
            output_size = _conv_input_size(
                input_size,
                weight_size,
                padding,
                output_padding,
                stride,
                dilation,
                groups,
            )
        else:
            bias_fake = (
                ir_node_to_tensor(bias, guard_shape=True) if bias is not None else bias
            )
            output = torch.ops.aten.convolution(
                x_fake,
                weight_fake,
                bias_fake,
                stride,
                padding,
                dilation,
                transposed,
                output_padding,
                groups,
            )
            output_size = output.size()

        req_stride_order = [0] + list(reversed(range(1, len(stride) + 1)))
        req_stride_order = [len(req_stride_order)] + req_stride_order

    x = cls.require_stride_order(x, req_stride_order)

    # We won't do weight prepack for Conv if dynamic_shapes.
    # In static shape cases, since weight is prepacked, we'll always force output to be channels last in the Conv kernel.
    # In dynamic shape cases, for input with channels = 1, like tensor of size (s0, 1, 28, 28) and stride (784, 784, 28, 1),
    # x = cls.require_stride_order(x, req_stride_order) where req_stride_order is in the channels last order
    # won't change the stride of this tensor since stride for dimensions of size 1 is ignored. While in Conv kernel,
    # this tensor is considered as channels first and the output will be in contiguous format.
    # To align the behavior of the Conv kernel, we set the output_stride in such case to be contiguous instead of channels last.
    dynamic_shapes = not all(isinstance(i, int) for i in (output_size))
    if dynamic_shapes and is_contiguous_storage_and_layout(x):
        output_stride = FlexibleLayout.contiguous_strides(output_size)
    else:
        output_stride = make_channels_last_strides_for(output_size)

    assert x.get_device().type == "cpu" and weight.get_device().type == "cpu"
    inputs = [x, weight]

    kernel_layout = FixedLayout(
        x.get_device(),
        x.get_dtype(),
        convert_shape_to_inductor(output_size),
        convert_shape_to_inductor(output_stride),
    )
    constant_args = [padding, stride, dilation, groups]
    if transposed:
        constant_args.insert(1, output_padding)

    if bias is not None:
        inputs.append(bias)
    else:
        constant_args.insert(0, bias)
    return inputs, constant_args, kernel_layout, req_stride_order


def _prepare_linear_fusion_create(
    cls,
    x: "TensorBox",
    weight: "TensorBox",
    bias: "TensorBox",
):
    """
    This function is a helper function to prepare inputs, layout and constant args
    for linear post-op fusion's create function. The function only supports the CPU device
    since linear post-op fusion kernel is only supported on CPU right now.
    """
    x.realize()
    weight.realize()
    if bias is not None:
        bias.realize()

    *m, _ = x.get_size()
    # The weight has been transposed during the qlinear weight prepack process.
    # https://github.com/pytorch/pytorch/blob/4979f9c0d72490970e2019bb1d2284f83d93f76b/
    # aten/src/ATen/native/quantized/cpu/qlinear_prepack.cpp#L291
    _, oc = weight.get_size()
    output_size = list(m) + [oc]
    req_stride_order = list(reversed(range(len(x.get_size()))))

    x = cls.require_stride_order(x, req_stride_order)
    assert x.get_device().type == "cpu" and weight.get_device().type == "cpu"
    inputs = [x, weight]

    output_stride = FlexibleLayout.contiguous_strides(output_size)
    kernel_layout = FixedLayout(
        x.get_device(),
        x.get_dtype(),
        output_size,
        output_stride,
    )
    constant_args: List[Any] = []

    if bias is not None:
        inputs.append(bias)
    else:
        constant_args.insert(0, bias)
    return inputs, constant_args, kernel_layout, req_stride_order


def _create_output_node(packed):
    if not config.abi_compatible:
        return packed

    output_ir = MultiOutput(
        packed.get_layout(),
        packed,
        [],
    )
    packed.layout = MultiOutputLayout(packed.get_device())
    packed.outputs = [output_ir]
    return output_ir


class ConvolutionUnary(ExternKernelAlloc):
    def __init__(
        self,
        layout,
        inputs,
        constant_args=(),
    ) -> None:
        super().__init__(
            layout,
            inputs,
            constant_args,
            None,
            op_overload=torch.ops.mkldnn._convolution_pointwise.default,
            cpp_kernel_name="aoti_torch_cpu_mkldnn__convolution_pointwise"
            if config.abi_compatible
            else None,
        )
        self.cpp_op_schema = """
            at::Tensor(
                const at::Tensor& input_t,
                const at::Tensor& weight_t,
                const std::optional<at::Tensor>& bias_opt,
                at::IntArrayRef padding,
                at::IntArrayRef stride,
                at::IntArrayRef dilation,
                int64_t groups,
                c10::string_view attr,
                torch::List<std::optional<at::Scalar>> scalars,
                std::optional<c10::string_view> algorithm)"""

    def codegen(self, wrapper):
        if config.abi_compatible:
            wrapper.include_extra_header(
                "torch/csrc/inductor/aoti_torch/c/shim_mkldnn.h"
            )
            super().codegen(wrapper)
        else:
            wrapper.generate_extern_kernel_alloc_and_find_schema_if_needed(
                self.get_name(),
                self.python_kernel_name,
                self.cpp_kernel_name,
                self.codegen_args(),
                self.cpp_op_schema,
                self.cpp_kernel_key,
                op_overload=self.op_overload,
                raw_args=[*self.inputs, *self.constant_args],
            )
            if isinstance(self.layout, Layout):
                self.codegen_size_asserts(wrapper)

    @classmethod
    def create(
        cls,
        x: "TensorBox",
        weight: "TensorBox",
        bias: "TensorBox",
        padding_: List[int],
        stride_: List[int],
        dilation_: List[int],
        groups: int,
        attr,
        scalars: Optional[List[Any]],
        algorithm,
    ):
        (inputs, constant_args, kernel_layout, _) = _prepare_convolution_fusion_create(
            cls, x, weight, bias, padding_, stride_, dilation_, groups
        )
        constant_args = constant_args + [
            attr,
            may_convert_to_optional(scalars),
            algorithm,
        ]
        packed = ConvolutionUnary(
            layout=kernel_layout,
            inputs=inputs,
            constant_args=constant_args,
        )
        return _create_output_node(packed)


class ConvolutionBinary(ExternKernelAlloc):
    def __init__(
        self,
        layout,
        inputs,
        constant_args=(),
        cpp_constant_args=(),
    ) -> None:
        super().__init__(
            layout,
            inputs,
            constant_args,
            None,
            op_overload=torch.ops.mkldnn._convolution_pointwise.binary,
            cpp_kernel_name="aoti_torch_cpu_mkldnn__convolution_pointwise_binary"
            if config.abi_compatible
            else None,
        )
        self.cpp_op_schema = """
            at::Tensor(
                const at::Tensor& input_t,
                const at::Tensor& other_t,
                const at::Tensor& weight_t,
                const std::optional<at::Tensor>& bias_opt,
                at::IntArrayRef padding,
                at::IntArrayRef stride,
                at::IntArrayRef dilation,
                int64_t groups,
                c10::string_view binary_attr,
                std::optional<at::Scalar> alpha,
                std::optional<c10::string_view> unary_attr,
                torch::List<std::optional<at::Scalar>> unary_scalars,
                std::optional<c10::string_view> unary_algorithm)"""
        self.cpp_constant_args = cpp_constant_args

    def codegen(self, wrapper):
        if config.abi_compatible:
            wrapper.include_extra_header(
                "torch/csrc/inductor/aoti_torch/c/shim_mkldnn.h"
            )
            super().codegen(wrapper)
        else:
            wrapper.generate_extern_kernel_alloc_and_find_schema_if_needed(
                self.get_name(),
                self.python_kernel_name,
                self.cpp_kernel_name,
                self.codegen_args(),
                self.cpp_op_schema,
                self.cpp_kernel_key,
                self.cpp_kernel_overload_name,
                self.op_overload,
                [*self.inputs, *self.constant_args],
            )
            if isinstance(self.layout, Layout):
                self.codegen_size_asserts(wrapper)

    @classmethod
    def create(
        cls,
        x: "TensorBox",
        other: "TensorBox",
        weight: "TensorBox",
        bias: "TensorBox",
        padding_: List[int],
        stride_: List[int],
        dilation_: List[int],
        groups: int,
        binary_attr: str,
        binary_alpha: Optional[float],
        unary_attr: Optional[str],
        unary_scalars: Optional[List[Any]],
        unary_algorithm: Optional[str],
    ):
        (
            inputs,
            constant_args,
            kernel_layout,
            req_stride_order,
        ) = _prepare_convolution_fusion_create(
            cls, x, weight, bias, padding_, stride_, dilation_, groups
        )
        other = cls.require_stride_order(other, req_stride_order)
        inputs.insert(1, other)
        constant_args = constant_args + [
            binary_attr,
            binary_alpha,
            unary_attr,
            may_convert_to_optional(unary_scalars),
            unary_algorithm,
        ]
        packed = ConvolutionBinary(
            layout=kernel_layout,
            inputs=inputs,
            constant_args=constant_args,
        )
        return _create_output_node(packed)


class ConvolutionBinaryInplace(ExternKernelAlloc):
    def __init__(
        self,
        kernel_layout,
        inputs,
        constant_args=(),
    ) -> None:
        # Due to constrain of op.call, other (Tensor&) should be at input[0]
        reordered_inputs = [inputs[1], inputs[0]] + inputs[2:]

        super().__init__(
            kernel_layout,
            reordered_inputs,
            constant_args,
            None,
            op_overload=torch.ops.mkldnn._convolution_pointwise_.binary,
            cpp_kernel_name="aoti_torch_cpu_mkldnn__convolution_pointwise_binary_"
            if config.abi_compatible
            else None,
        )
        # TODO: op.call: input[0] should be at::Tensor&
        self.cpp_op_schema = """
            at::Tensor&(
                at::Tensor& other_t,
                const at::Tensor& input_t,
                const at::Tensor& weight_t,
                const std::optional<at::Tensor>& bias_opt,
                at::IntArrayRef padding,
                at::IntArrayRef stride,
                at::IntArrayRef dilation,
                int64_t groups,
                c10::string_view binary_attr,
                std::optional<at::Scalar> alpha,
                std::optional<c10::string_view> unary_attr,
                torch::List<std::optional<at::Scalar>> unary_scalars,
                std::optional<c10::string_view> unary_algorithm)"""

        self.mutation_outputs = [
            MutationOutput(NoneLayout(inputs[0].get_device()), inputs[0], self),
            MutationOutput(NoneLayout(inputs[1].get_device()), inputs[1], self),
        ]

    def codegen(self, wrapper):
        if config.abi_compatible:
            wrapper.include_extra_header(
                "torch/csrc/inductor/aoti_torch/c/shim_mkldnn.h"
            )
            super().codegen(wrapper)
        else:
            wrapper.generate_extern_kernel_alloc_and_find_schema_if_needed(
                self.get_name(),
                self.python_kernel_name,
                self.cpp_kernel_name,
                self.codegen_args(),
                self.cpp_op_schema,
                self.cpp_kernel_key,
                self.cpp_kernel_overload_name,
                self.op_overload,
                [*self.inputs, *self.constant_args],
            )

    def get_unbacked_symbol_defs(self) -> OrderedSet[sympy.Symbol]:
        return OrderedSet()

    @classmethod
    def create(
        cls,
        x: "TensorBox",
        other: "TensorBox",
        weight: "TensorBox",
        bias: "TensorBox",
        padding_: List[int],
        stride_: List[int],
        dilation_: List[int],
        groups: int,
        binary_attr: str,
        binary_alpha: Optional[float],
        unary_attr: Optional[str],
        unary_scalars: Optional[List[Any]],
        unary_algorithm: Optional[str],
    ):
        (
            inputs,
            constant_args,
            _,
            req_stride_order,
        ) = _prepare_convolution_fusion_create(
            cls, x, weight, bias, padding_, stride_, dilation_, groups
        )
        other = cls.require_stride_order(other, req_stride_order)
        inputs.insert(1, other)
        constant_args = constant_args + [
            binary_attr,
            binary_alpha,
            unary_attr,
            may_convert_to_optional(unary_scalars),
            unary_algorithm,
        ]
        packed = ConvolutionBinaryInplace(
            kernel_layout=NoneLayout(inputs[1].get_device()),  # type: ignore[arg-type]
            inputs=inputs,
            constant_args=constant_args,
        )
        # This op mutates in place which means that the result is not the
        # target but rather the input that is being mutated
        # init reorders the inputs, so inputs[1] becomes packed.inputs[0]
        return packed.inputs[0]


class ConvolutionTransposeUnary(ExternKernelAlloc):
    def __init__(
        self,
        layout,
        inputs,
        constant_args=(),
    ) -> None:
        super().__init__(
            layout,
            inputs,
            constant_args,
            None,
            op_overload=torch.ops.mkldnn._convolution_transpose_pointwise.default,
            cpp_kernel_name="aoti_torch_cpu_mkldnn__convolution_transpose_pointwise"
            if config.abi_compatible
            else None,
        )
        self.cpp_op_schema = """
            at::Tensor(
                const at::Tensor& input_t,
                const at::Tensor& weight_t,
                const std::optional<at::Tensor>& bias_opt,
                at::IntArrayRef padding,
                at::IntArrayRef output_padding,
                at::IntArrayRef stride,
                at::IntArrayRef dilation,
                int64_t groups,
                c10::string_view attr,
                torch::List<std::optional<at::Scalar>> scalars,
                std::optional<c10::string_view> algorithm)"""

    def codegen(self, wrapper):
        if config.abi_compatible:
            wrapper.include_extra_header(
                "torch/csrc/inductor/aoti_torch/c/shim_mkldnn.h"
            )
            super().codegen(wrapper)
        else:
            wrapper.generate_extern_kernel_alloc_and_find_schema_if_needed(
                self.get_name(),
                self.python_kernel_name,
                self.cpp_kernel_name,
                self.codegen_args(),
                self.cpp_op_schema,
                self.cpp_kernel_key,
            )

    @classmethod
    def create(
        cls,
        x: "TensorBox",
        weight: "TensorBox",
        bias: "TensorBox",
        padding_: List[int],
        output_padding_: List[int],
        stride_: List[int],
        dilation_: List[int],
        groups_: int,
        attr,
        scalars: Optional[List[Any]],
        algorithm,
    ):
        transposed = True
        (
            inputs,
            constant_args,
            kernel_layout,
            _,
        ) = _prepare_convolution_fusion_create(
            cls,
            x,
            weight,
            bias,
            padding_,
            stride_,
            dilation_,
            groups_,
            transposed,
            output_padding_,
        )
        constant_args = constant_args + [
            attr,
            may_convert_to_optional(scalars),
            algorithm,
        ]
        packed = ConvolutionTransposeUnary(
            layout=kernel_layout,
            inputs=inputs,
            constant_args=constant_args,
        )
        return _create_output_node(packed)


class QConvPointWisePT2E(ExternKernelAlloc):
    def __init__(
        self,
        layout,
        inputs,
        constant_args=(),
    ) -> None:
        """
        if bias is not None
            - inputs = [x, w, b, weight_scale, weight_zp]
            - const_args is: [stride, padding, dilation, groups, x_scale, x_zp, o_scale, o_zp,
              fp32_output, unary_attr, unary_scalars, unary_algorithm]
        else
            - inputs = [x, w, weight_scale, weight_zp]
            - const_args is: [bias, stride, padding, dilation, groups, x_scale, x_zp, o_scale, o_zp,
              fp32_output, unary_attr, unary_scalars, unary_algorithm]
        """
        self.has_bias = len(inputs) == 5
        super().__init__(
            layout,
            inputs,
            constant_args,
            None,
            op_overload=torch.ops.onednn.qconv2d_pointwise.default,
        )
        self.cpp_op_schema = """
            at::Tensor(
                at::Tensor act,
                double act_scale,
                int64_t act_zero_point,
                at::Tensor weight,
                at::Tensor weight_scales,
                at::Tensor weight_zero_points,
                std::optional<at::Tensor> bias,
                torch::List<int64_t> stride,
                torch::List<int64_t> padding,
                torch::List<int64_t> dilation,
                int64_t groups,
                double output_scale,
                int64_t output_zero_point,
                std::optional<c10::ScalarType> output_dtype,
                c10::string_view attr,
                torch::List<std::optional<at::Scalar>> scalars,
                std::optional<c10::string_view> algorithm)"""

    def codegen(self, wrapper):
        # Parser the inputs and constant
        # The raw_args setup can be skipped if there is a C shim implementation
        args = [x.codegen_reference() for x in self.inputs]
        const_arg_names = [
            "x_scale",
            "x_zero_point",
            "stride",
            "padding",
            "dilation",
            "groups",
            "output_scale",
            "output_zero_point",
            "output_dtype",
            "attr",
            "scalars",
            "algorithm",
        ]
        if not self.has_bias:
            const_arg_names.insert(2, "bias")
        const_args = list(self.codegen_const_args(const_arg_names))

        x = args[0]
        x_raw = self.inputs[0]
        packed_weight = args[1]
        packed_weight_raw = self.inputs[1]
        bias = args[2] if self.has_bias else const_args[2]
        bias_raw = self.inputs[2] if self.has_bias else self.constant_args[2]
        w_scale, w_zp = args[-2], args[-1]
        w_scale_raw, w_zp_raw = self.inputs[-2], self.inputs[-1]
        (
            x_scale,
            x_zp,
        ) = const_args[:2]
        (
            x_scale_raw,
            x_zp_raw,
        ) = self.constant_args[:2]
        (
            stride,
            padding,
            dilation,
            groups,
            o_scale,
            o_zp,
            output_dtype,
            unary_attr,
            unary_scalars,
            unary_algorithm,
        ) = const_args[-10:]
        (
            stride_raw,
            padding_raw,
            dilation_raw,
            groups_raw,
            o_scale_raw,
            o_zp_raw,
            output_dtype_raw,
            unary_attr_raw,
            unary_scalars_raw,
            unary_algorithm_raw,
        ) = self.constant_args[-10:]
        codegen_args = (
            x,
            x_scale,
            x_zp,
            packed_weight,
            w_scale,
            w_zp,
            bias,
            stride,
            padding,
            dilation,
            groups,
            o_scale,
            o_zp,
            output_dtype,
            unary_attr,
            unary_scalars,
            unary_algorithm,
        )
        raw_args = (
            x_raw,
            x_scale_raw,
            x_zp_raw,
            packed_weight_raw,
            w_scale_raw,
            w_zp_raw,
            bias_raw,
            stride_raw,
            padding_raw,
            dilation_raw,
            groups_raw,
            o_scale_raw,
            o_zp_raw,
            output_dtype_raw,
            unary_attr_raw,
            unary_scalars_raw,
            unary_algorithm_raw,
        )
        wrapper.generate_extern_kernel_alloc_and_find_schema_if_needed(
            self.get_name(),
            self.python_kernel_name,
            self.cpp_kernel_name,
            codegen_args,
            self.cpp_op_schema,
            self.cpp_kernel_key,
            op_overload=self.op_overload,
            raw_args=raw_args,
        )
        if isinstance(self.layout, Layout):
            self.codegen_size_asserts(wrapper)

    @classmethod
    def create(
        cls,
        qx: "TensorBox",
        x_scale: float,
        x_zero_point: int,
        qw: "TensorBox",  # qw
        w_scale: "TensorBox",
        w_zero_point: "TensorBox",
        bias: "TensorBox",
        stride: List[int],
        padding: List[int],
        dilation: List[int],
        groups: int,
        output_scale: float,
        output_zero_point: int,
        output_dtype,
        attr,
        scalars,
        algorithm,
    ):
        transposed = False
        output_padding = None
        (inputs, constant_args, kernel_layout, _) = _prepare_convolution_fusion_create(
            cls,
            qx,
            qw,
            bias,
            padding,
            stride,
            dilation,
            groups,
            transposed,
            output_padding,
        )
        # swap padding and stride to align with functional conv arg order
        if bias is None:
            constant_args[1], constant_args[2] = constant_args[2], constant_args[1]
        else:
            constant_args[0], constant_args[1] = constant_args[1], constant_args[0]

        w_scale.realize()
        w_zero_point.realize()
        inputs = inputs + [w_scale, w_zero_point]

        constant_args = (
            [
                x_scale,
                x_zero_point,
            ]
            + constant_args
            + [
                output_scale,
                output_zero_point,
                output_dtype,
                attr,
                may_convert_to_optional(scalars),
                algorithm,
            ]
        )

        assert output_dtype is not None
        if output_dtype in [torch.float32, torch.bfloat16]:
            # in _prepare_convolution_fusion_create, we use x.dtype (uint8) to create kernel_layout
            # if we set output_dtype is not None, the output buf should be output_dtype instead of uint8.
            kernel_layout.dtype = output_dtype

        return QConvPointWisePT2E(
            layout=kernel_layout,
            inputs=inputs,
            constant_args=constant_args,
        )


class QConvPointWiseBinaryPT2E(ExternKernelAlloc):
    def __init__(
        self,
        layout,
        inputs,
        constant_args=(),
    ) -> None:
        """
        Needs input/weight/output qparams
        if bias is not None
            - inputs = [x, w, b, accum, w_scale, w_zp]
            - const_args = [stride, padding, dilation, groups, x_scale, x_zp, accum_scale, accum_zp, o_scale, o_zp,
            fp32_output, binary_attr, aplha, unary_attr, unary_scalars, unary_algorithm]
        else
            - inputs = [x, w, accum, w_scale, w_zp]
            - const_args = const_args is: [bias, stride, padding, dilation, groups, x_scale, x_zp, accum_scale,
            accum_zp, o_scale, o_zp, fp32_output, binary_attr, aplha, unary_attr, unary_scalars, unary_algorithm]
        """
        self.has_bias = len(inputs) == 6
        self.idx_for_inplace_sum = 3 if self.has_bias else 2
        super().__init__(
            layout,
            inputs,
            constant_args,
            None,
            op_overload=torch.ops.onednn.qconv2d_pointwise.binary,
        )
        self.cpp_op_schema = """
            at::Tensor(
                at::Tensor act,
                double act_scale,
                int64_t act_zero_point,
                at::Tensor accum,
                double accum_scale,
                int64_t accum_zero_point,
                at::Tensor weight,
                at::Tensor weight_scales,
                at::Tensor weight_zero_points,
                std::optional<at::Tensor> bias,
                torch::List<int64_t> stride,
                torch::List<int64_t> padding,
                torch::List<int64_t> dilation,
                int64_t groups,
                double output_scale,
                int64_t output_zero_point,
                std::optional<c10::ScalarType> output_dtype,
                c10::string_view binary_attr,
                std::optional<at::Scalar> alpha,
                std::optional<c10::string_view> attr,
                torch::List<std::optional<at::Scalar>> scalars,
                std::optional<c10::string_view> algorithm)"""

    def codegen(self, wrapper):
        # Parser the inputs and constant
        # The raw_args setup can be skipped if there is a C shim implementation
        args = [x.codegen_reference() for x in self.inputs]
        const_arg_names = [
            "x_scale",
            "x_zero_point",
            "accum_scale",
            "accum_zero_point",
            "stride",
            "padding",
            "dilation",
            "groups",
            "output_scale",
            "output_zero_point",
            "output_dtype",
            "binary_attr",
            "alpha",
            "unary_attr",
            "unary_scalars",
            "unary_algorithm",
        ]
        if not self.has_bias:
            const_arg_names.insert(4, "bias")
        const_args = list(self.codegen_const_args(const_arg_names))

        x = args[0]
        x_raw = self.inputs[0]
        packed_weight = args[1]
        packed_weight_raw = self.inputs[1]
        bias = args[2] if self.has_bias else const_args[4]
        bias_raw = self.inputs[2] if self.has_bias else self.constant_args[4]
        accum, w_scale, w_zp = args[-3], args[-2], args[-1]
        accum_raw, w_scale_raw, w_zp_raw = (
            self.inputs[-3],
            self.inputs[-2],
            self.inputs[-1],
        )
        (
            x_scale,
            x_zp,
            accum_scale,
            accum_zp,
        ) = const_args[:4]
        (
            x_scale_raw,
            x_zp_raw,
            accum_scale_raw,
            accum_zp_raw,
        ) = self.constant_args[:4]
        (
            stride,
            padding,
            dilation,
            groups,
            o_scale,
            o_zp,
            output_dtype,
            binary_attr,
            alpha,
            unary_attr,
            unary_scalars,
            unary_algorithm,
        ) = const_args[-12:]
        (
            stride_raw,
            padding_raw,
            dilation_raw,
            groups_raw,
            o_scale_raw,
            o_zp_raw,
            output_dtype_raw,
            binary_attr_raw,
            alpha_raw,
            unary_attr_raw,
            unary_scalars_raw,
            unary_algorithm_raw,
        ) = self.constant_args[-12:]
        conv_args = (
            x,
            x_scale,
            x_zp,
            accum,
            accum_scale,
            accum_zp,
            packed_weight,
            w_scale,
            w_zp,
            bias,
            stride,
            padding,
            dilation,
            groups,
            o_scale,
            o_zp,
            output_dtype,
            binary_attr,
            alpha,
            unary_attr,
            unary_scalars,
            unary_algorithm,
        )
        raw_args = (
            x_raw,
            x_scale_raw,
            x_zp_raw,
            accum_raw,
            accum_scale_raw,
            accum_zp_raw,
            packed_weight_raw,
            w_scale_raw,
            w_zp_raw,
            bias_raw,
            stride_raw,
            padding_raw,
            dilation_raw,
            groups_raw,
            o_scale_raw,
            o_zp_raw,
            output_dtype_raw,
            binary_attr_raw,
            alpha_raw,
            unary_attr_raw,
            unary_scalars_raw,
            unary_algorithm_raw,
        )
        wrapper.generate_extern_kernel_alloc_and_find_schema_if_needed(
            self.get_name(),
            self.python_kernel_name,
            self.cpp_kernel_name,
            conv_args,
            self.cpp_op_schema,
            self.cpp_kernel_key,
            self.cpp_kernel_overload_name,
            op_overload=self.op_overload,
            raw_args=raw_args,
        )
        if isinstance(self.layout, Layout):
            self.codegen_size_asserts(wrapper)

    def get_mutation_names(self):
        return [self.inputs[self.idx_for_inplace_sum].get_name()]

    def get_unbacked_symbol_defs(self) -> OrderedSet[sympy.Symbol]:
        return OrderedSet()

    @classmethod
    def create(
        cls,
        qx: "TensorBox",
        x_scale,
        x_zero_point,
        qaccum: "TensorBox",
        accum_scale,
        accum_zero_point,
        qw: "TensorBox",  # packed_weight
        w_scale,
        w_zero_point,
        bias: "TensorBox",
        stride: List[int],
        padding: List[int],
        dilation: List[int],
        groups: int,
        output_scale: "TensorBox",
        output_zero_point: "TensorBox",
        output_dtype,
        binary_attr,
        alpha,
        unary_attr,
        unary_scalars,
        unary_algorithm,
    ):
        transposed = False
        output_padding = None
        (
            inputs,
            constant_args,
            kernel_layout,
            req_stride_order,
        ) = _prepare_convolution_fusion_create(
            cls,
            qx,
            qw,
            bias,
            padding,
            stride,
            dilation,
            groups,
            transposed,
            output_padding,
        )

        qaccum = cls.require_stride_order(qaccum, req_stride_order)
        inputs.append(qaccum)

        # swap padding and stride to align with functional conv arg order
        if bias is None:
            constant_args[1], constant_args[2] = constant_args[2], constant_args[1]
        else:
            constant_args[0], constant_args[1] = constant_args[1], constant_args[0]

        w_scale.realize()
        w_zero_point.realize()
        inputs = inputs + [w_scale, w_zero_point]
        constant_args = (
            [
                x_scale,
                x_zero_point,
                accum_scale,
                accum_zero_point,
            ]
            + constant_args
            + [
                output_scale,
                output_zero_point,
                output_dtype,
                binary_attr,
                alpha,
                unary_attr,
                may_convert_to_optional(unary_scalars),
                unary_algorithm,
            ]
        )

        assert (
            binary_attr == "sum"
        ), "For now, only post op sum is supported in QConvPointWiseBinaryPT2E."

        V.graph.mark_buffer_mutated(qaccum.get_name())
        packed = QConvPointWiseBinaryPT2E(
            layout=NoneLayout(qaccum.get_device()),
            inputs=inputs,
            constant_args=constant_args,
        )

        # Return accum since it has been inplace changed.
        return packed.inputs[packed.idx_for_inplace_sum]


class MKLPackedLinear(ExternKernelAlloc):
    def __init__(
        self,
        layout,
        inputs,
        constant_args=(),
    ) -> None:
        super().__init__(
            layout,
            inputs,
            constant_args,
            None,
            op_overload=torch.ops.mkl._mkl_linear.default,
        )
        self.cpp_op_schema = """
            at::Tensor(
                const at::Tensor& self,
                const at::Tensor& mkl_weight_t,
                const at::Tensor& origin_weight_t,
                const std::optional<at::Tensor>& bias_opt,
                const int64_t prepack_batch_size)"""

    def codegen(self, wrapper):
        wrapper.generate_extern_kernel_alloc_and_find_schema_if_needed(
            self.get_name(),
            self.python_kernel_name,
            self.cpp_kernel_name,
            self.codegen_args(),
            self.cpp_op_schema,
            self.cpp_kernel_key,
            op_overload=self.op_overload,
            raw_args=[*self.inputs, *self.constant_args],
        )

    @classmethod
    def create(cls, x, packed_w, orig_w, B, batch_size):
        x = cls.require_stride1(cls.realize_input(x))
        orig_w = cls.require_stride1(cls.realize_input(orig_w))
        *m, _ = x.get_size()
        oc, _ = orig_w.get_size()
        output_size = list(m) + [oc]
        output_stride = FlexibleLayout.contiguous_strides(output_size)
        inputs = [x, packed_w, orig_w]
        constant_args = [batch_size]
        if B is not None:
            inputs += [B]
        else:
            constant_args.insert(0, None)

        return MKLPackedLinear(
            layout=FixedLayout(
                x.get_device(), x.get_dtype(), output_size, output_stride
            ),
            inputs=inputs,
            constant_args=constant_args,
        )


class LinearUnary(ExternKernelAlloc):
    def __init__(
        self,
        layout,
        inputs,
        constant_args=(),
    ) -> None:
        super().__init__(
            layout,
            inputs,
            constant_args,
            None,
            op_overload=torch.ops.mkldnn._linear_pointwise.default,
            cpp_kernel_name="aoti_torch_cpu__linear_pointwise"
            if config.abi_compatible
            else None,
        )
        self.cpp_kernel_key = "linear_pointwise"
        self.cpp_op_schema = """
            at::Tensor(
                const at::Tensor& input_t,
                const at::Tensor& weight_t,
                const std::optional<at::Tensor>& bias_opt,
                c10::string_view attr,
                torch::List<std::optional<at::Scalar>> scalars,
                std::optional<c10::string_view> algorithm)"""

    def codegen(self, wrapper):
        if config.abi_compatible:
            wrapper.include_extra_header(
                "torch/csrc/inductor/aoti_torch/c/shim_mkldnn.h"
            )
            super().codegen(wrapper)
        else:
            wrapper.generate_extern_kernel_alloc_and_find_schema_if_needed(
                self.get_name(),
                self.python_kernel_name,
                self.cpp_kernel_name,
                self.codegen_args(),
                self.cpp_op_schema,
                self.cpp_kernel_key,
                op_overload=self.op_overload,
                raw_args=[*self.inputs, *self.constant_args],
                outputs=self.outputs,
            )

    @classmethod
    def create(cls, x, w, B, attr, scalars, algorithm):
        x = cls.require_contiguous(cls.realize_input(x))
        w = cls.require_contiguous(cls.realize_input(w))

        *m, ic = x.get_size()
        oc, ic = w.get_size()
        output_size = list(m) + [oc]
        output_stride = FlexibleLayout.contiguous_strides(output_size)
        inputs = [x, w]
        constant_args = [attr, scalars if scalars else [-1], algorithm]
        if B is not None:
            B = cls.require_contiguous(cls.realize_input(B))
            inputs.append(B)
        else:
            constant_args.insert(0, None)

        packed = LinearUnary(
            layout=FlexibleLayout(
                device=x.get_device(),
                dtype=x.get_dtype(),
                size=output_size,
            ),
            inputs=inputs,
            constant_args=constant_args,
        )
<<<<<<< HEAD
        if not config.abi_compatible:
            return packed

        output_ir = MultiOutput(
            packed.get_layout(),
            packed,
            [],
        )
        packed.outputs = [output_ir]
        return output_ir
=======
        return _create_output_node(packed)
>>>>>>> d1b87e26

    def apply_constraint(self):
        pass


class LinearBinary(ExternKernelAlloc):
    kernel = "torch.ops.mkldnn._linear_pointwise.binary"

    def __init__(
        self,
        layout,
        inputs,
        constant_args=(),
    ) -> None:
        super().__init__(
            layout,
            inputs,
            constant_args,
            None,
            op_overload=torch.ops.mkldnn._linear_pointwise.binary,
            cpp_kernel_name="aoti_torch_cpu__linear_pointwise_binary"
            if config.abi_compatible
            else None,
        )
        self.cpp_op_schema = """
            at::Tensor(
                const at::Tensor& input_t,
                const at::Tensor& other_t,
                const at::Tensor& weight_t,
                const std::optional<at::Tensor>& bias_opt,
                c10::string_view attr)
        """

    def codegen(self, wrapper):
        if config.abi_compatible:
            wrapper.include_extra_header(
                "torch/csrc/inductor/aoti_torch/c/shim_mkldnn.h"
            )
            super().codegen(wrapper)
        else:
            wrapper.generate_extern_kernel_alloc_and_find_schema_if_needed(
                self.get_name(),
                self.python_kernel_name,
                self.cpp_kernel_name,
                self.codegen_args(),
                self.cpp_op_schema,
                self.cpp_kernel_key,
                self.cpp_kernel_overload_name,
                op_overload=self.op_overload,
                raw_args=[*self.inputs, *self.constant_args],
                outputs=self.outputs,
            )

    @classmethod
    def create(cls, x, y, w, B, attr):
        x = cls.require_contiguous(cls.realize_input(x))
        y = cls.require_contiguous(cls.realize_input(y))
        w = cls.require_contiguous(cls.realize_input(w))

        *m, ic = x.get_size()
        oc, ic = w.get_size()
        output_size = list(m) + [oc]
        output_stride = FlexibleLayout.contiguous_strides(output_size)
        inputs = [x, y, w]
        constant_args = [attr]
        if B is not None:
            B = cls.require_contiguous(cls.realize_input(B))
            inputs.append(B)
        else:
            constant_args.insert(0, B)

        packed = LinearBinary(
            layout=FlexibleLayout(
                device=x.get_device(),
                dtype=x.get_dtype(),
                size=output_size,
            ),
            inputs=inputs,
            constant_args=constant_args,
        )
<<<<<<< HEAD
        if not config.abi_compatible:
            return packed

        output_ir = MultiOutput(
            packed.get_layout(),
            packed,
            [],
        )
        packed.outputs = [output_ir]
        return output_ir
=======
        return _create_output_node(packed)
>>>>>>> d1b87e26

    def apply_constraint(self):
        pass


class QLinearPointwisePT2E(ExternKernelAlloc):
    def __init__(
        self,
        layout,
        inputs,
        constant_args=(),
        has_bias=True,
        x_scale_zp_are_tensors=False,
    ) -> None:
        """
        if bias is not None
            - inputs = [x, w, b, weight_scale, weight_zp]
            - const_args is: [x_scale, x_zp, o_scale, o_zp,
              fp32_output, unary_attr, unary_scalars, unary_algorithm]
        else
            - inputs = [x, w, weight_scale, weight_zp]
            - const_args is: [bias, x_scale, x_zp, o_scale, o_zp,
              fp32_output, unary_attr, unary_scalars, unary_algorithm]
        """
        self.has_bias = has_bias
        self.x_scale_zp_are_tensors = x_scale_zp_are_tensors
        super().__init__(
            layout,
            inputs,
            constant_args,
            None,
            op_overload=torch.ops.onednn.qlinear_pointwise.tensor
            if x_scale_zp_are_tensors
            else torch.ops.onednn.qlinear_pointwise.default,
        )
        x_scale_type_str, x_zp_type_str = (
            ("at::Tensor", "at::Tensor")
            if x_scale_zp_are_tensors
            else ("double", "int64_t")
        )
        self.cpp_op_schema = f"""
            at::Tensor(
                at::Tensor act,
                {x_scale_type_str} act_scale,
                {x_zp_type_str} act_zero_point,
                at::Tensor weight,
                at::Tensor weight_scales,
                at::Tensor weight_zero_points,
                std::optional<at::Tensor> bias,
                double output_scale,
                int64_t output_zero_point,
                std::optional<c10::ScalarType> output_dtype,
                c10::string_view post_op_name,
                torch::List<std::optional<at::Scalar>> post_op_args,
                c10::string_view post_op_algorithm)"""

    def codegen(self, wrapper):
        # Parser the inputs and constant
        # The raw_args setup can be skipped if there is a C shim implementation
        args = [x.codegen_reference() for x in self.inputs]
        const_args = []
        const_args.extend(self.codegen_const_args())

        x = args[0]
        x_raw = self.inputs[0]
        packed_weight = args[1]
        packed_weight_raw = self.inputs[1]
        bias = args[2] if self.has_bias else const_args[0]
        bias_raw = self.inputs[2] if self.has_bias else self.constant_args[0]
        w_scale, w_zp = args[-2], args[-1]
        w_scale_raw, w_zp_raw = self.inputs[-2], self.inputs[-1]
        if self.x_scale_zp_are_tensors:
            assert len(args) >= 4
            x_scale, x_zp = args[-4], args[-3]
            x_scale_raw, x_zp_raw = self.inputs[-4], self.inputs[-3]
            (
                o_scale,
                o_zp,
                output_dtype,
                unary_attr,
                unary_scalars,
                unary_algorithm,
            ) = const_args[-6:]
            (
                o_scale_raw,
                o_zp_raw,
                output_dtype_raw,
                unary_attr_raw,
                unary_scalars_raw,
                unary_algorithm_raw,
            ) = self.constant_args[-6:]
        else:
            assert len(const_args) >= 8
            (
                x_scale,
                x_zp,
                o_scale,
                o_zp,
                output_dtype,
                unary_attr,
                unary_scalars,
                unary_algorithm,
            ) = const_args[-8:]
            (
                x_scale_raw,
                x_zp_raw,
                o_scale_raw,
                o_zp_raw,
                output_dtype_raw,
                unary_attr_raw,
                unary_scalars_raw,
                unary_algorithm_raw,
            ) = self.constant_args[-8:]

        codegen_args = (
            x,
            x_scale,
            x_zp,
            packed_weight,
            w_scale,
            w_zp,
            bias,
            o_scale,
            o_zp,
            output_dtype,
            unary_attr,
            unary_scalars,
            unary_algorithm,
        )
        raw_args = (
            x_raw,
            x_scale_raw,
            x_zp_raw,
            packed_weight_raw,
            w_scale_raw,
            w_zp_raw,
            bias_raw,
            o_scale_raw,
            o_zp_raw,
            output_dtype_raw,
            unary_attr_raw,
            unary_scalars_raw,
            unary_algorithm_raw,
        )
        wrapper.generate_extern_kernel_alloc_and_find_schema_if_needed(
            self.get_name(),
            self.python_kernel_name,
            self.cpp_kernel_name,
            codegen_args,
            self.cpp_op_schema,
            self.cpp_kernel_key,
            self.cpp_kernel_overload_name,
            self.op_overload,
            raw_args,
        )
        if isinstance(self.layout, Layout):
            self.codegen_size_asserts(wrapper)

    @classmethod
    def create(
        cls,
        qx: "TensorBox",
        x_scale: float,
        x_zero_point: int,
        qw: "TensorBox",  # packed_weight
        w_scale: "TensorBox",
        w_zero_point: "TensorBox",
        bias: "TensorBox",
        output_scale: float,
        output_zero_point: int,
        output_dtype,
        post_op_name,
        post_op_args,
        post_op_algorithm,
    ):
        (inputs, constant_args, kernel_layout, _) = _prepare_linear_fusion_create(
            cls,
            qx,
            qw,
            bias,
        )

        if isinstance(x_scale, TensorBox) and isinstance(x_zero_point, TensorBox):
            x_scale.realize()
            x_zero_point.realize()
            inputs = inputs + [x_scale, x_zero_point]
            x_scale_zp_are_tensors = True
        else:
            assert isinstance(x_scale, float) and isinstance(x_zero_point, int)
            constant_args = constant_args + [x_scale, x_zero_point]
            x_scale_zp_are_tensors = False
        w_scale.realize()
        w_zero_point.realize()
        inputs = inputs + [w_scale, w_zero_point]
        constant_args = constant_args + [
            output_scale,
            output_zero_point,
            output_dtype,
            post_op_name,
            may_convert_to_optional(post_op_args),
            post_op_algorithm,
        ]

        assert output_dtype is not None
        if output_dtype in [torch.float32, torch.bfloat16]:
            # in _prepare_linear_fusion_create, we use x.dtype (uint8) to create kernel_layout
            # if we set fp32_output, the output buf should be dtype float32 instead of uint8.
            kernel_layout.dtype = output_dtype

        return QLinearPointwisePT2E(
            layout=kernel_layout,
            inputs=inputs,
            constant_args=constant_args,
            has_bias=(bias is not None),
            x_scale_zp_are_tensors=x_scale_zp_are_tensors,
        )


class QLinearPointwiseBinaryPT2E(ExternKernelAlloc):
    def __init__(
        self,
        layout,
        inputs,
        constant_args=(),
        has_bias=True,
        x_scale_zp_are_tensors=False,
    ) -> None:
        """
        if bias is not None
            - inputs = [x, w, b, weight_scale, weight_zp, x2]
            - const_args is: [x_scale, x_zp, o_scale, o_zp,
              fp32_output, binary_attr, aplha, unary_attr, unary_scalars, unary_algorithm]
        else
            - inputs = [x, w, weight_scale, weight_zp, x2]
            - const_args is: [bias, x_scale, x_zp, o_scale, o_zp,
              fp32_output, binary_attr, aplha, unary_attr, unary_scalars, unary_algorithm]
        """
        self.has_bias = has_bias
        self.x_scale_zp_are_tensors = x_scale_zp_are_tensors
        super().__init__(
            layout,
            inputs,
            constant_args,
            None,
            op_overload=torch.ops.onednn.qlinear_pointwise.binary_tensor
            if x_scale_zp_are_tensors
            else torch.ops.onednn.qlinear_pointwise.binary,
        )
        x_scale_type_str, x_zp_type_str = (
            ("at::Tensor", "at::Tensor")
            if x_scale_zp_are_tensors
            else ("double", "int64_t")
        )
        self.cpp_op_schema = f"""
            at::Tensor(
                at::Tensor act,
                {x_scale_type_str} act_scale,
                {x_zp_type_str} act_zero_point,
                at::Tensor weight,
                at::Tensor weight_scales,
                at::Tensor weight_zero_points,
                std::optional<at::Tensor> other,
                std::optional<at::Tensor> bias,
                double inv_output_scale,
                int64_t output_zero_point,
                std::optional<c10::ScalarType> output_dtype,
                double other_scale,
                int64_t other_zero_point,
                c10::string_view binary_post_op,
                double binary_alpha,
                c10::string_view unary_post_op,
                torch::List<std::optional<at::Scalar>> unary_post_op_args,
                c10::string_view unary_post_op_algorithm)"""

    def codegen(self, wrapper):
        # Parser the inputs and constant
        # The raw_args setup can be skipped if there is a C shim implementation
        args = [x.codegen_reference() for x in self.inputs]
        const_args = []
        const_args.extend(self.codegen_const_args())

        x = args[0]
        x_raw = self.inputs[0]
        packed_weight = args[1]
        packed_weight_raw = self.inputs[1]
        bias = args[2] if self.has_bias else const_args[0]
        bias_raw = self.inputs[2] if self.has_bias else self.constant_args[0]
        w_scale, w_zp, other = args[-3], args[-2], args[-1]
        w_scale_raw, w_zp_raw, other_raw = (
            self.inputs[-3],
            self.inputs[-2],
            self.inputs[-1],
        )
        if self.x_scale_zp_are_tensors:
            assert len(args) >= 5
            x_scale, x_zp = args[-5], args[-4]
            x_scale_raw, x_zp_raw = self.inputs[-5], self.inputs[-4]
            (
                o_scale,
                o_zp,
                output_dtype,
                other_scale,
                other_zp,
                binary_attr,
                alpha,
                unary_attr,
                unary_scalars,
                unary_algorithm,
            ) = const_args[-10:]
            (
                o_scale_raw,
                o_zp_raw,
                output_dtype_raw,
                other_scale_raw,
                other_zp_raw,
                binary_attr_raw,
                alpha_raw,
                unary_attr_raw,
                unary_scalars_raw,
                unary_algorithm_raw,
            ) = self.constant_args[-10:]
        else:
            assert len(const_args) >= 8
            (
                x_scale,
                x_zp,
                o_scale,
                o_zp,
                output_dtype,
                other_scale,
                other_zp,
                binary_attr,
                alpha,
                unary_attr,
                unary_scalars,
                unary_algorithm,
            ) = const_args[-12:]
            (
                x_scale_raw,
                x_zp_raw,
                o_scale_raw,
                o_zp_raw,
                output_dtype_raw,
                other_scale_raw,
                other_zp_raw,
                binary_attr_raw,
                alpha_raw,
                unary_attr_raw,
                unary_scalars_raw,
                unary_algorithm_raw,
            ) = self.constant_args[-12:]

        codegen_args = (
            x,
            x_scale,
            x_zp,
            packed_weight,
            w_scale,
            w_zp,
            other,
            bias,
            o_scale,
            o_zp,
            output_dtype,
            other_scale,
            other_zp,
            binary_attr,
            alpha,
            unary_attr,
            unary_scalars,
            unary_algorithm,
        )
        raw_args = (
            x_raw,
            x_scale_raw,
            x_zp_raw,
            packed_weight_raw,
            w_scale_raw,
            w_zp_raw,
            other_raw,
            bias_raw,
            o_scale_raw,
            o_zp_raw,
            output_dtype_raw,
            other_scale_raw,
            other_zp_raw,
            binary_attr_raw,
            alpha_raw,
            unary_attr_raw,
            unary_scalars_raw,
            unary_algorithm_raw,
        )
        wrapper.generate_extern_kernel_alloc_and_find_schema_if_needed(
            self.get_name(),
            self.python_kernel_name,
            self.cpp_kernel_name,
            codegen_args,
            self.cpp_op_schema,
            self.cpp_kernel_key,
            self.cpp_kernel_overload_name,
            self.op_overload,
            raw_args,
        )
        if isinstance(self.layout, Layout):
            self.codegen_size_asserts(wrapper)

    def get_mutation_names(self):
        binary_post_op = self.constant_args[-5]
        if binary_post_op == "sum":
            return [self.inputs[-1].get_name()]
        else:
            return []

    @classmethod
    def create(
        cls,
        qx: "TensorBox",
        x_scale: float,
        x_zero_point: int,
        qw: "TensorBox",  # packed_weight
        w_scale: "TensorBox",
        w_zero_point: "TensorBox",
        other: "TensorBox",
        bias: "TensorBox",
        output_scale: float,
        output_zero_point: int,
        output_dtype,
        other_scale,
        other_zp,
        binary_post_op,
        binary_alpha,
        unary_post_op,
        unary_post_op_args,
        unary_post_op_algorithm,
    ):
        (
            inputs,
            constant_args,
            kernel_layout,
            req_stride_order,
        ) = _prepare_linear_fusion_create(
            cls,
            qx,
            qw,
            bias,
        )

        if isinstance(x_scale, TensorBox) and isinstance(x_zero_point, TensorBox):
            x_scale.realize()
            x_zero_point.realize()
            inputs = inputs + [x_scale, x_zero_point]
            x_scale_zp_are_tensors = True
        else:
            assert isinstance(x_scale, float) and isinstance(x_zero_point, int)
            constant_args = constant_args + [x_scale, x_zero_point]
            x_scale_zp_are_tensors = False
        w_scale.realize()
        w_zero_point.realize()
        inputs = inputs + [w_scale, w_zero_point]
        if binary_post_op == "sum":
            other = cls.require_stride_order(other, req_stride_order)
        inputs.append(other)
        constant_args = constant_args + [
            output_scale,
            output_zero_point,
            output_dtype,
            other_scale,
            other_zp,
            binary_post_op,
            binary_alpha,
            unary_post_op,
            may_convert_to_optional(unary_post_op_args),
            unary_post_op_algorithm,
        ]

        if binary_post_op == "sum":
            V.graph.mark_buffer_mutated(other.get_name())
            packed = QLinearPointwiseBinaryPT2E(
                layout=NoneLayout(other.get_device()),
                inputs=inputs,
                constant_args=constant_args,
                has_bias=(bias is not None),
                x_scale_zp_are_tensors=x_scale_zp_are_tensors,
            )
            # Return other since it has been inplace changed.
            return packed.inputs[-1]

        assert output_dtype is not None
        if output_dtype in [torch.float32, torch.bfloat16]:
            # in _prepare_linear_fusion_create, we use x.dtype (uint8) to create kernel_layout
            # if we set fp32_output, the output buf should be dtype float32 instead of uint8.
            kernel_layout.dtype = output_dtype

        return QLinearPointwiseBinaryPT2E(
            layout=kernel_layout,
            inputs=inputs,
            constant_args=constant_args,
            has_bias=(bias is not None),
            x_scale_zp_are_tensors=x_scale_zp_are_tensors,
        )


class MkldnnRnnLayer(ExternKernelAlloc):
    def __init__(
        self,
        layout,
        inputs,
        constant_args=(),
    ) -> None:
        super().__init__(
            layout,
            inputs,
            constant_args,
            None,
            op_overload=torch.ops.aten.mkldnn_rnn_layer.default,
        )

    @classmethod
    def create(
        cls,
        x: "TensorBox",
        w0: "TensorBox",
        w1: "TensorBox",
        w2: "TensorBox",
        w3: "TensorBox",
        hx: "TensorBox",
        cx: "TensorBox",
        reverse: bool,
        batch_sizes: List[int],
        mode: int,
        hidden_size: int,
        num_layers: int,
        has_biases: bool,
        bidirectional: bool,
        batch_first: bool,
        train: bool,
    ):
        x = cls.require_stride1(cls.realize_input(x))
        # If batch_first, x has been permuted in lstm before entering the mkldnn_rnn_layer.
        # Make sure x is contiguous in batch_first case.
        x.freeze_layout()
        w0 = cls.require_stride1(cls.realize_input(w0))
        w1 = cls.require_stride1(cls.realize_input(w1))
        w2 = cls.require_stride1(cls.realize_input(w2))
        w3 = cls.require_stride1(cls.realize_input(w3))
        hx = cls.require_stride1(cls.realize_input(hx))
        hx.freeze_layout()
        cx = cls.require_stride1(cls.realize_input(cx))
        cx.freeze_layout()

        input_size = x.get_size()
        assert len(input_size) == 3, "Expect lstm input to be 3D"
        # batch_first is handled in the lstm OP. When entering
        # rnn_layer here, we'll always have batch_first = False
        seq_length, mini_batch, input_size = input_size
        output_shape = [seq_length, mini_batch, hidden_size]

        hy_shape = hx.get_size()
        cy_shape = cx.get_size()

        res: List[IRNode] = []

        inputs = [x, w0, w1, w2, w3, hx, cx]
        constant_args = [
            reverse,
            batch_sizes,
            mode,
            hidden_size,
            num_layers,
            has_biases,
            bidirectional,
            batch_first,
            train,
        ]

        packed = MkldnnRnnLayer(
            MultiOutputLayout(x.get_device()),
            inputs=inputs,
            constant_args=constant_args,
        )

        def get_strides_of_lstm_output(output_shape, batch_first):
            assert len(output_shape) == 3, "Expect output_shape to be 3D"
            return FlexibleLayout.contiguous_strides(output_shape)

        # C shim call requires all the outputs to be passed in, and thus the last
        # dummy return value is added.
        output_sizes = [output_shape, hy_shape, cy_shape, [1]]
        output_strides = [
            get_strides_of_lstm_output(output_shape, batch_first),
            FlexibleLayout.contiguous_strides(hy_shape),
            FlexibleLayout.contiguous_strides(cy_shape),
            [1],
        ]
        output_ir = [
            MultiOutput(
                FixedLayout(
                    x.get_device(),
                    x.get_dtype(),
                    output_size,
                    output_stride,
                ),
                packed,
                [(tuple, i)],
            )
            for i, (output_size, output_stride) in enumerate(
                zip(output_sizes, output_strides)
            )
        ]
        packed.outputs = output_ir

        return output_ir

    def codegen(self, wrapper):
        wrapper.include_extra_header("torch/csrc/inductor/aoti_torch/c/shim_mkldnn.h")
        return super().codegen(wrapper)<|MERGE_RESOLUTION|>--- conflicted
+++ resolved
@@ -1274,20 +1274,7 @@
             inputs=inputs,
             constant_args=constant_args,
         )
-<<<<<<< HEAD
-        if not config.abi_compatible:
-            return packed
-
-        output_ir = MultiOutput(
-            packed.get_layout(),
-            packed,
-            [],
-        )
-        packed.outputs = [output_ir]
-        return output_ir
-=======
         return _create_output_node(packed)
->>>>>>> d1b87e26
 
     def apply_constraint(self):
         pass
@@ -1368,20 +1355,7 @@
             inputs=inputs,
             constant_args=constant_args,
         )
-<<<<<<< HEAD
-        if not config.abi_compatible:
-            return packed
-
-        output_ir = MultiOutput(
-            packed.get_layout(),
-            packed,
-            [],
-        )
-        packed.outputs = [output_ir]
-        return output_ir
-=======
         return _create_output_node(packed)
->>>>>>> d1b87e26
 
     def apply_constraint(self):
         pass
