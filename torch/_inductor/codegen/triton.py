--- conflicted
+++ resolved
@@ -485,16 +485,10 @@
         )
 
     def _print_Float(self, expr):
-<<<<<<< HEAD
-        # Use a tensor here to get float64. Otherwise the constant is
-        # truncated to float32.
-        ret = f"tl.full([1], {expr}, tl.float64)"
-=======
         if config.is_fbcode() and torch.version.hip:
             ret = f"{expr}"
         else:
             ret = f"tl.full([], {expr}, tl.float64)"
->>>>>>> 9b2e453e
         return ret
 
     def _print_ToFloat(self, expr):
@@ -2958,11 +2952,7 @@
             call_args,
             grid,
             current_device.index,
-<<<<<<< HEAD
-            gpu=True,
-=======
             gpu=current_device.type != "cpu",
->>>>>>> 9b2e453e
             triton=True,
             arg_types=arg_types,
             grid_fn=self._get_grid_fn_str(),
