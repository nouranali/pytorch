--- conflicted
+++ resolved
@@ -23,11 +23,7 @@
     return False
 
 
-<<<<<<< HEAD
-def signature_of(arg: KernelArgType, *, size_dtype: str) -> str:
-=======
 def signature_of(arg: KernelArgType, *, size_dtype: Optional[str]) -> str:
->>>>>>> 9b2e453e
     if isinstance(arg, TensorArg):
         # TODO: Remove fp8 special handling when Triton supports PyTorch fp8 dtypes.
         # Related PR: https://github.com/openai/triton/pull/2279/
