# mypy: allow-untyped-defs
import contextlib
import dataclasses
import functools
import itertools
import math
import re
import sys
import warnings
from copy import copy, deepcopy
from enum import Enum
from typing import cast, Dict, List, Optional, Sequence, Set, Tuple, Union

import sympy

import torch
import torch.fx
from torch._inductor import dependencies
from torch._prims_common import is_float_dtype, is_integer_dtype
from torch.utils._sympy.functions import CeilDiv, FloorDiv, ModularIndexing
from torch.utils._sympy.symbol import free_symbol_is_type, symbol_is_type, SymT

from ..._dynamo.utils import counters
from .. import codecache, config, cpp_builder, cpu_vec_isa, ir, metrics
from ..loop_body import LoopBody
from ..scheduler import (
    BaseSchedulerNode,
    BaseScheduling,
    ForeachKernelSchedulerNode,
    FusedSchedulerNode,
    Scheduler,
    SchedulerNode,
)
from ..utils import (
    cache_on_self,
    get_bounds_index_expr,
    get_fused_kernel_name,
    has_free_symbols,
    is_welford_reduction,
    parallel_num_threads,
    Placeholder,
    sympy_index_symbol,
    sympy_index_symbol_with_prefix,
    sympy_product,
    sympy_subs,
)
from ..virtualized import NullKernelHandler, ops, OpsValue, V
from .common import (
    BackendFeature,
    BracesBuffer,
    CppWrapperKernelArgs,
    CSE,
    CSEVariable,
    DataTypePropagation,
    DeferredLine,
    DTYPE_TO_COMPUTATION_DTYPE,
    IndentedBuffer,
    Kernel,
    KernelArgs,
    OpOverrides,
    OptimizationContext,
)
from .cpp_utils import (
    _get_dtype_from_loopbodies,
    _get_loop_body,
    cexpr,
    cexpr_index,
    codegen_rand,
    CppCSEVariable,
    DTYPE_TO_CPP,
    INDEX_TYPE,
    LocalBufferContext,
    promote_args,
<<<<<<< HEAD
=======
    template_fusion_with_epilogues_supported,
>>>>>>> 9629835b
    unify_mask_base_type,
    value_to_cpp,
)


_IS_WINDOWS = sys.platform == "win32"


def get_export_declaration():
    return "__declspec(dllexport)" if _IS_WINDOWS else ""


schedule_log = torch._logging.getArtifactLogger(__name__, "schedule")

NATIVE_OMP_RTYPES = {"+", "*", "^", "||", "min", "max"}
RTYPE_TO_CPP = {
    "sum": "+",
    "prod": "*",
    "xor_sum": "^",
    "min": "min",
    "max": "max",
    "argmin": "argmin",
    "argmax": "argmax",
    "any": "||",
    "welford_reduce": "welford",
    "welford_combine": "welford",
}
VECTORIZABLE_RTYPES = {
    "max",
    "min",
    "sum",
    "prod",
    "xor_sum",
    "welford_reduce",
    "welford_combine",
    "argmin",
    "argmax",
    "any",
}

PYTHON_TO_CPP = {
    "Tensor": "at::Tensor",
    "int": "long",
    "float": "double",
    "bool": "bool",
    "str": "std::string",
    "ScalarType": "c10::ScalarType",
    "MemoryFormat": "at::MemoryFormat",
    "Layout": "at::Layout",
    "Device": "at::Device",
    "number": "at::Scalar",
}

CONTAINER_PYTHON_TO_CPP = {
    "List": "std::vector",
    "Optional": "std::optional",
}

DTYPE_LOWP_FP = [
    torch.bfloat16,
    torch.float16,
]

VECTORIZABLE_DTYPES: List[torch.dtype] = [
    torch.float64,
    torch.float,
    torch.bfloat16,
    torch.float16,
    torch.bool,
    torch.uint8,
    torch.int8,
    torch.int32,
    torch.int64,
]

MASKED_VECTORIZABLE_DTYPES: List[torch.dtype] = [
    torch.float,
    torch.bfloat16,
    torch.float16,
    torch.uint8,
    torch.int8,
]


def reduction_init(reduction_type, dtype):
    if dtype in DTYPE_LOWP_FP:
        # Since load promotes all half-precision inputs to float, the initial
        # constant for reduction must be promoted as well
        dtype = torch.float32
    if reduction_type in ("xor_sum", "sum", "any"):
        return 0
    if reduction_type == "prod":
        return 1
    if reduction_type in ("max", "argmax", "min", "argmin"):
        cdtype = DTYPE_TO_CPP[dtype]
        min_var = (
            f"-std::numeric_limits<{cdtype}>::infinity()"
            if is_float_dtype(dtype)
            else f"std::numeric_limits<{cdtype}>::min()"
        )
        max_var = (
            f"std::numeric_limits<{cdtype}>::infinity()"
            if is_float_dtype(dtype)
            else f"std::numeric_limits<{cdtype}>::max()"
        )
        init_var = min_var if reduction_type in ("max", "argmax") else max_var
        return (
            init_var
            if reduction_type in ("max", "min")
            else f"IndexValue<{cdtype}>{{0, {init_var}}}"
        )
    if is_welford_reduction(reduction_type):
        return f"Welford<{DTYPE_TO_CPP[dtype]}>()"
    raise AssertionError(reduction_type)


def reduction_acc_type(reduction_type, dtype):
    scalar_type = DTYPE_TO_CPP[DTYPE_TO_COMPUTATION_DTYPE[dtype]]
    if is_welford_reduction(reduction_type):
        return f"Welford<{scalar_type}>"
    if reduction_type in {"argmin", "argmax"}:
        return f"IndexValue<{scalar_type}>"
    return scalar_type


def reduction_combine(
    reduction_type,
    var,
    next_value,
    index: Optional[sympy.Symbol] = None,
    src_dtype=None,
):
    is_bool = src_dtype == torch.bool
    if reduction_type == "sum":
        conjunction = "|" if is_bool else "+"
        return f"{var} {conjunction} {next_value}"
    if reduction_type == "prod":
        return f"{var} * {next_value}"
    if reduction_type == "xor_sum":
        return f"{var} ^ {next_value}"
    if reduction_type == "any":
        return f"{var} || {next_value}"
    if reduction_type in ("min", "max"):
        return f"{reduction_type}_propagate_nan({var}, {next_value})"
    if reduction_type == "welford_reduce":
        return f"welford_combine({var}, {next_value})"
    if reduction_type == "welford_combine":
        if isinstance(next_value, tuple):
            mean, m2, weight = next_value
        else:
            mean, m2, weight = reduction_project(reduction_type, next_value)
        return f"welford_combine({var}, {{{mean}, {m2}, {weight}}})"
    if reduction_type in ("argmin", "argmax"):
        if index is not None:
            return f"{reduction_type}_combine({var}, {next_value}, {index})"
        else:
            return f"{reduction_type}_combine({var}, {next_value})"
    raise AssertionError(reduction_type)


def reduction_project(reduction_type, acc):
    if is_welford_reduction(reduction_type):
        return f"{acc}.mean", f"{acc}.m2", f"{acc}.weight"
    elif reduction_type in {"argmin", "argmax"}:
        return f"{acc}.index"
    return acc


@functools.lru_cache
def stride_at(index: sympy.Expr, var: sympy.Symbol):
    if not index.has(var):
        # see test_torchinductor_dynamic_shapes.py::test_full_boolean_dynamic_shapes_cpu
        # which has tmp0 = ops.index_expr(s0 >= 1024, torch.bool) and fails below calculation.
        # in this case, there is no dependencies between index and var.
        return sympy.Integer(0)
    replacement = {var: var + 1}
    new_index = sympy_subs(index, replacement)  # type: ignore[arg-type]
    return sympy.simplify(new_index - index)


@functools.lru_cache
def simplify_index_in_vec_range(index: sympy.Expr, var: sympy.Expr, vec_length: int):
    """
    Simplifies the index expression within the range of a vectorized loop.
    Given a vectorized loop variable `var` in the range of a loop with `vec_length`,
    this function transforms the `index` into an equivalent form. It handles
    simplifications for cases where `var` can be expressed as `vec_length * a + b`,
    where `b` ranges from 0 to `vec_length - 1`. The function reduces occurrences
    of `FloorDiv` and `ModularIndexing` in the `index` with best-effort optimizations.

    NOTE:
    The simplified index expression is intended for analysis purposes only, not
    for code generation. It replaces `FloorDiv` and `ModularIndexing` with free variables
    which are not dependent on the loop variable `var` in the vectorized range. Check
    https://github.com/pytorch/pytorch/pull/117221#discussion_r1449746217 for more details.

    Examples:
    1. If `var` is `x3` and `vec_length` is 16, and `x3 = 16*a + b`, then
       `FloorDiv(x3, div)` or `ModularIndexing(x3, div, mod)` becomes a free variable
       when `div` is divisible by 16.
    2. `ModularIndexing(x3, 1, mod)` can be simplified to `x3 + c` where `c` is a free
       variable when `mod` is divisible by 16.
    """

    div_freevar_id = 0
    mod_freevar_id = 0

    def visit_indexing_div(divisor):
        nonlocal div_freevar_id
        result = FloorDiv(var, divisor)
        if sympy.gcd(divisor, vec_length) == vec_length:
            result = sympy.Symbol(f"{var}_div_c{div_freevar_id}")
            div_freevar_id += 1
        return result

    def visit_modular_indexing(divisor, modulus):
        nonlocal mod_freevar_id
        result = ModularIndexing(var, divisor, modulus)
        if sympy.gcd(divisor, vec_length) == vec_length:
            result = sympy.Symbol(f"{var}_mod_c{mod_freevar_id}")
            mod_freevar_id += 1
        elif divisor == 1 and sympy.gcd(modulus, vec_length) == vec_length:
            result = var + sympy.Symbol(f"{var}_mod_c{mod_freevar_id}")
            mod_freevar_id += 1
        return result

    original_index = index

    div = sympy.Wild("divisor", integer=True)
    if index.has(FloorDiv):
        index = index.replace(FloorDiv(var, div), visit_indexing_div)

    mod = sympy.Wild("modulus", integer=True)
    if index.has(ModularIndexing):
        index = index.replace(ModularIndexing(var, div, mod), visit_modular_indexing)

    index = sympy.simplify(index)
    if index != original_index:
        return simplify_index_in_vec_range(index, var, vec_length)

    return index


@functools.lru_cache
def stride_at_vec_range(
    index: sympy.Expr, var: sympy.Symbol, vec_length: Optional[int] = None
):
    if vec_length:
        index = simplify_index_in_vec_range(index, var, vec_length)
    return stride_at(index, var)


class OuterLoopFusedSchedulerNode(FusedSchedulerNode):
    @classmethod
    def fuse(  # type: ignore[override]
        cls, node1: BaseSchedulerNode, node2: BaseSchedulerNode, outer_loop_fusion_depth
    ):
        assert node1.scheduler is node2.scheduler
        assert all(
            type(node)
            in (
                OuterLoopFusedSchedulerNode,
                SchedulerNode,
                FusedSchedulerNode,
            )
            for node in (node1, node2)
        )
        if any(type(node) is OuterLoopFusedSchedulerNode for node in (node1, node2)):
            return cls(
                node1.scheduler,
                (
                    list(node1.get_outer_nodes())
                    if type(node1) is OuterLoopFusedSchedulerNode
                    else [
                        node1,
                    ]
                )
                + (
                    list(node2.get_outer_nodes())
                    if type(node2) is OuterLoopFusedSchedulerNode
                    else [
                        node2,
                    ]
                ),
                outer_loop_fusion_depth,
            )
        else:
            return cls(node1.scheduler, [node1, node2], outer_loop_fusion_depth)  # type: ignore[list-item]

    def __init__(
        self,
        scheduler: "Scheduler",
        outer_fused_nodes: List[Union[FusedSchedulerNode, SchedulerNode]],
        outer_loop_fusion_depth,
    ):
        self.outer_fused_nodes: List[
            Union[FusedSchedulerNode, SchedulerNode]
        ] = outer_fused_nodes
        self.outer_loop_fusion_depth = outer_loop_fusion_depth
        flatten_snodes = []
        for _node in self.outer_fused_nodes:
            assert isinstance(_node, (SchedulerNode, FusedSchedulerNode))
            flatten_snodes.extend(list(_node.get_nodes()))
        super().__init__(scheduler, flatten_snodes)  # type: ignore[arg-type]

    def get_outer_nodes(self):
        return self.outer_fused_nodes

    def check_outer_fusion_loop_level_attr(
        self, cpp_kernel_proxy_list, outer_loop_fusion_depth
    ):
        # This function ensures that the same tiling split is applied at each loop level within the outer loop fusion depth.
        # In the fusion stage, we only examine nodes with same vars and reduce.
        # However, for nodes with same vars and reduce, the loops may still have different tile splits.
        # For example (test_expr_vec_non_contiguous in test_cpu_repro.py):
        #   * buf0 tiling along the 2nd loop level, buf1 tiling along the 3rd loop level.
        # If the check failed, we should fall back to standard loop codegen.
        def _inner(
            left_loop_level: LoopLevel,
            right_loop_level: LoopLevel,
            loop_fusion_depth: int,
        ) -> bool:
            # Check if same loop level attr
            outer_loops_attr_compare_list = [
                "var",
                "size",
                "offset",
                "steps",
            ]
            if not (
                all(
                    getattr(left_loop_level, attr_compare)
                    == getattr(right_loop_level, attr_compare)
                    for attr_compare in outer_loops_attr_compare_list
                )
            ):
                return False

            assert loop_fusion_depth >= 1
            if (loop_fusion_depth := loop_fusion_depth - 1) > 0:
                # If the next loop level is expected to undergo outer loop fusion,
                # there should be no kernel present at the current loop level.
                assert (
                    left_loop_level.kernel is None and right_loop_level.kernel is None
                )
                # Check next loop level attr
                if any(
                    # Assume no main/tail loop split at any outer loop fusion depth
                    # Given no clear performance benefit for this complex case
                    len(loop_level.inner) != 1
                    for loop_level in [left_loop_level, right_loop_level]
                ) or not _inner(
                    left_loop_level.inner[0],
                    right_loop_level.inner[0],
                    loop_fusion_depth,
                ):
                    return False

            return True

        for idx in range(len(cpp_kernel_proxy_list) - 1):
            left_loop_nest = cpp_kernel_proxy_list[idx].loop_nest
            right_loop_nest = cpp_kernel_proxy_list[idx + 1].loop_nest
            if any(
                # Assume no main/tail loop split at any outer loop fusion depth
                len(loop_nest.root) != 1
                for loop_nest in [left_loop_nest, right_loop_nest]
            ) or not _inner(
                left_loop_nest.root[0], right_loop_nest.root[0], outer_loop_fusion_depth
            ):
                return False

        return True

    def merge_outer_fusion_kernels(
        self,
        cpp_kernel_proxy_list,
    ):
        loop_nest_list: List[LoopNestWithSplit] = [
            kernel.loop_nest for kernel in cpp_kernel_proxy_list
        ]
        kernel_group = cpp_kernel_proxy_list[0].kernel_group

        def _merge_outer_fusion_loop_levels(
            loop_level_nested_list: List[List["LoopLevel"]],
            outer_loop_fusion_depth,
        ):
            assert outer_loop_fusion_depth >= 1
            # Assume no main/tail loop split at any outer loop fusion depth
            assert all(
                len(loop_level_list) == 1 for loop_level_list in loop_level_nested_list
            )
            if (outer_loop_fusion_depth := outer_loop_fusion_depth - 1) >= 1:
                # Further merge the next loop level
                next_loop_level_nested_list = [
                    loop_level_list[0].inner
                    for loop_level_list in loop_level_nested_list
                ]
                _merge_outer_fusion_loop_levels(
                    next_loop_level_nested_list,
                    outer_loop_fusion_depth,
                )
            else:
                outer_loop_fused_kernel = OuterLoopFusedKernel(kernel_group)
                loop_level_of_first_kernel = loop_level_nested_list[0][0]
                for kernel_idx in range(len(loop_level_nested_list)):
                    outer_loop_fused_kernel.inner.append(
                        deepcopy(loop_level_nested_list[kernel_idx][0]),
                    )
                loop_level_of_first_kernel.inner = []
                loop_level_of_first_kernel.kernel = outer_loop_fused_kernel

        # Merge the List[LoopNestWithSplit] from cpp_kernel_proxy_list
        # into cpp_kernel_proxy_list[0].loop_nest
        _merge_outer_fusion_loop_levels(
            [_loop_nest.root for _loop_nest in loop_nest_list],  # type: ignore[misc]
            self.outer_loop_fusion_depth,
        )
        return cpp_kernel_proxy_list[0]


class RecordOptimizationContext:
    def __init__(self, func_name: str = ""):
        self.func_name = func_name
        self.current_node: Optional[torch.fx.Node] = None
        self.opt_ctx: Optional[OptimizationContext] = None

    def __enter__(self):
        assert V.interpreter
        assert V.interpreter.current_node

        self.current_node = V.interpreter.current_node
        assert self.current_node is not None
        if OptimizationContext.key in self.current_node.meta:
            self.opt_ctx = self.current_node.meta[OptimizationContext.key]
        else:
            self.opt_ctx = OptimizationContext()
        assert self.opt_ctx is not None
        self.opt_ctx.ops_name = self.func_name
        return self

    def __exit__(self, exc_type, exc_val, exc_tb):
        assert self.current_node
        assert self.opt_ctx
        self.current_node.meta[OptimizationContext.key] = self.opt_ctx

    def get_opt_ctx(self):
        return self.opt_ctx

    def get_fx_node(self):
        assert self.current_node
        return self.current_node


class CppOverrides(OpOverrides):
    """Map element-wise ops to C++"""

    @staticmethod
    def add(a, b):
        return f"decltype({a})({a} + {b})"

    @staticmethod
    def sub(a, b):
        return f"decltype({a})({a} - {b})"

    @staticmethod
    def mul(a, b):
        return f"decltype({a})({a} * {b})"

    @staticmethod
    def to_dtype(x, dtype, src_dtype=None, use_compute_types=True):
        assert isinstance(x, CppCSEVariable)
        if src_dtype is None:
            src_dtype = x.dtype
        expr = V.kernel.get_to_dtype_expr(x, dtype, src_dtype)
        csevar = V.kernel.cse.generate(V.kernel.compute, expr)
        csevar.update_on_args("to_dtype", (x, dtype), {"src_dtype": src_dtype})
        if dtype in [torch.bfloat16, torch.float16] and src_dtype == torch.float:
            """
            https://github.com/pytorch/pytorch/issues/115260
            For FusedSchedulerNode[node1, node2], the node2 loads what node1 stores and the buffer is
            in low-precision floating point data type. When the output of node1 also serves as the output of the
            kernel, the result of nodes would be different from the case when output of node1 is not the output
            of the kernel (where we don't need to insert `to_dtype` for legalization). To address the problem, on
            storing the lowp node1 output, we also add the inverse dtype conversion to high precision data type
            to the cse cache.

            Example (pseudo code):
                node1_output = ...
                node1_output_lowp = to_dtype(node1_output, dtype=torch.bfloat16)
                store(buf, node1_output_lowp)
                node2_input_lowp = load(buf)
                node2_input = to_dtype(node2_input_lowp, dtype=torch.float)

            Without cse cache trick:
                node1_output = ...
                node1_output_lowp = to_dtype(node1_output, dtype=torch.bfloat16)
                store(buf, node1_output_lowp)
                node2_input_lowp = node_output_lowp # hit store cache
                node2_input = to_dtype(node2_input_lowp, dtype=torch.float)

            With cse cache trick:
                node1_output = ...
                node1_output_lowp = to_dtype(node1_output, dtype=torch.bfloat16)
                # also add `to_dtype(node1_input_lowp, dtype=torch.float)` -> `node1_output` to cse cache
                store(buf, node1_output_lowp)
                node2_input_lowp = node_output_lowp # hit store cache
                node2_input = node1_output # hit cse cache
            """
            V.kernel.cache_dtype_convert(x, src_dtype, csevar, dtype)
        return csevar

    @staticmethod
    def to_dtype_bitcast(x, dtype, src_dtype):
        assert dtype in DTYPE_TO_CPP, f"{dtype} missing from {__name__}.DTYPE_TO_CPP"
        if src_dtype in (torch.float16, torch.bfloat16):
            # c10::bit_cast requires the source and target have the bitwidth.
            # Because the input tensor's dtype could be promoted, e.g. from float16 to
            # float, we have to cast the tensor to its original source dtype before
            # invoking bit_cast. We also need to convert the bit-casted tensor
            # back to float to make sure we keep using higher precision values
            # for the rest of the computation.
            cast_x = f"c10::convert<{DTYPE_TO_CPP[src_dtype]}>({x})"
            cast_x = f"c10::bit_cast<{DTYPE_TO_CPP[dtype]}>({cast_x})"
            return f"c10::convert<{DTYPE_TO_CPP[torch.float32]}>({cast_x})"
        else:
            return f"c10::bit_cast<{DTYPE_TO_CPP[dtype]}>({x})"

    @staticmethod
    def abs(x):
        return f"std::abs({x})"

    @staticmethod
    def sin(x):
        return f"std::sin({x})"

    @staticmethod
    def cos(x):
        return f"std::cos({x})"

    @staticmethod
    def neg(x):
        return f"decltype({x})(-{x})"

    @staticmethod
    def exp(x):
        # return f"Sleef_expf_u10({x})"
        return f"std::exp({x})"

    @staticmethod
    def exp2(x):
        return f"std::exp2({x})"

    @staticmethod
    def expm1(x):
        return f"std::expm1({x})"

    @staticmethod
    def erf(x):
        return f"std::erf({x})"

    @staticmethod
    def erfc(x):
        return f"std::erfc({x})"

    @staticmethod
    def erfinv(x):
        return f"calc_erfinv({x})"

    @staticmethod
    def sqrt(x):
        return f"std::sqrt({x})"

    @staticmethod
    def rsqrt(x):
        return f"1 / std::sqrt({x})"

    @staticmethod
    def log1p(x):
        bug = config.cpp.inject_log1p_bug_TESTING_ONLY
        if bug == "accuracy":
            return f"{x} + decltype({x})(1)"
        elif bug is None:
            return f"std::log1p({x})"
        else:
            raise AssertionError(
                f"unrecognized config cpp.inject_log1p_bug_TESTING_ONLY = {bug!r}"
            )

    @staticmethod
    def tan(x):
        return f"std::tan({x})"

    @staticmethod
    def tanh(x):
        return f"std::tanh({x})"

    @staticmethod
    def signbit(x):
        """
        On windows std::signbit only support float type.
        Ref: https://learn.microsoft.com/en-us/cpp/c-runtime-library/reference/signbit?view=msvc-170
        """
        return (
            f"std::signbit(static_cast<float>({x}))"
            if _IS_WINDOWS
            else f"std::signbit({x})"
        )

    @staticmethod
    def pow(a, b):
        return f"std::pow({a}, {b})"

    @staticmethod
    def log(x):
        return f"std::log({x})"

    @staticmethod
    def round(x):
        return f"std::nearbyint({x})"

    @staticmethod
    def floor(x):
        return f"std::floor({x})"

    @staticmethod
    def floordiv(a, b):
        # a and b are integer type
        quot = f"{a} / {b}"
        rem = f"{a} % {b}"
        return f"(({a} < 0) != ({b} < 0) ? ({rem} != 0 ? {quot} - 1 : {quot}) : {quot})"

    @staticmethod
    def ceil(x):
        return f"std::ceil({x})"

    @staticmethod
    def trunc(x):
        return f"std::trunc({x})"

    @staticmethod
    def truncdiv(a, b):
        # a and b are integer type
        return f"{a} / {b}"

    @staticmethod
    def fmod(a, b):
        return f"std::fmod({a}, {b})"

    @staticmethod
    def isinf(x):
        return f"std::isinf({x})"

    @staticmethod
    def isnan(x):
        return f"std::isnan({x})"

    @staticmethod
    def lgamma(x):
        return f"std::lgamma({x})"

    @staticmethod
    def acos(x):
        return f"std::acos({x})"

    @staticmethod
    def acosh(x):
        return f"std::acosh({x})"

    @staticmethod
    def cosh(x):
        return f"std::cosh({x})"

    @staticmethod
    def sinh(x):
        return f"std::sinh({x})"

    @staticmethod
    def asin(x):
        return f"std::asin({x})"

    @staticmethod
    def asinh(x):
        return f"std::asinh({x})"

    @staticmethod
    def atan2(x, y):
        return f"std::atan2({x}, {y})"

    @staticmethod
    def atan(x):
        return f"std::atan({x})"

    @staticmethod
    def atanh(x):
        return f"std::atanh({x})"

    @staticmethod
    def copysign(x, y):
        return f"std::copysign({x}, {y})"

    @staticmethod
    def frexp(x):
        cache_keys = f"frexp({x})[0]", f"frexp({x})[1]"
        if all(cache_key in V.kernel.cse.cache for cache_key in cache_keys):
            return tuple(V.kernel.cse.cache[cache_key] for cache_key in cache_keys)

        code = BracesBuffer()
        exponent = V.kernel.cse.newvar()
        mantissa = V.kernel.cse.newvar()
        code.writeline(f"int32_t {exponent};")
        code.writeline(f"auto {mantissa} = std::frexp({x}, &{exponent});")
        V.kernel.compute.splice(code)
        cse_vars = (mantissa, exponent)
        for cache_key, cse_var in zip(cache_keys, cse_vars):
            V.kernel.cse.cache[cache_key] = cse_var
        return mantissa, exponent

    @staticmethod
    def hypot(x, y):
        return f"std::hypot({x}, {y})"

    @staticmethod
    def log10(x):
        return f"std::log10({x})"

    @staticmethod
    def log2(x):
        return f"std::log2({x})"

    @staticmethod
    def nextafter(x, y):
        return f"std::nextafter({x}, {y})"

    @staticmethod
    def relu(x):
        bug = config.cpp.inject_relu_bug_TESTING_ONLY
        if bug == "compile_error":
            return "compile error!"
        elif bug == "runtime_error":
            return f"{x}; throw 1"
        elif bug == "accuracy":
            return f"{x} + decltype({x})(1)"
        elif bug is None:
            return f"std::max({x}, decltype({x})(0))"
        else:
            raise AssertionError(
                f"unrecognized config cpp.inject_relu_bug_TESTING_ONLY = {bug!r}"
            )

    @staticmethod
    def minimum(a, b):
        return f"min_propagate_nan({a}, {b})"

    @staticmethod
    def maximum(a, b):
        return f"max_propagate_nan({a}, {b})"

    @staticmethod
    def where(a, b, c):
        return f"{a} ? {b} : {c}"

    @staticmethod
    def mod(a, b):
        return f"mod({a}, {b})"

    @staticmethod
    def constant(val, dtype):
        if dtype in DTYPE_LOWP_FP:
            # Since load promotes all half-precision inputs to float, constants
            # must be promoted as well
            dtype = torch.float32
        return value_to_cpp(val, DTYPE_TO_CPP[dtype])

    @staticmethod
    def index_expr(expr, dtype):
        idx_str = cexpr(V.kernel.rename_indexing(expr))
        var = V.kernel.cse.generate(
            V.kernel.compute, idx_str, bounds=get_bounds_index_expr(expr)
        )
        return ops.to_dtype(var, dtype)

    @staticmethod
    def masked(mask, body, other):
        code = BracesBuffer()

        # Write masked operation into a lambda
        body_var = V.kernel.cse.newvar()
        code.writeline(f"auto {body_var} = [&]")
        with V.kernel.swap_buffers(code), code.indent():
            result = body()
            code.writeline(f"return {result};")
        code.writeline(";")
        V.kernel.compute.splice(code)

        # Use the lambda's return type as the type of other
        other_code = value_to_cpp(other, f"decltype({body_var}())")
        return f"{mask} ? {body_var}() : {other_code}"

    @staticmethod
    def logical_and(a, b):
        return f"{a} && {b}"

    @staticmethod
    def logical_not(a):
        return f"!{a}"

    @staticmethod
    def logical_or(a, b):
        return f"{a} || {b}"

    @staticmethod
    def logical_xor(a, b):
        return f"{a} != {b}"

    @staticmethod
    def bitwise_and(a, b):
        return f"decltype({a})({a} & {b})"

    @staticmethod
    def bitwise_not(a):
        return f"decltype({a})(~{a})"

    @staticmethod
    def bitwise_or(a, b):
        return f"decltype({a})({a} | {b})"

    @staticmethod
    def bitwise_xor(a, b):
        return f"decltype({a})({a} ^ {b})"

    @staticmethod
    def bitwise_left_shift(a, b):
        return f"decltype({a})({a} << {b})"

    @staticmethod
    def bitwise_right_shift(a, b):
        return f"decltype({a})({a} >> {b})"

    @staticmethod
    def rand(seed: sympy.Expr, offset: sympy.Expr):
        return f"normalized_rand_cpu({seed}, {offset})"

    @staticmethod
    def randn(seed: sympy.Expr, offset: sympy.Expr):
        return f"randn_cpu({seed}, {offset})"

    @staticmethod
    def randint64(seed: sympy.Expr, offset: sympy.Expr, low, high):
        return f"randint64_cpu({seed}, {offset}, {low}, {high})"

    @staticmethod
    def sigmoid(x):
        return f"decltype({x})(1) / (decltype({x})(1) + std::exp(-{x}))"

    @staticmethod
    def sign(x):
        code = BracesBuffer()
        scalar_zero = f"decltype({x})(0)"
        scalar_one = f"decltype({x})(1)"
        code.writeline("[&]()")
        with code.indent():
            code.writeline(f"auto left = {x} > 0 ? {scalar_one} : {scalar_zero};")
            code.writeline(f"auto right = {x} < 0 ? {scalar_one} : {scalar_zero};")
            code.writeline("return left - right;")
        code.writeline("()")
        return code


CppOverrides._initialize_pointwise_overrides("cpp")


class CppVecOverrides(CppOverrides):
    """Map element-wise ops to aten vectorization C++"""

    def __new__(cls, *args, **kargs):
        self = super().__new__(cls)

        def wrap(func):
            # `CppVecKernel` generates both scalar ops and vector ops according to
            # whether the inputs are scalars or vectors while all ops in `CppVecOverrides`
            # (except for some ops explained below) assume the inputs are vectors. We wrap the ops in
            # `CppVecOverrides` to broadcast scalar inputs to vectors if needed or fallback to
            # `CppOverrides` when all inputs are scalars.
            #
            # Notes on ops handled separately in their own functions:
            # `ops.masked`:
            #     needs recursive handling of masked body.
            # `ops.index_expr`:
            #     needs to further analyze the dependency of the index expression on
            #     the tiling itervar.
            def wrapper(*args, **kwargs):
                scalars = [
                    arg
                    for arg in args
                    if isinstance(arg, (int, sympy.Expr))
                    or (isinstance(arg, CppCSEVariable) and not arg.is_vec)
                ]
                vectors = [
                    arg
                    for arg in args
                    if isinstance(arg, CppCSEVariable) and arg.is_vec
                ]
                new_args = list(args)
                if scalars and vectors:
                    new_args = []
                    for arg in args:
                        if isinstance(arg, (int, sympy.Expr)):
                            if isinstance(arg, sympy.Expr) and not arg.is_number:
                                arg = ops.index_expr(arg, torch.int64)
                            else:
                                arg = ops.constant(arg, torch.int64)
                            arg = arg.value if isinstance(arg, OpsValue) else arg
                        new_args.append(arg)

                # DType Promotion
                if vectors:
                    # We have saw several data type mismatch issues related with index_expr in
                    # the lowering phase of torch.int8. torch.int32, torch.int64.
                    # 1. int32 and int64 in test_torchinductor.py::test_max_pool2d_with_indices_backward3_cpu
                    # 2. int8 and int32 in test_torchinductor.py::test_max_pool2d5_cpu
                    # 3. int32 and fp32 in test_torchinductor_dynamic_shapes.py::test_avg_pool2d8_dynamic_shapes_cpu
                    if len(new_args) == 2:
                        new_args = promote_args(new_args)
                    elif func == CppVecOverrides.where:
                        new_args[1:] = promote_args(new_args[1:])

                # Broadcast scalar args to vector
                if scalars and vectors:
                    assert isinstance(V.kernel, CppVecKernel)
                    new_args = [
                        V.kernel.broadcast(new_arg)
                        if (
                            isinstance(new_arg, CppCSEVariable)
                            and not new_arg.is_vec
                            and func
                            not in [
                                CppVecOverrides.rand,
                                CppVecOverrides.randn,
                                CppVecOverrides.randint64,
                            ]
                        )
                        else new_arg
                        for new_arg in new_args
                    ]

                if vectors:
                    return func(*new_args, **kwargs)
                else:
                    # fallback to scalar ops
                    scalar_ops = super(CppVecOverrides, self)
                    scalar_func = getattr(
                        scalar_ops, func.__name__, scalar_ops.__getattr__(func.__name__)  # type: ignore[attr-defined]
                    )
                    assert scalar_func is not None
                    return scalar_func(*args, **kwargs)

            return wrapper

        for name, method in vars(CppVecOverrides).items():
            if getattr(method, "__class__", None) == staticmethod and name not in [
                "masked",
                "index_expr",
            ]:
                setattr(self, name, wrap(method.__func__))

        return self

    @staticmethod
    def add(a, b):
        return f"{a} + {b}"

    @staticmethod
    def sub(a, b):
        return f"{a} - {b}"

    @staticmethod
    def mul(a, b):
        return f"{a} * {b}"

    @staticmethod
    def truediv(a, b):
        return f"{a} / {b}"

    @staticmethod
    def abs(x):
        return f"{x}.abs()"

    @staticmethod
    def sin(x):
        return f"{x}.sin()"

    @staticmethod
    def cos(x):
        return f"{x}.cos()"

    @staticmethod
    def exp(x):
        return f"{x}.exp()"

    @staticmethod
    def exp2(x):
        return f"{x}.exp2()"

    @staticmethod
    def expm1(x):
        # decompose for a better performance
        vec_one = f"decltype({x})(1)"
        return f"{x}.exp() - {vec_one}"

    @staticmethod
    def erf(x):
        return f"{x}.erf()"

    @staticmethod
    def erfc(x):
        return f"{x}.erfc()"

    @staticmethod
    def erfinv(x):
        return f"{x}.erfinv()"

    @staticmethod
    def sqrt(x):
        return f"{x}.sqrt()"

    @staticmethod
    def eq(x, y):
        assert isinstance(V.kernel, CppVecKernel)
        assert isinstance(x, CppCSEVariable)
        assert x.dtype is not None
        return f"{V.kernel._get_mask_type(x.dtype)}({x} == {y})"

    @staticmethod
    def ne(x, y):
        assert isinstance(V.kernel, CppVecKernel)
        assert isinstance(x, CppCSEVariable)
        if x.dtype == torch.bool:
            assert y.dtype == torch.bool
            x_cast, y_cast = unify_mask_base_type(V.kernel.compute, (x, y))
            return f"{x_cast} != {y_cast}"
        else:
            assert x.dtype is not None
            return f"{V.kernel._get_mask_type(x.dtype)}({x} != {y})"

    @staticmethod
    def lt(x, y):
        assert isinstance(V.kernel, CppVecKernel)
        assert isinstance(x, CppCSEVariable)
        assert x.dtype is not None
        return f"{V.kernel._get_mask_type(x.dtype)}({x} < {y})"

    @staticmethod
    def gt(x, y):
        assert isinstance(V.kernel, CppVecKernel)
        assert isinstance(x, CppCSEVariable)
        assert x.dtype is not None
        return f"{V.kernel._get_mask_type(x.dtype)}({x} > {y})"

    @staticmethod
    def le(x, y):
        assert isinstance(V.kernel, CppVecKernel)
        assert isinstance(x, CppCSEVariable)
        assert x.dtype is not None
        return f"{V.kernel._get_mask_type(x.dtype)}({x} <= {y})"

    @staticmethod
    def ge(x, y):
        assert isinstance(V.kernel, CppVecKernel)
        assert isinstance(x, CppCSEVariable)
        assert x.dtype is not None
        return f"{V.kernel._get_mask_type(x.dtype)}({x} >= {y})"

    @staticmethod
    def and_(x, y):
        return f"{x} & {y}"

    @staticmethod
    def rsqrt(x):
        return f"{x}.rsqrt()"

    @staticmethod
    def pow(a, b):
        return f"{a}.pow({b})"

    @staticmethod
    def log(x):
        return f"{x}.log()"

    @staticmethod
    def round(x):
        return f"{x}.round()"

    @staticmethod
    def floor(x):
        return f"{x}.floor()"

    @staticmethod
    def ceil(x):
        return f"{x}.ceil()"

    @staticmethod
    def trunc(x):
        return f"{x}.trunc()"

    @staticmethod
    def fmod(a, b):
        return f"{a}.fmod({b})"

    @staticmethod
    def lgamma(x):
        return f"{x}.lgamma()"

    @staticmethod
    def logical_and(a, b):
        return f"{a} & {b}"

    @staticmethod
    def logical_not(a):
        return f"~{a}"

    @staticmethod
    def logical_or(a, b):
        return f"{a} | {b}"

    @staticmethod
    def logical_xor(a, b):
        return f"{a} ^ {b}"

    @staticmethod
    def bitwise_and(a, b):
        return f"{a} & {b}"

    @staticmethod
    def bitwise_not(a):
        return f"~{a}"

    @staticmethod
    def bitwise_or(a, b):
        return f"{a} | {b}"

    @staticmethod
    def bitwise_xor(a, b):
        return f"{a} ^ {b}"

    @staticmethod
    def bitwise_left_shift(a, b):
        return f"{a} << {b}"

    @staticmethod
    def bitwise_right_shift(a, b):
        return f"{a} >> {b}"

    @staticmethod
    def load_seed(name, offset):
        assert isinstance(V.kernel, CppVecKernel)
        return f"{V.kernel.load(name, offset)}"

    @staticmethod
    def rand(seed, offset):
        assert isinstance(V.kernel, CppVecKernel)
        code = BracesBuffer()
        rand_function = (
            f"result[offset_idx] = normalized_rand_cpu({seed}, offset[offset_idx]);"
        )
        return codegen_rand(offset, code, rand_function)

    @staticmethod
    def randn(seed, offset):
        assert isinstance(V.kernel, CppVecKernel)
        code = BracesBuffer()
        rand_function = f"result[offset_idx] = randn_cpu({seed}, offset[offset_idx]);"
        return codegen_rand(offset, code, rand_function)

    @staticmethod
    def randint64(seed, offset, low, high):
        assert isinstance(V.kernel, CppVecKernel)
        code = BracesBuffer()
        rand_function = f"result[offset_idx] = randint64_cpu({seed}, offset[offset_idx], {low}, {high});"
        return codegen_rand(offset, code, rand_function, torch.int64)

    @staticmethod
    def remainder(a, b):
        assert (
            a.dtype == b.dtype
        ), "remainder vec implementation expect the same inputs' dtype."
        return f"{a} - ({CppVecOverrides.floordiv(a, b)}) * {b}"

    @staticmethod
    def tan(a):
        return f"{a}.tan()"

    @staticmethod
    def tanh(a):
        vec_one = f"decltype({a})(1)"
        vec_two = f"decltype({a})(2)"
        vec_minus_two = f"decltype({a})(-2)"
        return f"{vec_two} / ({vec_one} + ({vec_minus_two} * {a}).exp()) - {vec_one}"

    @staticmethod
    def reciprocal(a):
        return f"{a}.reciprocal()"

    @staticmethod
    def atan(x):
        return f"{x}.atan()"

    @staticmethod
    def acos(x):
        return f"{x}.acos()"

    @staticmethod
    def asin(x):
        return f"{x}.asin()"

    @staticmethod
    def cosh(x):
        return f"{x}.cosh()"

    @staticmethod
    def sinh(x):
        return f"{x}.sinh()"

    @staticmethod
    def log10(x):
        return f"{x}.log10()"

    @staticmethod
    def log2(x):
        return f"{x}.log2()"

    @staticmethod
    def nextafter(x, y):
        return f"{x}.nextafter({y})"

    @staticmethod
    def copysign(a, b):
        return f"{a}.copysign({b})"

    @staticmethod
    def atan2(a, b):
        return f"{a}.atan2({b})"

    @staticmethod
    def hypot(a, b):
        return f"{a}.hypot({b})"

    @staticmethod
    def atanh(x):
        # For real x, atanh(x) = 1/2 * log((1+x)/(1-x))
        vec_one = f"decltype({x})(1)"
        vec_one_half = f"decltype({x})(0.5)"
        return f"{vec_one_half} * (({vec_one} + {x})/({vec_one} - {x})).log()"

    @staticmethod
    def asinh(x):
        # For real x, asinh(x) = log(x + sqrt(1 + x**2))
        vec_one = f"decltype({x})(1)"
        return f"({x} + ({vec_one} + {x}*{x}).sqrt()).log()"

    @staticmethod
    def acosh(x):
        return f"{x}.acosh()"

    @staticmethod
    def relu(x):
        bug = config.cpp.inject_relu_bug_TESTING_ONLY
        if bug == "compile_error":
            return "compile error!"
        elif bug == "runtime_error":
            return f"{x}; throw 1"
        elif bug == "accuracy":
            return f"{x} + decltype({x})(1)"
        elif bug is None:
            return f"at::vec::clamp_min({x}, decltype({x})(0))"
        else:
            raise AssertionError(
                f"unrecognized config cpp.inject_relu_bug_TESTING_ONLY = {bug!r}"
            )

    # TODO: this seems to be dead
    @staticmethod
    def sigmoid(x):
        return f"decltype({x})(1)/(decltype({x})(1) + {x}.neg().exp())"

    @staticmethod
    def neg(x):
        return f"{x}.neg()"

    @staticmethod
    def floordiv(a, b):
        if is_float_dtype(a.dtype):
            assert (
                a.dtype == b.dtype
            ), "div_floor_floating_vec implementation expect the same inputs' dtype."
            return f"div_floor_floating_vec({a}, {b})"
        else:
            assert all(is_integer_dtype(item.dtype) for item in [a, b])
            # a and b are integer type
            _t = f"decltype({a})"
            if V.kernel._get_raw_num_vectors(b.dtype) < 1:
                # Doing blend to set the remaining bits of b to non-zero
                b = f"{_t}::blend<{(1 << V.kernel.tiling_factor) - 1}>({_t}(1), {b})"
            quot = f"{a} / {b}"
            has_rem = f"({a} % {b} != {_t}(0))"
            is_neg = f"(({a} < {_t}(0)) != ({b} < {_t}(0)))"
            return f"{_t}::blendv({quot}, {quot} - {_t}(1), {has_rem} & {is_neg})"

    @staticmethod
    def truncdiv(a, b):
        # a and b are integer type
        if V.kernel._get_raw_num_vectors(b.dtype) < 1:
            # Doing blend to set the remaining bits of b to non-zero
            _t = f"decltype({b})"
            b = f"{_t}::blend<{(1 << V.kernel.tiling_factor) - 1}>({_t}(1), {b})"
        return f"{a} / {b}"

    @staticmethod
    def minimum(a, b):
        if a.dtype == torch.bool:
            assert b.dtype == torch.bool
            a_cast, b_cast = unify_mask_base_type(V.kernel.compute, (a, b))
            return f"{a_cast} & {b_cast}"
        else:
            return f"at::vec::minimum({a}, {b})"

    @staticmethod
    def maximum(a, b):
        if a.dtype == torch.bool:
            assert b.dtype == torch.bool
            a_cast, b_cast = unify_mask_base_type(V.kernel.compute, (a, b))
            return f"{a_cast} | {b_cast}"
        else:
            return f"at::vec::maximum({a}, {b})"

    @staticmethod
    def square(a):
        return f"{a} * {a}"

    @staticmethod
    def where(a, b, c):
        assert isinstance(V.kernel, CppVecKernel)
        if b.dtype == torch.bool:
            assert c.dtype == torch.bool
            blendv_a, blendv_b, blendv_c = unify_mask_base_type(
                V.kernel.compute, (a, b, c)
            )
            return f"decltype({blendv_b})::blendv({blendv_c}, {blendv_b}, {blendv_a})"
        else:
            return f"decltype({b})::blendv({c}, {b}, {V.kernel._get_mask_cast(a, b.dtype)})"

    @staticmethod
    def sign(x):
        code = BracesBuffer()
        vec_zero = f"decltype({x})(0)"
        vec_one = f"decltype({x})(1)"
        blendv_l = f"decltype({x})::blendv({vec_zero}, {vec_one}, {vec_zero} < {x})"
        blendv_r = f"decltype({x})::blendv({vec_zero}, {vec_one}, {x} < {vec_zero})"
        code.writeline("[&]()")
        with code.indent():
            code.writeline(f"auto left = {blendv_l};")
            code.writeline(f"auto right = {blendv_r};")
            code.writeline("return left - right;")
        code.writeline("()")
        return code

    @staticmethod
    def to_dtype(x, dtype, src_dtype=None, use_compute_dtypes=True):
        assert dtype in [
            torch.bool,
            torch.float64,
            torch.float,
            torch.bfloat16,
            torch.float16,
            torch.uint8,
            torch.int8,
            torch.int32,
            torch.int64,
        ], f"{__name__} does not support {dtype}"
        assert isinstance(x, CppCSEVariable)
        src_dtype = x.dtype
        expr = V.kernel.get_to_dtype_expr(x, dtype, src_dtype)
        csevar = V.kernel.cse.generate(V.kernel.compute, expr)
        csevar.update_on_args("to_dtype", (x, dtype), {"src_dtype": src_dtype})
        if dtype in [torch.bfloat16, torch.float16] and src_dtype == torch.float:
            V.kernel.cache_dtype_convert(x, src_dtype, csevar, dtype)
        return csevar

    @staticmethod
    def log1p(x):
        bug = config.cpp.inject_log1p_bug_TESTING_ONLY
        if bug == "accuracy":
            return f"{x} + decltype({x})(1)"
        elif bug is None:
            return f"{x}.log1p()"
        else:
            raise AssertionError(
                f"unrecognized config cpp.inject_log1p_bug_TESTING_ONLY = {bug!r}"
            )

    @staticmethod
    def masked(mask, body, other):
        assert isinstance(V.kernel, CppVecKernel)
        code = BracesBuffer()
        var = V.kernel.cse.newvar()
        with V.kernel.masked(mask) as new_mask:
            code.writeline(f"auto {var} = [&]")
            with V.kernel.swap_buffers(code), code.indent():
                result = body()
                code.writeline(f"return {result};")
        code.writeline(";")
        V.kernel.compute.splice(code)

        dtype = result.dtype
        body_code = f"{var}()"
        body_code_vec = (
            body_code
            if result.is_vec
            else f"{V.kernel._get_vec_type(dtype)}({body_code})"
        )
        other_code = value_to_cpp(other, DTYPE_TO_CPP[dtype])
        # loading bool as VecMask<float, N>
        other_code_vec = (
            f"{V.kernel._get_mask_type()}::from({other_code})"
            if dtype == torch.bool
            else f"{V.kernel._get_vec_type(dtype)}({other_code})"
        )
        assert isinstance(new_mask, CppCSEVariable), new_mask
        if new_mask.is_vec:
            code = BracesBuffer()
            code.writeline("[&]")
            with V.kernel.swap_buffers(code), code.indent():
                code.writeline(f"if ({new_mask}.all_zero())")
                with code.indent():
                    code.writeline(f"return {other_code_vec};")
                code.writeline("else")
                with code.indent():
                    # Create cse variable to reuse kernel.overrides.where
                    body_vec_var = V.kernel.cse.generate(
                        V.kernel.compute,
                        body_code_vec,
                    )
                    other_vec_var = V.kernel.cse.generate(
                        V.kernel.compute,
                        other_code_vec,
                    )
                    assert isinstance(body_vec_var, CppCSEVariable), body_vec_var
                    assert isinstance(other_vec_var, CppCSEVariable), other_vec_var
                    body_vec_var.dtype = dtype
                    other_vec_var.dtype = dtype
                    code.writeline(
                        f"return {V.kernel.overrides.where(new_mask, body_vec_var, other_vec_var)};"
                    )
            code.writeline("()")
            csevar = V.kernel.cse.generate(
                V.kernel.compute,
                code,
            )
        elif result.is_vec:
            csevar = V.kernel.cse.generate(
                V.kernel.compute, f"{mask} ? {body_code_vec} : {other_code_vec}"
            )
        else:
            csevar = V.kernel.cse.generate(
                V.kernel.compute, f"{mask} ? {body_code} : {other_code}"
            )
        # `result` is explicitly added to the args for correct propagation
        # of relevant itervars and vectorization status.
        csevar.update_on_args("masked", (mask, body, other, result), {})
        return csevar

    @staticmethod
    def index_expr(expr, dtype):
        assert isinstance(V.kernel, CppVecKernel)
        index = V.kernel.rename_indexing(expr)
        tiling_var = V.kernel.itervars[V.kernel.tiling_idx]
        stride = V.kernel._try_get_const_stride(index, tiling_var)
        if stride == 0:
            return CppOverrides.index_expr(expr, dtype)
        elif stride is not None:
            idx = V.kernel.cse.generate(
                V.kernel.compute, cexpr(index), bounds=get_bounds_index_expr(expr)
            )
            value = ops.to_dtype(idx, dtype)
            if isinstance(value, OpsValue):
                value = value.value
            csevar = V.kernel.arange(value, stride)
        else:
            csevar = V.kernel._load_or_store_non_contiguous(  # type: ignore[assignment]
                None, index, dtype, V.kernel.compute
            )
        csevar.update_on_args("index_expr", (expr, dtype), {})
        return csevar

    @staticmethod
    def frexp(x):
        cache_keys = f"frexp({x})[0]", f"frexp({x})[1]"
        if all(cache_key in V.kernel.cse.cache for cache_key in cache_keys):
            return tuple(V.kernel.cse.cache[cache_key] for cache_key in cache_keys)

        cdtype = DTYPE_TO_CPP[x.dtype]
        size = V.kernel.tail_size if V.kernel.tail_size else V.kernel.tiling_factor
        code = BracesBuffer()
        exponent = V.kernel.cse.newvar()
        mantissa = V.kernel.cse.newvar()
        exponent.update_on_args("frexp", (x,), kwargs={})
        mantissa.update_on_args("frexp", (x,), kwargs={})
        n_vec = V.kernel._get_num_vectors(x.dtype)
        mantissa_t = (
            f"at::vec::Vectorized<{cdtype}>"
            if n_vec == 1
            else f"at::vec::VectorizedN<{cdtype}, {n_vec}>"
        )
        code.writeline(
            f"at::vec::Vectorized<int32_t> {exponent};"
            if n_vec == 1
            else f"at::vec::VectorizedN<int32_t, {n_vec}> {exponent};"
        )
        code.writeline(f"{mantissa_t} {mantissa};")
        code.writeline("[&]()")
        with code.indent():
            code.writeline(
                f"__at_align__ std::array<{cdtype}, {V.kernel.tiling_factor}> tmpbuf;"
            )
            code.writeline(f"{x}.store(tmpbuf.data(), {cexpr_index(size)});")
            code.writeline(
                f"__at_align__ std::array<int32_t, {V.kernel.tiling_factor}> tmpbuf_exponent;"
            )
            code.writeline(
                f"__at_align__ std::array<{cdtype}, {V.kernel.tiling_factor}> tmpbuf_mantissa;"
            )
            code.writeline(f"for (int i = 0; i < {cexpr_index(size)}; i++)")
            with code.indent():
                code.writeline(
                    "tmpbuf_mantissa[i] = std::frexp(tmpbuf[i], &tmpbuf_exponent[i]);"
                )
            code.writeline(
                f"{exponent} = at::vec::Vectorized<int32_t>::loadu(tmpbuf_exponent.data(), {cexpr_index(size)});"
                if n_vec == 1
                else f"{exponent} = at::vec::VectorizedN<int32_t, {n_vec}>::loadu(tmpbuf_exponent.data(), {cexpr_index(size)});"
            )
            code.writeline(
                f"{mantissa} = {mantissa_t}::loadu(tmpbuf_mantissa.data(), {cexpr_index(size)});"
            )
        code.writeline("();")
        V.kernel.compute.splice(code)
        cse_vars = (mantissa, exponent)
        for cache_key, cse_var in zip(cache_keys, cse_vars):
            V.kernel.cse.cache[cache_key] = cse_var
        return mantissa, exponent

    @classmethod
    def scalarize(cls, scalar_func):
        def inner(*args, **kwargs):
            assert not kwargs
            kernel = V.kernel
            assert isinstance(kernel, CppVecKernel)
            code = BracesBuffer()
            code.writeline("[&]()")
            vec_dtype = args[0].dtype
            n_vec = kernel._get_num_vectors(vec_dtype)
            size = kernel.tail_size if kernel.tail_size else kernel.tiling_factor
            scalar_args = []
            cdtype = DTYPE_TO_CPP[vec_dtype]
            output_mask = scalar_func.__name__ in (
                "isinf",
                "isnan",
                "signbit",
            )
            octype = "bool" if output_mask else cdtype
            octype = (
                DTYPE_TO_CPP[args[-2]]
                if (scalar_func.__name__ == "to_dtype_bitcast")
                else octype
            )
            with code.indent():
                for argidx, arg in enumerate(args):
                    if isinstance(arg, CppCSEVariable):
                        assert arg.is_vec
                        assert arg.dtype == vec_dtype
                        code.writeline(
                            f"__at_align__ std::array<{cdtype}, {kernel.tiling_factor}> tmpbuf{argidx};"
                        )
                        code.writeline(
                            f"{arg}.store(tmpbuf{argidx}.data(), {cexpr_index(size)});"
                        )
                        scalar_args.append(f"tmpbuf{argidx}[i]")
                    else:
                        scalar_args.append(arg)
                code.writeline(
                    f"__at_align__ std::array<{octype}, {kernel.tiling_factor}> tmpbuf_out;"
                )
                res = scalar_func(*scalar_args)
                code.writeline(f"for (int i = 0; i < {cexpr_index(size)}; i++)")
                with code.indent():
                    code.writeline(f"tmpbuf_out[i] = {res};")
                if output_mask:
                    assert not kernel.tail_size
                    load_args = "tmpbuf_out.data()"
                    load_fn = f"at::vec::VecMask<{cdtype},{n_vec}>::from"
                else:
                    load_args = f"tmpbuf_out.data(), {cexpr_index(size)}"
                    if n_vec == 1:
                        load_fn = f"at::vec::Vectorized<{octype}>::loadu"
                    else:
                        load_fn = f" at::vec::VectorizedN<{octype}, {n_vec}>::loadu"
                code.writeline(f"return {load_fn}({load_args});")
            code.writeline("()")
            return code

        return inner

    @classmethod
    def _initialize_scalarize(cls):
        for name, method in vars(CppOverrides).items():
            if getattr(method, "__class__", None) == staticmethod and name not in vars(
                CppVecOverrides
            ):
                func = cls.scalarize(method.__func__)
                func.__name__ = name
                setattr(cls, name, staticmethod(func))


CppVecOverrides._initialize_pointwise_overrides("cppvec")
CppVecOverrides._initialize_scalarize()


class CppTile2DOverrides(CppVecOverrides):
    @staticmethod
    def index_expr(expr, dtype):
        assert isinstance(V.kernel, CppTile2DKernel)
        expr = V.kernel.transform_indexing(expr)
        return CppVecOverrides.index_expr(expr, dtype)


class CppKernel(Kernel):
    overrides = CppOverrides  # type: ignore[assignment]
    sexpr = cexpr
    newvar_prefix = "auto "
    suffix = ";"

    def __init__(self, args, num_threads):
        super().__init__(args)
        self.call_ranges: Optional[Tuple[sympy.Expr, ...]] = None
        self.ranges: List[sympy.Expr] = []
        self.itervars: List[sympy.Symbol] = []
        self.reduction_depth = None
        self.reduction_prefix = IndentedBuffer()
        self.reduction_suffix = IndentedBuffer()
        self.parallel_reduction_prefix = IndentedBuffer()
        self.parallel_reduction_suffix = IndentedBuffer()
        self.local_reduction_init = IndentedBuffer()
        self.local_reduction_stores = IndentedBuffer()
        self.is_reduction = False
        self.non_parallel_reduction_prefix = IndentedBuffer()
        self.reduction_cse = CSE(self.newvar_prefix, self.suffix, name_prefix="tmp_acc")
        self.weight_recps_cse = CSE(
            self.newvar_prefix, self.suffix, name_prefix="wrecps"
        )
        self.preloads = IndentedBuffer()
        self.poststores = IndentedBuffer()
        self.num_threads = num_threads  # num_threads the kernel specialized for
        self.reduction_omp_dec: Dict[Tuple[str, str], str] = {}

    def _gen_parallel_reduction_buffers(
        self,
        acc,
        acc_type,
        reduction_type,
        dtype,
        reduction_combine_fn=reduction_combine,
        reduction_init_fn=reduction_init,
        welford_weight_reciprocal_vec_fn=None,
    ):
        if config.cpp.dynamic_threads and not self.parallel_reduction_prefix:
            self.parallel_reduction_prefix.writeline(
                "int max_threads = omp_get_max_threads();"
            )
        acc_local = f"{acc}_local"
        num_threads = (
            "max_threads" if config.cpp.dynamic_threads else parallel_num_threads()
        )
        acc_per_thread_var_name = f"{acc}_arr"
        acc_per_thread = f"{acc_per_thread_var_name}[{num_threads}]"
        """
        MSVC don't support dynamic array(VLA). Please use std::unique_ptr to instead of it.
        Ref: https://stackoverflow.com/questions/56555406/creating-dynamic-sized-array-using-msvc-c-compiler
        MSVC is the only one compiler, which not support VLA. And MSVC can't get good inductor performance.
        So, we can use unique_ptr make it works on MSVC.
        For other compilers, we continue to use VLA to get best performence.
        """
        acc_per_thread_unique_ptr_decl = f"auto {acc_per_thread_var_name} = std::make_unique<{acc_type}[]>({num_threads})"
        acc_per_thread_vla_decl = f"{acc_per_thread_var_name}[{num_threads}]"
        acc_local_in_array = acc_per_thread.replace(f"[{num_threads}]", "[tid]")
        self.local_reduction_init.writeline(
            f"{acc_type} {acc_local} = {reduction_init_fn(reduction_type, dtype)};"
        )
        self.parallel_reduction_prefix.writeline(
            f"{acc_per_thread_unique_ptr_decl};"
            if cpp_builder.is_msvc_cl()
            else f"{acc_type} {acc_per_thread_vla_decl};"
        )
        self.parallel_reduction_prefix.writelines(
            [
                f"for (int tid = 0; tid < {num_threads}; tid++)",
                "{",
                f"    {acc_local_in_array} = {reduction_init_fn(reduction_type, dtype)};",
                "}",
            ],
        )
        self.local_reduction_stores.writelines(
            [
                f"{acc_local_in_array} = {acc_local};",
            ]
        )
        self.parallel_reduction_suffix.writelines(
            [
                f"for (int tid = 0; tid < {num_threads}; tid++)",
                "{",
                f"    {acc} = {reduction_combine_fn(reduction_type, acc, acc_local_in_array, src_dtype=dtype)};",
                "}",
            ],
        )

    def get_reduction_var_pattern(self, line: str):
        return re.search("tmp_acc[0-9]+", line)

    def update_stores_with_parallel_reduction(self):
        for i, line in enumerate(self.stores._lines):
            if isinstance(line, str):
                m = self.get_reduction_var_pattern(line)
                if m:
                    var_name = m.group(0)
                    self.stores._lines[i] = line.replace(var_name, f"{var_name}_local")

    @contextlib.contextmanager
    def masked(self, mask):
        """Context manager to add an additional mask to loads and stores."""
        prior = self._load_mask
        if prior:
            mask = ops.and_(mask, prior)
            if isinstance(mask, OpsValue):
                mask = mask.value
                assert isinstance(mask, CppCSEVariable)
                # see NOTE [dtype of CppCSEVariable]
                # mask's dtype should be bool
                mask.dtype = torch.bool

        self._load_mask = mask
        try:
            yield mask
        finally:
            self._load_mask = prior

    def scale_index_with_offset(
        self, index: sympy.Expr, scale=1, itervar_idx=-1, offset=0
    ):
        var = self.itervars[itervar_idx]
        replacement = {var: var * scale + offset}
        new_index = sympy_subs(index, replacement)
        return new_index

    def index_to_str(self, index: sympy.Expr) -> str:
        """
        Convert an index expr to a string that can be used in cpp code.
        e.g. a sympy expression "s2" may actually appear as "ks1" in the cpp kernel.
        """
        return cexpr(self.rename_indexing(index))

    def index_indirect_depends_on(self, index: sympy.Expr, itervar: sympy.Symbol):
        """
        Check if an index has free symbol CppCSEVariable that depends on `itervar`.
        """
        return any(
            self.cse.varname_map[s.name].depends_on(itervar)  # type: ignore[attr-defined]
            for s in index.free_symbols
            if s.name in self.cse.varname_map  # type: ignore[attr-defined]
            and isinstance(self.cse.varname_map[s.name], CppCSEVariable)  # type: ignore[attr-defined]
        )

    def index_depends_on(self, index: sympy.Expr, itervar: sympy.Symbol):
        return itervar in index.free_symbols or self.index_indirect_depends_on(
            index, itervar
        )

    def var_ranges(self):
        return dict(zip(self.itervars, self.ranges))

    def check_bounds(
        self,
        expr: sympy.Expr,
        size: sympy.Expr,
        lower: bool,
        upper: bool,
    ):
        if not (lower or upper):
            return

        indirect = free_symbol_is_type(expr, SymT.TMP)
        if indirect:
            # indexing in compute
            csevar = ops.index_expr(expr, torch.int64).value
            buffer = V.kernel.compute
        else:
            # indexing in loads
            prior_compute = V.kernel.compute
            try:
                V.kernel.compute = self.loads
                csevar = ops.index_expr(expr, torch.int64).value
            finally:
                V.kernel.compute = prior_compute
            buffer = self.loads

        size_str = V.kernel.sexpr(self.rename_indexing(size)) if upper else None

        line = self.indirect_assert(
            csevar, "0" if lower else None, size_str, self._load_mask
        )
        self.cse.generate(buffer, line, assignment=False)

    def load(self, name: str, index: sympy.Expr):
        var = self.args.input(name)
        index = self.rename_indexing(index)
        line = f"{var}[{cexpr_index(index)}]"
        csevar = self.cse.generate(self.loads, line)
        csevar.update_on_args("load", (self, name, index), {})
        return csevar

    def store(self, name, index, value, mode=None):
        assert "buf" in name
        var = self.args.output(name)
        index = self.rename_indexing(index)
        if mode is None:
            line = f"{var}[{cexpr_index(index)}] = {value};"
        elif mode == "atomic_add":
            if not config.cpp.dynamic_threads and self.num_threads == 1:
                line = f"{var}[{cexpr_index(index)}] += {value};"
            else:
                dtype = V.graph.get_dtype(name)
                # mirroring static_cast<float>(...) in load:
                value = f"static_cast<{DTYPE_TO_CPP[dtype]}>({value})"
                line = f"atomic_add(&{var}[{cexpr_index(index)}], {value});"
        else:
            raise NotImplementedError(f"store mode={mode}")
        self.stores.writeline(DeferredLine(name, line))

    def reduction(self, dtype, src_dtype, reduction_type, value):
        argmax_or_argmin = reduction_type in {"argmax", "argmin"}
        reduction_key = src_dtype, reduction_type, value
        if reduction_key in self.reduction_cse.reduction_cache:
            return self.reduction_cse.reduction_cache[reduction_key]

        acc = self.reduction_cse.generate(
            self.loads, f"reduction {reduction_key}", write=False
        )
        self.is_reduction = True
        init_dtype = src_dtype if argmax_or_argmin else dtype
        acc_type = reduction_acc_type(reduction_type, init_dtype)
        self.reduction_prefix.writeline(
            f"{acc_type} {acc} = {reduction_init(reduction_type, init_dtype)};"
        )
        assert self.reduction_depth is not None
        index = self.itervars[self.reduction_depth]
        for i in range(self.reduction_depth + 1, len(self.itervars)):
            index = index * self.ranges[i] + self.itervars[i]
        self.stores.writeline(
            f"{acc} = {reduction_combine(reduction_type, acc, value, index)};"
        )
        self._gen_parallel_reduction_buffers(acc, acc_type, reduction_type, init_dtype)
        result = reduction_project(reduction_type, acc)
        self.reduction_cse.reduction_cache[reduction_key] = result
        return result

    def store_reduction(self, name, index, value):
        index = self.rename_indexing(index)
        var = self.args.output(name)
        self.reduction_suffix.writeline(
            DeferredLine(name, f"{var}[{cexpr_index(index)}] = {value};")
        )

    def set_ranges(self, lengths, reduction_lengths):
        if self.call_ranges:
            assert self.call_ranges == tuple(lengths) + tuple(
                reduction_lengths
            ), f"{self.call_ranges} == {tuple(lengths)} + {tuple(reduction_lengths)}"
            assert self.reduction_depth == len(lengths)
        else:
            self.call_ranges = tuple(lengths) + tuple(reduction_lengths)
            self.ranges = [self.rename_indexing(x) for x in self.call_ranges]
            self.itervars = [
                sympy_index_symbol_with_prefix(SymT.XBLOCK, n)
                for n in range(len(self.ranges))
            ]
            self.reduction_depth = len(lengths)
        return (
            self.itervars[: self.reduction_depth],
            self.itervars[self.reduction_depth :],
        )

    def size_hint(self):
        return V.graph.sizevars.size_hint(
            sympy_product(self.call_ranges), fallback=8192
        )

    def codegen_loops_impl(self, loop_nest, code, worksharing):
        threads = parallel_num_threads()
        assert self.call_ranges is not None
        kernels = loop_nest.get_kernels()
        has_outer_loop_kernel = any(
            isinstance(kernel, OuterLoopFusedKernel) for kernel in kernels
        )
        if has_outer_loop_kernel:
            assert len(kernels) == 1
            assert isinstance(kernels[0], OuterLoopFusedKernel)
            par_depth = kernels[0].decide_parallel_depth(
                loop_nest.max_parallel_depth(), threads
            )
        else:
            par_depth = self.decide_parallel_depth(
                loop_nest.max_parallel_depth(), threads
            )

        with contextlib.ExitStack() as stack:
            if par_depth:
                if loop_nest.is_reduction_only():
                    # need to close the worksharing scope to define reduction vars outside it
                    worksharing.close()
                else:
                    worksharing.parallel(threads)
                loop_nest.mark_parallel(par_depth)
            elif threads > 1:
                if worksharing.single():
                    stack.enter_context(code.indent())

            def gen_loop_kernel(loop: LoopLevel):
                def is_parallel_reduction(loop):
                    root = loop.get_root()
                    return root.is_reduction and root.parallel

                kernels = loop.get_kernels()
                assert len(kernels) == 1
                if not isinstance(
                    kernels[0], OuterLoopFusedKernel
                ) and is_parallel_reduction(loop):
                    kernels[0].update_stores_with_parallel_reduction()
                gen_kernel(kernels[0])

            def gen_kernel(kernel):
                if isinstance(kernel, OuterLoopFusedKernel):
                    for loop in kernel.inner:
                        if loop.inner:
                            gen_loops(loop.inner, loop.is_reduction)
                        else:
                            with contextlib.ExitStack() as stack:
                                # If there is any kernel existing at the final outer loop fusion level,
                                # the kernel code should be placed within its respective indent to prevent
                                # the duplication of variable definitions.
                                stack.enter_context(code.indent())
                                gen_loop_kernel(loop)
                else:
                    with contextlib.ExitStack() as stack:
                        assert kernel
                        if hasattr(kernel, "codegen_inner_loops"):
                            code.splice(kernel.preloads)
                            kernel.codegen_inner_loops(code)
                            stack.enter_context(code.indent())
                        code.splice(kernel.loads)
                        code.splice(kernel.compute)
                        code.splice(kernel.stores)
                    if hasattr(kernel, "codegen_inner_loops"):
                        code.splice(kernel.poststores)

            def get_reduction_code_buffer(loops, buffer="prefix"):
                assert buffer in ("prefix", "suffix", "local")
                for loop in loops:
                    for kernel in loop.get_kernels():
                        if buffer == "local":
                            return (
                                kernel.local_reduction_init,
                                kernel.local_reduction_stores,
                            )
                        elif buffer == "suffix":
                            suffix = kernel.reduction_suffix
                            if loop.parallel:
                                suffix = kernel.parallel_reduction_suffix + suffix
                            return suffix
                        else:
                            prefix = kernel.reduction_prefix
                            if loop.parallel:
                                prefix = prefix + kernel.parallel_reduction_prefix
                            else:
                                prefix = prefix + kernel.non_parallel_reduction_prefix
                            return prefix

            def gen_loops(loops: List[LoopLevel], in_reduction=False):
                with contextlib.ExitStack() as stack_outer:
                    local_reduction_init = local_reduction_stores = None
                    if loops:
                        loop = loops[0]
                        if loop.is_reduction and not in_reduction:
                            reduction_prefix = get_reduction_code_buffer(loops)
                            if reduction_prefix:
                                stack_outer.enter_context(code.indent())
                            code.splice(reduction_prefix)
                        if loop_nest.is_reduction_only() and loop.parallel:
                            (
                                local_reduction_init,
                                local_reduction_stores,
                            ) = get_reduction_code_buffer(loops, "local")
                            worksharing.parallel(threads)
                            if local_reduction_init:
                                assert local_reduction_stores
                                code.splice(local_reduction_init)

                    for loop in loops:
                        gen_loop(loop)

                    if loops:
                        loop = loops[0]
                        if loop_nest.is_reduction_only() and loop.parallel:
                            if local_reduction_stores:
                                code.splice(local_reduction_stores)
                            worksharing.close()
                        if loop.is_reduction and not in_reduction:
                            code.splice(get_reduction_code_buffer(loops, "suffix"))

            def gen_loop(loop: LoopLevel):
                with contextlib.ExitStack() as stack:
                    loop_lines = loop.lines()
                    if loop_lines is None:
                        return
                    code.writelines(loop_lines)
                    stack.enter_context(code.indent())
                    # generate inner loops or loop body
                    if loop.inner:
                        gen_loops(loop.inner, loop.is_reduction)
                    else:
                        gen_loop_kernel(loop)

            stack.enter_context(code.indent())
            if loop_nest.root:
                if (
                    has_outer_loop_kernel
                    and isinstance(V.local_buffer_context, LocalBufferContext)
                    and V.local_buffer_context.local_buffers
                ):
                    # Allocate local buffer
                    local_buffers = V.local_buffer_context.local_buffers
                    for local_buffer in local_buffers.values():
                        # For dynamic size, rename s to ks
                        local_buf_size = sympy_product(
                            [
                                self.rename_indexing(size_val)
                                for size_val in local_buffer.get_layout().size
                            ]
                        )
                        local_buf_dtype = DTYPE_TO_CPP[local_buffer.get_layout().dtype]
                        allocate = f"std::make_unique<{local_buf_dtype} []>({cexpr(local_buf_size)})"
                        local_buffer_name = local_buffer.get_name()
                        code.splice(
                            f"std::unique_ptr<{local_buf_dtype} []> buf_{local_buffer_name} = {allocate};"
                        )
                        code.splice(
                            f"{local_buf_dtype}* {local_buffer_name} = buf_{local_buffer_name}.get();"
                        )
                gen_loops(loop_nest.root)
            else:
                gen_kernel(loop_nest.kernel)

    def codegen_loops(self, code, worksharing):
        loop_nest = LoopNestWithSplit.build(self)
        self.codegen_loops_impl(loop_nest, code, worksharing)

    @property
    def assert_function(self) -> str:
        if config.abi_compatible:
            return "AOTI_TORCH_CHECK"
        else:
            return "TORCH_CHECK"

    def decide_parallel_depth(self, max_parallel_depth, threads):
        assert self.call_ranges is not None
        ranges = self.call_ranges[:max_parallel_depth]
        seq = self.size_hint()
        par = 1
        depth = 0
        for expr in ranges:
            hint = V.graph.sizevars.size_hint(expr, fallback=8192)
            if par >= 2 * threads or par == threads:
                break
            if seq // threads < config.cpp.min_chunk_size:
                # not enough work
                break
            depth += 1
            par *= hint
            seq /= hint
        # if we assume thread number is dynamic, make sure we
        # have at least one parallel scope and let OMP runtime
        # to manage the serial vs. parallel.
        if config.cpp.dynamic_threads and depth == 0 and len(ranges) > 0:
            depth = 1
        return depth

    @contextlib.contextmanager
    def write_to_suffix(self):
        prior = (self.loads, self.compute, self.stores, self.cse)
        self.loads = IndentedBuffer()
        self.compute = IndentedBuffer()
        self.stores = IndentedBuffer()
        self.cse = self.cse.clone()
        yield
        self.reduction_suffix.splice(self.loads)
        self.reduction_suffix.splice(self.compute)
        self.reduction_suffix.splice(self.stores)
        (self.loads, self.compute, self.stores, self.cse) = prior

    def create_cse_var(self, *args, **kwargs):
        return CppCSEVariable(*args, **kwargs)

    def get_to_dtype_expr(self, src, dtype, src_dtype):
        return f"c10::convert<{DTYPE_TO_CPP[dtype]}>({src})"

    def cache_dtype_convert(self, dst, dst_dtype, src, src_dtype):
        expr = self.get_to_dtype_expr(src, dst_dtype, src_dtype)
        self.cse.cache[expr] = dst


class CppVecKernel(CppKernel):
    overrides = CppVecOverrides  # type: ignore[assignment]

    def __init__(
        self,
        args,
        num_threads,
        tiling_factor,
        tiling_idx,
        tail_size=None,
    ):
        super().__init__(args, num_threads)
        self.vec_isa = cpu_vec_isa.pick_vec_isa()
        assert self.vec_isa
        assert tiling_factor > 0, "Expect pass in Non-Zero tiling_factor explicitly"
        self.tiling_factor = tiling_factor
        self.tiling_idx = tiling_idx
        self.tail_size = tail_size
        self.num_elems = tail_size if tail_size else tiling_factor

    def _try_get_const_stride(self, index: sympy.Expr, itervar: sympy.Symbol):
        if self.index_indirect_depends_on(index, itervar):
            return None
        for indirect_var in (
            self.cse.varname_map[s.name]  # type: ignore[attr-defined]
            for s in index.free_symbols
            if symbol_is_type(s, SymT.TMP)
        ):
            assert isinstance(indirect_var, CppCSEVariable)
            if indirect_var.is_vec:
                return None
        stride = stride_at_vec_range(index, itervar, self.tiling_factor)
        return stride if stride.is_number else None

    def _get_num_vectors(self, dtype: torch.dtype) -> int:
        num_vectors = math.ceil(
            self.tiling_factor * dtype.itemsize * 8 / self.vec_isa.bit_width()
        )
        assert num_vectors >= 1
        return num_vectors

    def _get_raw_num_vectors(self, dtype: torch.dtype) -> float:
        # This utility function is used to check if the vector lanes has been
        # fully utilized. For example, uint8 will only use 1/4 of the vector lanes.
        return self.tiling_factor * dtype.itemsize * 8 / self.vec_isa.bit_width()

    def _get_vec_type(self, dtype: torch.dtype) -> str:
        num_vectors = self._get_num_vectors(dtype)
        if num_vectors == 1:
            return f"at::vec::Vectorized<{DTYPE_TO_CPP[dtype]}>"
        else:
            return f"at::vec::VectorizedN<{DTYPE_TO_CPP[dtype]},{num_vectors}>"

    def _get_mask_type(self, dtype: torch.dtype = torch.float) -> str:
        if dtype == torch.bool:
            return ""
        num_vectors = self._get_num_vectors(dtype)
        return f"at::vec::VecMask<{DTYPE_TO_CPP[dtype]},{num_vectors}>"

    def _get_mask_cast(self, mask: CppCSEVariable, dtype: torch.dtype) -> str:
        assert mask.dtype == torch.bool, repr(mask)
        num_vectors = self._get_num_vectors(dtype)
        return f"{mask}.template cast<{DTYPE_TO_CPP[dtype]},{num_vectors}>()"

    def get_reduction_var_pattern(self, line: str):
        return re.search("tmp_acc[0-9]+_vec", line)

    def _get_vec_load_line(
        self,
        var: str,
        index: sympy.Expr,
        dtype: torch.dtype,
        load_mask: Optional[CppCSEVariable] = None,
    ):
        """
        Get a load line str that loads a vector from `var` at `index` of type `dtype`.
        If `load_mask` is not None, we do a masked load accordingly.
        Notes on the `dtype`:
        1. We always load `self.tiling_factor` number of elements regardless of the `dtype`.
           It means we load half of the vector lanes for 16-bit data types and quarter of the
           vector lanes for 8-bit data types.
        2. `torch.bool` and `torch.uint8` could mean masks and we load them as float mask vectors.
        """
        cpp_type = DTYPE_TO_CPP[dtype]
        num_vectors = self._get_num_vectors(dtype)
        load_mask_str = None
        if load_mask:
            if not load_mask.is_vec:
                # TODO: avoid hard-code torch.float
                load_mask_str = f"{self._get_mask_type(torch.float)}::from({load_mask})"
            else:
                load_mask_str = f"{self._get_mask_cast(load_mask, torch.float)}"
        loadbuf = f"{var} + {cexpr_index(index)}" if index != 0 else var
        if dtype == torch.bool:
            # TODO: should we consider load mask here?
            line = f"{self._get_mask_type()}::from({loadbuf})"
        else:
            line = (
                f"{load_mask_str}.template loadu<{cpp_type},{num_vectors}>({loadbuf})"
                if load_mask_str
                else f"{self._get_vec_type(dtype)}::loadu({loadbuf}, {cexpr_index(self.num_elems)})"
            )
        return line

    def _load_or_store_non_contiguous(
        self,
        var: Optional[str],
        index: sympy.Expr,
        dtype: torch.dtype,
        buffer: Optional[IndentedBuffer] = None,
        store_value: Optional[Union[str, CppCSEVariable]] = None,
        accu_store: bool = False,
    ) -> Optional[CppCSEVariable]:
        """
        Load or store a vector in a non-contiguous way. The vector is initialized from an array that is
        filled in an inner loop over the tiling factor.
        :param var: buffer to load from or store to, i.e. `var[transformed(index)]`. If None, we load the index
                    as index expression, i.e. `transformed(index)`.
        :param index: index into the `var` or the index expression by its own if `var` is None.
                      The `index` could contain indirect indexing or the tiling itervar. When used in
                      the inner loop, the index is transformed as follows:
                      1. the index is linearized along the tiling dim.
                      2. the indirect indexing vector variables are transformed into arrays over the tiling dim.
        :param dtype: data type of `var` or `index` if `var` is None.
        :param buffer: the code buffer to write the generated code to. If None, we write to `self.loads`.
        :param store_value: the value to store. If None, we load the vector.
        :param accu_store: whether accumulate the store_value to store_ptr. If True, a store_value should be provided
        :return: a CppCSEVariable that represents the loaded vector or None if it is a store.
        """
        assert not store_value or var is not None, "store var must be provided"
        if accu_store:
            assert store_value
        if buffer is None:
            buffer = self.loads

        def get_result_size(dtype: torch.dtype) -> int:
            if dtype.itemsize < 4:
                return self.num_elems * (4 // dtype.itemsize)
            else:
                return self.num_elems

        def get_tiling_size(dtype: torch.dtype) -> int:
            if dtype.itemsize < 4:
                return self.tiling_factor * (4 // dtype.itemsize)
            else:
                return self.tiling_factor

        def vec_to_array(vec_var: CppCSEVariable) -> CppCSEVariable:
            assert vec_var.is_vec
            code = BracesBuffer()
            code.writeline("[&]")
            with code.indent():
                vec_dtype = vec_var.dtype
                assert vec_dtype is not None
                if vec_dtype == torch.bool:
                    vec_dtype = torch.float
                result_size = get_result_size(vec_dtype)
                tiling_size = get_tiling_size(vec_dtype)
                code.writeline(
                    f"__at_align__ std::array<{DTYPE_TO_CPP[vec_dtype]}, {tiling_size}> tmpbuf;"
                )
                line = f"{vec_var}.store(tmpbuf.data(), {cexpr_index(result_size)});"
                code.writeline(line)
                code.writeline("return tmpbuf;")
            code.writeline("()")
            csevar = self.cse.generate(buffer, code)
            assert isinstance(csevar, CppCSEVariable)
            return csevar

        code = BracesBuffer()
        code.writeline("[&]")
        with code.indent():
            result_size = get_result_size(dtype)
            tiling_size = get_tiling_size(dtype)
            result_declare = (
                f"__at_align__ std::array<{DTYPE_TO_CPP[dtype]}, {tiling_size}> tmpbuf;"
            )
            code.writeline(result_declare)
            if store_value:
                code.writeline(
                    f"{store_value}.store(tmpbuf.data(), {cexpr_index(result_size)});"
                )
            itervar_inner = sympy_index_symbol(
                f"{self.itervars[self.tiling_idx]}_inner"
            )
            replacements = {}
            for indirect_var in (
                self.cse.varname_map[s.name]  # type: ignore[attr-defined]
                for s in index.free_symbols
                if symbol_is_type(s, SymT.TMP)
            ):
                assert isinstance(indirect_var, CppCSEVariable)
                if indirect_var.is_vec:
                    array_var = vec_to_array(indirect_var)
                    replacements[indirect_var] = f"{array_var}[{itervar_inner}]"
            index = self.scale_index_with_offset(
                index, itervar_idx=self.tiling_idx, offset=itervar_inner
            )
            load_mask = None
            if self._load_mask is not None:
                assert not store_value, "unexpected store with load mask"
                assert isinstance(self._load_mask, CppCSEVariable), self._load_mask
                if self._load_mask.is_vec:
                    load_mask = f"{self._load_mask}.is_masked({itervar_inner})"
                else:
                    load_mask = f"{self._load_mask} != 0"
            if cpp_builder.is_gcc():
                code.writeline(f"#pragma GCC unroll {self.tiling_factor}")
            else:
                code.writeline(f"#pragma unroll {self.tiling_factor}")
            code.writeline(
                f"for (long {itervar_inner} = 0; "
                + f"{itervar_inner} < {cexpr_index(self.num_elems)}; "
                + f"{itervar_inner}++)"
            )
            with code.indent(), contextlib.ExitStack() as stack:
                index_c = cexpr_index(index)
                for indirect_var in replacements:
                    index_c = re.sub(
                        r"\b" + f"{indirect_var}" + r"\b",
                        replacements[indirect_var],
                        index_c,
                    )
                rhs = f"{var}[{index_c}]" if var is not None else f"{index_c}"
                if load_mask:
                    code.writeline(f"if ({load_mask})")
                    stack.enter_context(code.indent())
                if store_value:
                    conjunction = "+=" if accu_store else "="
                    code.writeline(f"{rhs} {conjunction} tmpbuf[{itervar_inner}];")
                else:
                    code.writeline(f"tmpbuf[{itervar_inner}] = {rhs};")
            if not store_value:
                load_line = self._get_vec_load_line("tmpbuf.data()", 0, dtype)  # type: ignore[arg-type]
                code.writeline(f"return {load_line};")
        code.writeline("()")
        if store_value:
            code.writeline(";")
            buffer.splice(code)
            return None
        else:
            csevar = self.cse.generate(buffer, code)
            assert isinstance(csevar, CppCSEVariable)
            csevar.is_vec = True
            return csevar

    def load(self, name: str, index: sympy.Expr):
        var = self.args.input(name)
        index = self.rename_indexing(index)
        dtype = V.graph.get_dtype(name)
        tiling_var = self.itervars[self.tiling_idx]
        stride = self._try_get_const_stride(index, tiling_var)
        if stride == 0:
            # load scalar and lazily broadcast it on demand
            return super().load(name, index)
        elif stride == 1:
            # load contiguously
            line = self._get_vec_load_line(var, index, dtype, self._load_mask)
            csevar = self.cse.generate(self.loads, line)  # type: ignore[assignment]
        else:
            csevar = self._load_or_store_non_contiguous(var, index, dtype)  # type: ignore[assignment]
        assert isinstance(csevar, CppCSEVariable)
        csevar.update_on_args("load", (self, name, index), {})
        csevar.is_vec = True
        return csevar

    def _get_store_line(
        self,
        value: Union[str, CppCSEVariable],
        var: str,
        index: sympy.Expr,
        dtype: torch.dtype,
        accu_store: bool = False,
    ):
        """
        Get a store line buffer that stores `value` into `var` at `index` of `dtype`. It handles
        both contiguous and non-contiguous store cases.
        :param value: Vectorized type templaterized on `dtype`.
        :param var: buffer to store into.
        :index: index into the `var`.
        """
        # when value's type is str (e.g., welford reduction), caller should make sure
        # it is a vector
        assert isinstance(value, str) or (
            isinstance(value, CppCSEVariable) and value.is_vec
        ), value
        tiling_var = self.itervars[self.tiling_idx]
        var_expr = f"{var} + {cexpr_index(index)}"
        stride = self._try_get_const_stride(index, tiling_var)
        code = IndentedBuffer()
        if stride == 1:
            if dtype == torch.float and self.tail_size is None:
                code.writeline(f"{value}.store({var_expr});")
            else:
                code.writeline(
                    f"{value}.store({var_expr}, {cexpr_index(self.num_elems)});"
                )
        else:
            self._load_or_store_non_contiguous(
                var, index, dtype, buffer=code, store_value=value, accu_store=accu_store
            )
        return code

    def store(self, name, index, value, mode=None):
        assert "buf" in name
        assert isinstance(value, CppCSEVariable), value
        if not value.is_vec:
            # this happens when we store a scalar into a vectorized buffer like "fill"
            value = self.broadcast(value)
        var = self.args.output(name)
        index = self.rename_indexing(index)
        dtype = V.graph.get_dtype(name)
        if mode is None:
            code = self._get_store_line(value, var, index, dtype)
            self.stores.splice(code.map(lambda x: DeferredLine(name, x)))
        elif mode == "atomic_add":
            if not config.cpp.dynamic_threads and self.num_threads == 1:
                code = self._get_store_line(
                    f"{value}",
                    var,
                    index,
                    dtype,
                    accu_store=True,
                )
                self.stores.splice(code.map(lambda x: DeferredLine(name, x)))
            else:
                n_src = self._get_num_vectors(dtype)
                n_idx = self._get_num_vectors(torch.int64)
                cdtype = DTYPE_TO_CPP[dtype]
                index = ops.index_expr(index, torch.int64).value
<<<<<<< HEAD
                assert index.is_vec
=======
                assert isinstance(index, CppCSEVariable) and index.is_vec
>>>>>>> 9629835b
                line = f"atomic_add_vec<{cdtype}, {n_idx}, {n_src}>({var}, {index}, {value});"
                self.stores.writeline(DeferredLine(name, line))
        else:
            raise NotImplementedError(f"store mode={mode}")

    def reduction(self, dtype, src_dtype, reduction_type, value):
        assert reduction_type in VECTORIZABLE_RTYPES
        argmax_or_argmin = reduction_type in {"argmax", "argmin"}
        horizontal_reduction = self.tiling_idx >= self.reduction_depth
        init_dtype = src_dtype if argmax_or_argmin else dtype
        assert isinstance(value, CppCSEVariable), value

        if not value.is_vec:
            value = self.broadcast(value)

        reduction_key = src_dtype, reduction_type, value
        if reduction_key in self.reduction_cse.reduction_cache:
            return self.reduction_cse.reduction_cache[reduction_key]

        vec_ns = "at::vec"
        vec = f"{vec_ns}::Vectorized<{DTYPE_TO_CPP[dtype]}>"
        acc_type = reduction_acc_type(reduction_type, init_dtype)
        acc_type_vec = self.reduction_acc_type_vec(reduction_type, init_dtype)

        acc = self.reduction_cse.generate(
            self.loads, f"reduction {reduction_key}", write=False
        )
        acc_vec = f"{acc}_vec"
        self.is_reduction = True
        self.reduction_prefix.writeline(
            f"{acc_type} {acc} = {reduction_init(reduction_type, init_dtype)};"
        )
        self.reduction_prefix.writeline(
            f"{acc_type_vec} {acc_vec} = {self.reduction_init_vec(reduction_type, init_dtype)};"
        )
        if reduction_type == "welford_reduce":
            # save the reciprocal of weights for welford reduce
            assert self.reduction_depth is not None
            # use masked acc_vec for tail vec kernel
            self.reduction_prefix.writeline(
                f"{acc_type_vec} masked_{acc_vec} = {self.reduction_init_vec(reduction_type, dtype)};"
            )
            reduction_size = functools.reduce(
                lambda x, y: x * y, self.ranges[self.reduction_depth :]
            )
            reduction_factor = (
                self.tiling_factor if self.tiling_idx >= self.reduction_depth else 1
            )
            self.weight_recp_vec_range = FloorDiv(reduction_size, reduction_factor)
            if self.weight_recp_vec_range not in self.weight_recps_cse.reduction_cache:
                self.weight_recps_val = self.weight_recps_cse.generate(
                    self.compute, f"reduction {self.weight_recp_vec_range}", write=False
                )
                self.weight_recps_cse.reduction_cache[
                    self.weight_recp_vec_range
                ] = self.weight_recps_val
                self.non_parallel_reduction_prefix.writeline(
                    self.welford_weight_reciprocal_vec(dtype)
                )
                # generate weight_recps for parallel reduction
                num_threads = (
                    "max_threads"
                    if config.cpp.dynamic_threads
                    else parallel_num_threads()
                )
                self.local_reduction_init.writeline(
                    self.welford_weight_reciprocal_vec(dtype, num_threads)
                )
            else:
                self.weight_recps_val = self.weight_recps_cse.reduction_cache[
                    self.weight_recp_vec_range
                ]
            # use masked acc_vec for tail vec kernel
            acc_vec_ = f"masked_{acc_vec}" if self.tail_size else acc_vec
            self.stores.writeline(
                f"{acc_vec_} = {self.reduction_combine_vec(reduction_type, acc_vec_, value, True)};"
            )
        else:
            assert self.reduction_depth is not None
            index = self.itervars[self.reduction_depth]
            for i in range(self.reduction_depth + 1, len(self.itervars)):
                index = index * self.ranges[i] + self.itervars[i]
            combine = self.reduction_combine_vec(
                reduction_type,
                acc_vec,
                value,
                index=index,
                horizontal_reduction=horizontal_reduction,
                src_dtype=src_dtype,
            )
            self.stores.writeline(f"{acc_vec} = {combine};")
        self._gen_parallel_reduction_buffers(
            acc,
            acc_type,
            reduction_type,
            init_dtype,
        )
        self._gen_parallel_reduction_buffers(
            acc_vec,
            acc_type_vec,
            reduction_type,
            init_dtype,
            reduction_combine_fn=self.reduction_combine_vec,
            reduction_init_fn=self.reduction_init_vec,
        )
        if reduction_type == "welford_reduce":
            # use masked acc_vec for tail vec kernel
            self._gen_parallel_reduction_buffers(
                f"masked_{acc_vec}",
                acc_type_vec,
                reduction_type,
                dtype,
                reduction_combine_fn=self.reduction_combine_vec,
                reduction_init_fn=self.reduction_init_vec,
            )
        tmpvar: Union[str, CSEVariable]
        is_bool = dtype == torch.bool
        if horizontal_reduction:
            # Horizontal reduction
            if is_welford_reduction(reduction_type):
                assert self._get_num_vectors(dtype) in [
                    1,
                    2,
                ], "Welford reduction does not support VectorizedN (N>2)"
                next_value = f"welford_vec_reduce_all({acc_vec})"
                masked_next_value = f"welford_vec_reduce_all(masked_{acc_vec})"
                self.reduction_suffix.writeline(
                    f"{acc} = {reduction_combine(reduction_type, acc, masked_next_value)};"
                )
            elif argmax_or_argmin:
                next_value = f"{reduction_type}_vec_reduce_all({acc_vec})"
            elif is_bool:
                if reduction_type in (
                    "any",
                    "sum",
                    "max",
                ):
                    next_value = f"!{acc_vec}.all_zero()"
                else:
                    assert reduction_type == "min"
                    next_value = f"{acc_vec}.all_masked()"
            else:
                reduce_all_body = (
                    "{ return "
                    + self.reduction_combine_vec(reduction_type, "x", "y")
                    + "; }"
                )
                is_bool = dtype == torch.bool
                # we are using at::vec::VecMask<float, N> for bool
                vec_dtype = torch.float if is_bool else dtype
                vec = f"at::vec::Vectorized<{DTYPE_TO_CPP[vec_dtype]}>"
                vec_reduce_all_func = f"at::vec::vec_reduce_all<{DTYPE_TO_CPP[vec_dtype]}, {self._get_num_vectors(vec_dtype)}>"
                next_value = f"{vec_reduce_all_func}([]({vec}& x, {vec}& y) {reduce_all_body}, {acc_vec})"

            self.reduction_suffix.writeline(
                f"{acc} = {reduction_combine(reduction_type, acc, next_value, src_dtype=src_dtype)};"
            )
            tmpvar = acc
        else:
            tmpvar = acc_vec
            if is_welford_reduction(reduction_type):
                masked_tmpvar = f"masked_{tmpvar}"
                self.reduction_suffix.writeline(
                    f"{tmpvar} = {reduction_combine(reduction_type, tmpvar, masked_tmpvar)};"
                )

        result = reduction_project(reduction_type, tmpvar)
        self.reduction_cse.reduction_cache[reduction_key] = result
        return result

    def store_reduction(self, name, index, value):
        index = self.rename_indexing(index)
        var = self.args.output(name)
        out_dtype = V.graph.get_dtype(name)
        dtype = (
            (out_dtype if out_dtype == torch.double else torch.float)
            if out_dtype.is_floating_point
            else torch.int64
        )
        out_num_vectors = V.kernel._get_num_vectors(out_dtype)
        src_num_vectors = V.kernel._get_num_vectors(dtype)
        code = IndentedBuffer()
        if self.tiling_idx >= self.reduction_depth:
            # Horizontal reduction
            code.writeline(
                f"{var}[{cexpr_index(index)}] = static_cast<{DTYPE_TO_CPP[out_dtype]}>({value});"
            )
        else:
            # Vertical reduction
            if out_dtype != dtype:
                converted_value = f"{DTYPE_TO_CPP[out_dtype]}_{value}"
                if out_dtype == torch.bool:
                    convert = f"{value}.template cast<bool,{self._get_num_vectors(torch.bool)}>()"
                else:
                    if src_num_vectors == out_num_vectors == 1:
                        convert = (
                            f"at::vec::convert<{DTYPE_TO_CPP[out_dtype]}>({value})"
                        )
                    else:
                        convert = (
                            f"at::vec::convert<{DTYPE_TO_CPP[out_dtype]},"
                            f"{out_num_vectors},{DTYPE_TO_CPP[dtype]},{src_num_vectors}>({value})"
                        )
                code.writeline(f"auto {converted_value} = {convert};")
                value = converted_value
            code.splice(self._get_store_line(value, var, index, out_dtype))
        self.reduction_suffix.splice(code.map(lambda x: DeferredLine(name, x)))

    def broadcast(self, scalar_var: CppCSEVariable) -> CppCSEVariable:
        assert not scalar_var.is_vec
        if scalar_var.dtype == torch.bool:
            vec_var = self.cse.generate(
                self.compute, f"{self._get_mask_type()}::from({scalar_var.name})"
            )
        else:
            assert scalar_var.dtype is not None
            vec_var = self.cse.generate(
                self.compute,
                f"{self._get_vec_type(scalar_var.dtype)}({scalar_var.name})",
            )
        assert isinstance(vec_var, CppCSEVariable)
        vec_var.dtype = scalar_var.dtype
        vec_var.dependent_itervars = scalar_var.dependent_itervars
        vec_var.is_vec = True
        return vec_var

    def arange(self, index: CppCSEVariable, stride: sympy.Symbol) -> CppCSEVariable:
        assert not index.is_vec
        assert index.dtype is not None
        csevar = self.cse.generate(
            self.compute,
            f"{self._get_vec_type(index.dtype)}::arange({index}, {stride})",
        )
        assert isinstance(csevar, CppCSEVariable)
        csevar.dtype = index.dtype
        csevar.is_vec = True
        return csevar

    def reduction_init_vec(self, reduction_type, dtype):
        scalar_type = DTYPE_TO_COMPUTATION_DTYPE[dtype]
        vec_type = self._get_vec_type(scalar_type)

        if is_welford_reduction(reduction_type):
            return f"Welford<{vec_type}>()"

        if reduction_type in {"argmin", "argmax"}:
            cdtype = DTYPE_TO_CPP[scalar_type]
            acc_type = self.reduction_acc_type_vec(reduction_type, dtype)
            if reduction_type == "argmin":
                val = (
                    f"std::numeric_limits<{cdtype}>::infinity()"
                    if is_float_dtype(dtype)
                    else f"std::numeric_limits<{cdtype}>::max()"
                )
            else:
                val = (
                    f"-std::numeric_limits<{cdtype}>::infinity()"
                    if is_float_dtype(dtype)
                    else f"std::numeric_limits<{cdtype}>::min()"
                )
            return f"{acc_type}({val})"

        if reduction_type == "any":
            return f"{self._get_mask_type()}::from(0)"

        scalar_init = reduction_init(reduction_type, dtype)
        vec_init = f"{vec_type}({scalar_init})"
        if dtype == torch.bool:
            assert reduction_type in ("min", "max", "sum")
            return f"{self._get_mask_type()}::from({scalar_init})"
        return vec_init

    def reduction_acc_type_vec(self, reduction_type, dtype):
        scalar_type = DTYPE_TO_COMPUTATION_DTYPE[dtype]
        vec_type = self._get_vec_type(scalar_type)
        if is_welford_reduction(reduction_type):
            return f"Welford<{vec_type}>"
        if reduction_type in {"argmin", "argmax"}:
            n_src = self._get_num_vectors(scalar_type)
            n_idx = self._get_num_vectors(torch.int64)
            return f"IndexValueVec<{DTYPE_TO_CPP[scalar_type]}, {n_src}, {n_idx}>"
        if dtype == torch.bool:
            assert reduction_type in ("min", "max", "any", "sum")
            return f"{self._get_mask_type()}"
        return vec_type

    def welford_weight_reciprocal_vec(self, dtype, num_threads=None):
        vec_num_range_thread = (
            CeilDiv(self.weight_recp_vec_range, num_threads)
            if num_threads
            else self.weight_recp_vec_range
        )
        vec_num_range_thread_expr = cexpr_index(vec_num_range_thread)
        return (
            f"static WeightRecp<{self._get_vec_type(dtype)}> {self.weight_recps_val}"
            f"("
            f"{vec_num_range_thread_expr}"
            f");"
        )

    def reduction_combine_vec(
        self,
        reduction_type,
        var,
        next_value,
        use_weight_recps=False,
        index: Optional[sympy.Symbol] = None,
        horizontal_reduction: Optional[bool] = None,
        src_dtype: Optional[torch.dtype] = torch.float32,
    ):
        is_bool = src_dtype == torch.bool
        if reduction_type == "max":
            if self.tail_size:
                return f"max_masked_reduce({var}, {next_value}, {cexpr_index(self.tail_size)})"
            else:
                return (
                    f"{var} | {next_value}"
                    if is_bool
                    else f"at::vec::maximum({var}, {next_value})"
                )
        elif reduction_type == "min":
            if self.tail_size:
                return f"min_masked_reduce({var}, {next_value}, {cexpr_index(self.tail_size)})"
            else:
                return (
                    f"{var} & {next_value}"
                    if is_bool
                    else f"at::vec::minimum({var}, {next_value})"
                )
        elif reduction_type == "sum":
            if self.tail_size:
                return f"sum_masked_reduce({var}, {next_value}, {cexpr_index(self.tail_size)})"
            else:
                conjunction = "|" if is_bool else "+"
                return f"{var} {conjunction} {next_value}"
        elif reduction_type == "prod":
            if self.tail_size:
                return f"prod_masked_reduce({var}, {next_value}, {cexpr_index(self.tail_size)})"
            else:
                return f"{var} * {next_value}"
        elif reduction_type == "xor_sum":
            if self.tail_size:
                return f"xor_sum_masked_reduce({var}, {next_value}, {cexpr_index(self.tail_size)})"
            else:
                return f"{var} ^ {next_value}"
        elif reduction_type == "welford_reduce":
            if use_weight_recps:
                if self.tail_size:
                    return f"welford_combine({var}, {next_value}, {cexpr_index(self.tail_size)}, &{self.weight_recps_val})"
                else:
                    return f"welford_combine({var}, {next_value}, &{self.weight_recps_val})"
            else:
                if self.tail_size:
                    return f"welford_combine({var}, {next_value}, {cexpr_index(self.tail_size)})"
                else:
                    return f"welford_combine({var}, {next_value})"
        elif reduction_type == "welford_combine":
            if isinstance(next_value, tuple):
                # When reading a value from Inductor IR we have a tuple of variable names
                mean, m2, weight = next_value
            else:
                # When combining intermediate accumulators we have a Welford<T> struct
                mean, m2, weight = reduction_project(reduction_type, next_value)
            if self.tail_size:
                return f"welford_combine({var}, {{{mean}, {m2}, {weight}}}, {cexpr_index(self.tail_size)})"
            else:
                return f"welford_combine({var}, {{{mean}, {m2}, {weight}}})"
        elif reduction_type in ("argmin", "argmax"):
            assert src_dtype is not None
            cdtype = DTYPE_TO_CPP[src_dtype]
            n_src = self._get_num_vectors(src_dtype)
            n_idx = self._get_num_vectors(torch.int64)
            t_extra = ""
            arg_extra = ""
            if index is not None:
                assert horizontal_reduction is not None
                t_extra = f", {str(horizontal_reduction).lower()}"
                arg_extra = f", {index}"
            if self.tail_size:
                return (
                    f"{reduction_type}_combine_vec<{cdtype}, {n_src}, {n_idx}{t_extra}>"
                    f"({var}, {next_value}{arg_extra}, {cexpr_index(self.tail_size)})"
                )
            else:
                return f"{reduction_type}_combine_vec<{cdtype}, {n_src}, {n_idx}{t_extra}>({var}, {next_value}{arg_extra})"
        elif reduction_type == "any":
            return f"{var} | {next_value}"
        else:
            raise NotImplementedError

    def indirect_assert(self, var, lower, upper, mask=None):
        assert isinstance(var, CppCSEVariable)
        assert var.dtype is not None
        if not var.is_vec:
            if isinstance(mask, CppCSEVariable) and mask.is_vec:
                mask = f"({mask}).all_masked()"
            return super().indirect_assert(var, lower, upper, mask)
        lower_scalar = lower
        upper_scalar = upper
        if lower:
            lower = f"{self._get_vec_type(var.dtype)}({lower})"
        if upper:
            upper = f"{self._get_vec_type(var.dtype)}({upper})"
        if lower and upper:
            cond = f"({lower} <= {var}) & ({var} < {upper})"
            cond_print = f"{lower_scalar} <= {var} < {upper_scalar}"
        elif lower:
            cond = f"{lower} <= {var}"
            cond_print = f"{lower_scalar} <= {var}"
        else:
            assert upper
            cond = f"{var} < {upper}"
            cond_print = f"{var} < {upper_scalar}"
        cond = f"{self._get_mask_type(var.dtype)}({cond})"
        if mask:
            if not mask.is_vec:
                mask = f"{self._get_mask_type(var.dtype)}({mask})"
            # We need not check when the mask is False
            cond = f"({cond}) | ~({mask})"
        if self.tail_size:
            cond = (
                f"{self._get_mask_type(var.dtype)}::set({self._get_mask_type(var.dtype)}::from(1)"
                f", ({cond}), {cexpr_index(self.tail_size)})"
            )
        cond = f"({cond}).all_masked()"
        return f'{self.assert_function}({cond}, "index out of bounds: {cond_print}")'

    def get_to_dtype_expr(self, src, dtype, src_dtype):
        assert isinstance(src, CppCSEVariable)
        if not src.is_vec:
            return super().get_to_dtype_expr(src, dtype, src_dtype)
        src_cpp_type = DTYPE_TO_CPP[src_dtype]
        src_num_vectors = self._get_num_vectors(src_dtype)
        dst_cpp_type = DTYPE_TO_CPP[dtype]
        dst_num_vectors = self._get_num_vectors(dtype)
        expr = f"({src})"
        if src_dtype != torch.bool and dtype == torch.bool:
            expr = f"{self._get_mask_type(src_dtype)}::from<{src_cpp_type},{src_num_vectors}>({src})"
        elif src_dtype == torch.bool and dtype != torch.bool:
            expr = f"{src}.to<{dst_cpp_type},{dst_num_vectors}>()"
        elif src_dtype != dtype:
            if src_num_vectors == dst_num_vectors == 1:
                expr = f"at::vec::convert<{dst_cpp_type}>({src})"
            else:
                expr = f"at::vec::convert<{dst_cpp_type},{dst_num_vectors},{src_cpp_type},{src_num_vectors}>({src})"
        return expr


class CppTile2DKernel(CppVecKernel):
    """
    A vector kernel that handles the 2d tiles with the tile size defined in `tiling_factor` on
    the inner-most loop level and one of the outer loop level (`outer_tiling_idx`). When the data
    tile is accessed in a contiguous way from the outer loop axis, a transposition is applied on the
    tile to make the access contiguous from the inner-most loop axis. Then, the same vectorization
    logic from its parent `CppVecKernel` is leveraged for load/store/compute. The transposed tile load
    and store are generated into kernel.preloads and kernel.poststores buffers.

    The loop structure looks like below:
    for ...
      for i_outer ...
        for ...
          for inner_most ...
            // generated by CppTile2DKernel
            float tmp0[16*16]; at::vec::transpose_mxn<...>(tmp0, in_ptr0 + ..., ...); // into kernel.preloads
            float tmp1[16*16]; // into kernel.preloads
            for i_inner ... { // the kernel inner loop
              vectorized loads/compute/stores (e.g., load tmp0, store tmp1) // into kernel.loads/compute/stores
            }
            at::vec::transpose_mxn(out_ptr0 + ..., tmp1, ...) // into kernel.poststores
          for inner_most ... (tail)
            // generated by CppVecKernel
            ...
      for i_outer ... (tail)
        for ...
          for ...
            // generated by CppKernel
            ...
    """

    overrides = CppTile2DOverrides  # type: ignore[assignment]

    def __init__(
        self,
        args,
        num_threads,
        tiling_factor,
        tiling_indices,
        inner_tail_size=None,
        outer_tail_size=None,
    ):
        super().__init__(
            args,
            num_threads,
            tiling_factor,
            tiling_indices[1],
            inner_tail_size,
        )
        self.tiling_indices = tiling_indices
        self.inner_tail_size = inner_tail_size
        self.outer_tail_size = outer_tail_size
        self.inner_num_elems = inner_tail_size if inner_tail_size else tiling_factor
        self.outer_num_elems = outer_tail_size if outer_tail_size else tiling_factor
        self.inner_is_tiling_idx = True

    def inner_itervar(self):
        return sympy_index_symbol(f"{self.itervars[self.outer_idx]}_inner")

    def need_vec_transpose(self, index):
        outer_var = self.itervars[self.outer_idx]
        inner_var = self.itervars[self.tiling_idx]
        outer_stride = stride_at_vec_range(index, outer_var, self.tiling_factor)
        inner_stride = stride_at_vec_range(index, inner_var, self.tiling_factor)
        return (
            self._load_mask is None  # TODO: support transposition with mask
            and outer_stride == 1
            and index.has(inner_var)
            and not inner_stride.has(inner_var)
            and not inner_stride.has(outer_var)
        )

    def gen_transposed_tile_load_store(self, name, var, index, is_store):
        # transposed tile load/store outside the kernel inner loop
        dtype = V.graph.get_dtype(name)
        factor = self.tiling_factor
        src = f"{var} + {cexpr_index(index)}"
        dst = "__place_holder__"
        ld_src = f"{cexpr_index(stride_at_vec_range(index, self.itervars[self.tiling_idx], self.tiling_factor))}"
        ld_dst = f"{cexpr_index(self.num_elems)}"
        if is_store:
            src, dst = dst, src
            ld_src, ld_dst = ld_dst, ld_src

        need_define = True
        if self.inner_is_tiling_idx ^ is_store:
            M, N = self.inner_num_elems, self.outer_num_elems
        else:
            M, N = (
                self.outer_num_elems,
                self.inner_num_elems,
            )
        if (isinstance(M, sympy.Expr) and not M.is_number) or (
            isinstance(N, sympy.Expr) and not N.is_number
        ):
            load_or_store = (
                f"at::vec::transpose_mxn<{DTYPE_TO_CPP[dtype]}>"
                f"({src}, {ld_src}, {dst}, {ld_dst}, {cexpr_index(M)}, {cexpr_index(N)});"
            )
        else:
            load_or_store = (
                f"at::vec::transpose_mxn<{DTYPE_TO_CPP[dtype]},{cexpr_index(M)},{cexpr_index(N)}>"
                f"({src}, {ld_src}, {dst}, {ld_dst});"
            )
        if is_store:
            tile_var = self.cse.newvar()
        elif load_or_store not in self.cse.cache:
            tile_var = self.cse.generate(self.preloads, load_or_store, write=False)
        else:
            need_define = False
            tile_var = self.cse.cache[load_or_store]

        if need_define:
            define_line = f"alignas({factor}) {DTYPE_TO_CPP[dtype]} {tile_var}[{factor}*{factor}];"
            self.preloads.writeline(define_line)

        load_or_store = load_or_store.replace("__place_holder__", str(tile_var))
        if is_store:
            self.poststores.writeline(DeferredLine(name, load_or_store))
        else:
            self.preloads.writeline(load_or_store)

        return tile_var

    def load(self, name: str, index: sympy.Expr):
        var = self.args.input(name)
        index = self.rename_indexing(index)

        inner = self.inner_itervar()
        if self.need_vec_transpose(index):
            tile_var = self.gen_transposed_tile_load_store(
                name, var, index, is_store=False
            )
            # vector load inside the kernel inner loop
            loadbuf = f"{tile_var} + {cexpr_index(inner * self.num_elems)}"
            dtype = V.graph.get_dtype(name)
            line = self._get_vec_load_line(loadbuf, 0, dtype)  # type: ignore[arg-type]
            csevar = self.cse.generate(self.loads, line)
            csevar.update_on_args("load", (self, name, index), {})
            assert isinstance(csevar, CppCSEVariable)
            csevar.is_vec = True
            return csevar
        else:
            new_index = self.transform_indexing(index)
            return super().load(name, new_index)

    def store(self, name, index, value, mode=None):
        assert "buf" in name
        var = self.args.output(name)

        inner = self.inner_itervar()
        index = self.rename_indexing(index)
        assert mode is None
        if self.need_vec_transpose(index):
            tile_var = self.gen_transposed_tile_load_store(
                name, var, index, is_store=True
            )
            # vector store inside the kernel inner loop
            storebuf = f"{tile_var} + {cexpr_index(inner * self.num_elems)}"
            if self.tail_size or V.graph.get_dtype(name) in DTYPE_LOWP_FP + [
                torch.uint8,
                torch.int8,
            ]:
                line = f"{value}.store({storebuf}, {cexpr_index(self.num_elems)});"
            else:
                line = f"{value}.store({storebuf});"
            self.stores.writeline(DeferredLine(name, line))
        else:
            new_index = self.transform_indexing(index)
            super().store(name, new_index, value, mode)

    def codegen_inner_loops(self, code):
        inner = self.inner_itervar()
        if self.inner_is_tiling_idx:
            code.writeline(
                f"for (long {inner} = 0; {inner} < {cexpr_index(self.outer_num_elems)}; {inner}++)"
            )
        else:
            code.writeline(
                f"for (long {inner} = 0; {inner} < {cexpr_index(self.inner_num_elems)}; {inner}++)"
            )

    def set_ranges(self, group, reduction_group):
        vars = super().set_ranges(group, reduction_group)
        # do vertical reduction as the tail loop
        self.outer_idx, self.tiling_idx = (
            self.tiling_indices
            if self.tiling_indices[1] < self.reduction_depth
            else reversed(self.tiling_indices)
        )
        if self.tiling_idx == self.tiling_indices[0]:
            self.tail_size = self.outer_tail_size
            self.num_elems = self.outer_num_elems
            self.inner_is_tiling_idx = False
        else:
            self.tail_size = self.inner_tail_size
            self.num_elems = self.inner_num_elems
            self.inner_is_tiling_idx = True
        return vars

    def transform_indexing(self, index: sympy.Expr) -> sympy.Expr:
        return self.scale_index_with_offset(
            index,
            itervar_idx=self.outer_idx,
            offset=self.inner_itervar(),
        )


def get_loop_body_lowp_fp(_body: LoopBody) -> Tuple[Optional[torch.dtype], bool]:
    """
    Returns the low precision data type (torch.float16/torch.bfloat16) contained in the nodes
    and if all the nodes can codegen with this data type without converting to float.
    Otherwise returns None and True.
    """
    sub_blocks = [_body.root_block] + list(_body.subblocks.values())

    _lowp_fp_type: Optional[torch.dtype] = None
    _use_fp32 = False
    for sub_block in sub_blocks:
        for _node in sub_block.graph.nodes:
            if _node.op == "placeholder" or _node.target in (
                "get_index",
                "index_expr",
            ):
                continue

            # Fast path if all operations can support bf16/fp16 without converting to fp32
            if _node.target not in [
                "load",
                "store",
                "abs",
                "neg",
                "output",
            ]:
                _use_fp32 = True

            if hasattr(_node, "meta") and _node.meta:
                assert OptimizationContext.key in _node.meta
                opt_ctx: OptimizationContext = _node.meta[OptimizationContext.key]
                if not opt_ctx.dtype or opt_ctx.dtype not in DTYPE_LOWP_FP:
                    _use_fp32 = True
                elif _lowp_fp_type is not None:
                    if _lowp_fp_type != opt_ctx.dtype:
                        warnings.warn("bf16 and fp16 are mixed in the scheduler node.")
                else:
                    _lowp_fp_type = opt_ctx.dtype
            else:
                _use_fp32 = True

    return _lowp_fp_type, _use_fp32


class TilingSelect:
    """
    Implement the heuristic to select the tiling factors and tiling indices.
    In the future, we can implement advanced heuristic in a subclass.
    """

    def __init__(self):
        super().__init__()

    def select_tiling(
        self,
        fn_list,
        var_sizes_list,
    ) -> Tuple[List[int], List[int]]:
        # TODO(jgong5): support alternative tiling factors and data types
        loop_bodies = _get_loop_body(fn_list)
        all_dtypes = _get_dtype_from_loopbodies(loop_bodies)
        assert all_dtypes
        if any(dtype not in VECTORIZABLE_DTYPES for dtype in all_dtypes):
            return [], []
        dtype = torch.float
        _lowp_fp_dtype = get_loop_body_lowp_fp(loop_bodies[0])[0]
        if _lowp_fp_dtype and all(
            (get_loop_body_lowp_fp(loop_body)[0] == _lowp_fp_dtype)
            for loop_body in loop_bodies[1:]
        ):
            dtype = _lowp_fp_dtype

        tiling_factor = cpu_vec_isa.pick_vec_isa().nelements(dtype=dtype)
        tiling_indices = self._select_tiling_indices(
            fn_list, var_sizes_list, tiling_factor
        )

        if tiling_indices:
            group, reduction_group = max(
                var_sizes_list, key=lambda sizes: len(sizes[1])
            )
            call_ranges = tuple(group) + tuple(reduction_group)

            if config.cpp.enable_tiling_heuristics:

                def _try_get_stride(
                    index,
                    itervars,
                    tiling_factor,
                    tiling_indices,
                ):
                    itervar = itervars[tiling_indices[0]]
                    stride = stride_at_vec_range(index, itervar, tiling_factor)
                    return stride if stride.is_number else None

                def _update_negative_op_count(
                    node_name, non_contig_indexing_op_counter
                ):
                    if node_name not in non_contig_indexing_op_counter:
                        non_contig_indexing_op_counter[node_name] = 1
                    else:
                        non_contig_indexing_op_counter[node_name] += 1

                def _is_valid_indices(
                    itervars,
                    tiling_indices,
                ):
                    return (
                        len(tiling_indices) == 1
                        and len(itervars) > 0
                        and (
                            tiling_indices[0]
                            if tiling_indices[0] >= 0
                            else tiling_indices[0] + len(itervars)
                        )
                        < len(itervars)
                    )

                itervars = [
                    sympy_index_symbol_with_prefix(SymT.XBLOCK, n)
                    for n in range(len(call_ranges))
                ]
                reduction_depth = len(group)
                vars, reduction_vars = (
                    itervars[:reduction_depth],
                    itervars[reduction_depth:],
                )
                op_counter: Dict[str, int] = {}
                # ops may cause overhead with vectorization, like non-contiguous
                # index_expr, load, store
                non_contig_indexing_op_counter: Dict[str, int] = {}
                for _body in loop_bodies:
                    sub_blocks = [_body.root_block] + list(_body.subblocks.values())
                    for sub_block in sub_blocks:
                        for _node in sub_block.graph.nodes:
                            if _node.target in ["index_expr", "load", "store"]:
                                # get the index and replace prefix from z to x
                                arg_idx = 1 if _node.target == "index_expr" else 2
                                index = sub_block.body.indexing_from_args(
                                    (vars, reduction_vars)
                                )[_node.args[arg_idx].args[0]]
                                if _is_valid_indices(itervars, tiling_indices):
                                    stride = _try_get_stride(
                                        index, itervars, tiling_factor, tiling_indices
                                    )
                                    if (
                                        stride is None
                                        if _node.target == "index_expr"
                                        else stride not in [0, 1]
                                    ):
                                        _update_negative_op_count(
                                            _node.target, non_contig_indexing_op_counter
                                        )
                            if isinstance(_node.target, str) and not (
                                _node.target.startswith("masked_subblock")
                                or _node.target
                                in ["ops", "output", "constant", "get_index"]
                            ):
                                if _node.target not in op_counter:
                                    op_counter[_node.target] = 1
                                else:
                                    op_counter[_node.target] += 1

                op_num = sum(op_counter.values())
                non_contig_indexing_op_num = sum(
                    non_contig_indexing_op_counter.values()
                )
                threshold = 0.08
                if op_num > 0 and non_contig_indexing_op_num / op_num >= threshold:
                    # Too many non-contiguous load/store/index_expr which hurts the
                    # vectorization performance. Disable vectorization when exceeding
                    # the threshold.
                    return [], []

                if (
                    not reduction_group
                    and group
                    and len(tiling_indices) == 1
                    and not has_free_symbols(
                        [
                            group[tiling_indices[0]],
                        ]
                    )
                    and group[tiling_indices[0]] < tiling_factor / 2
                ):
                    # For case of Multi Thread AMP Static shape of pyhpc_isoneutral_mixing,
                    # the inner loop range doesn't have enough elements to do vectorization
                    # explicitly and found that `#pragma GCC ivdep` has better performance than
                    # `#pragma omp simd simdlen(8)`. Disable vectorization for this case.
                    # <TODO> Leslie: maybe we can always disable vectorization when loop range is less
                    # than tiling factor and enable `#pragma omp simd simdlen(8)` for scalar kernel
                    # when needed.
                    return [], []

            if dtype in DTYPE_LOWP_FP:
                # For lower precision data type, if the call_range is not long enough,
                # use tiling_factor // 2 for better performance
                factor_lowp = cpu_vec_isa.pick_vec_isa().nelements(dtype=dtype)
                for tiling_indice in tiling_indices:
                    if tiling_indice < 0:
                        tiling_indice = tiling_indice + len(call_ranges)
                    if tiling_indice < 0 or tiling_indice >= len(call_ranges):
                        continue
                    if has_free_symbols(call_ranges):
                        call_range = V.graph.sizevars.size_hint(
                            call_ranges[tiling_indice], fallback=0
                        )
                        if call_range < factor_lowp:
<<<<<<< HEAD
                            V.graph.sizevars.guard_lt(call_range, factor_lowp)
=======
                            V.graph.sizevars.guard_lt(call_range, factor_lowp)  # type: ignore[arg-type]
>>>>>>> 9629835b
                            tiling_factor = factor_lowp // 2
                            break
                    elif call_ranges[tiling_indice] < factor_lowp:
                        tiling_factor = factor_lowp // 2
                        break

            if len(tiling_indices) == 1:
                return [tiling_factor], tiling_indices
            if len(tiling_indices) == 2:
                return [tiling_factor, tiling_factor], tiling_indices
        return [], []

    def _select_tiling_indices(
        self,
        fn_list,
        var_sizes_list,
        tiling_factor,
    ):
        all_index = []
        for fn, var_sizes in zip(fn_list, var_sizes_list):
            rw = dependencies.extract_read_writes(fn, *var_sizes)
            all_index += [dep.index for dep in itertools.chain(rw.reads, rw.writes)]
        contig_vars = set()
        contig_vars_list = []
        non_contig_stride_const = set()
        non_contig_stride_other = set()
        for index in all_index:
            for var in index.free_symbols:
                if not re.search(r"^d\d+$", var.name):
                    continue
                stride = stride_at_vec_range(index, var, tiling_factor)
                if stride == 0:
                    continue
                elif stride == 1:
                    contig_vars.add(int(var.name[1:]))
                    contig_vars_list.append(int(var.name[1:]))
                elif all(symbol_is_type(s, SymT.SIZE) for s in stride.free_symbols):
                    non_contig_stride_const.add(int(var.name[1:]))
                else:
                    non_contig_stride_other.add(int(var.name[1:]))
        contig_only = contig_vars - non_contig_stride_const - non_contig_stride_other
        group, reduction_group = max(var_sizes_list, key=lambda sizes: len(sizes[1]))
        num_itervars = len(group) + len(reduction_group)
        if len(contig_vars) == 0:
            # no contiguous vars
            return [num_itervars - 1]
        if contig_only:
            return sorted(contig_only)[-1:]
        contig_and_const_stride = (
            contig_vars & non_contig_stride_const
        ) - non_contig_stride_other
        contig_vars_sorted = sorted(contig_vars)
        if (
            len(contig_vars_sorted) == 2
            and contig_vars_sorted[-1] in contig_and_const_stride
            and contig_vars_sorted[-1] == num_itervars - 1
        ):
            return contig_vars_sorted
        return sorted(contig_vars_sorted, key=contig_vars_list.count)[-1:]


class CppKernelProxy(CppKernel):
    def __init__(self, kernel_group):
        super().__init__(kernel_group.args, kernel_group.ws.num_threads)
        self.kernel_group = kernel_group
        self.loop_nest = None
        self.call_ranges = None
        self.picked_vec_isa: cpu_vec_isa.VecISA = cpu_vec_isa.pick_vec_isa()

    def data_type_propagation(self, nodes):
        for _node in nodes:
            assert isinstance(_node, SchedulerNode)
            DataTypePropagation.propagate_scheduler_node(_node)

    # Check if all the nodes of a given fx graph can support BF16/FP16
    def is_lowp_fp_scheduler(self, scheduler_node: SchedulerNode):
        if not isinstance(scheduler_node._body, LoopBody):
            return True
        # Propagate the dtype to check if all the fx node is bf16/fp16
        DataTypePropagation.propagate_scheduler_node(scheduler_node)
        return (
            get_loop_body_lowp_fp(scheduler_node._body)[0] is not None
            and not get_loop_body_lowp_fp(scheduler_node._body)[1]
        )

    def legalize_lowp_fp_dtype_loopbody(self, loop_body: LoopBody):
        def add_to_dtype(sub_graph: torch.fx.Graph):
            def is_lowp_fp_load(node: torch.fx.Node):
                if node.target not in ["load"]:
                    return False
                assert len(node.args) == 3
                load_dtype = V.graph.get_dtype(node.args[1])  # type: ignore[arg-type]
                return load_dtype in DTYPE_LOWP_FP

            def is_lowp_fp_store(node: torch.fx.Node):
                if node.target != "store":
                    return False
                _, store_var, _, _, _ = node.args
                store_dtype = V.graph.get_dtype(store_var)  # type: ignore[arg-type]
                return store_dtype in DTYPE_LOWP_FP

            sub_graph_nodes = list(sub_graph.nodes)
            to_lowp_fp_legalized_nodes = []
            for _node in sub_graph_nodes:
                if is_lowp_fp_load(_node):
                    # No need to promote to float if all users are direct stores
                    if all(user.target == "store" for user in _node.users):
                        continue
                    ops = _node.args[0]
                    with sub_graph.inserting_after(_node):
                        to_type_node = sub_graph.call_method(
                            "to_dtype", args=(ops, _node, torch.float)
                        )
                        to_type_node_args = to_type_node.args
                        _node.replace_all_uses_with(to_type_node)
                        to_type_node.args = to_type_node_args
                        metrics.cpp_to_dtype_count += 1
                elif is_lowp_fp_store(_node):
                    ops, name, _, value_var, _ = _node.args
                    # No need to promote to float if it is a user of a load which are all directly stored
                    if value_var.target == "load" and all(
                        user.target == "store" for user in value_var.users
                    ):
                        continue
                    dtype = V.graph.get_dtype(name)
                    with sub_graph.inserting_before(_node):
                        to_type_node = sub_graph.call_method(
                            "to_dtype", args=(ops, value_var, dtype)
                        )
                        _node.replace_input_with(value_var, to_type_node)
                        metrics.cpp_to_dtype_count += 1
                elif _node.target == "reduction":
                    (
                        ops,
                        dtype,
                        src_dtype,
                        reduction_type,
                        value,
                    ) = _node.args
                    if src_dtype in DTYPE_LOWP_FP:
                        # Since we always convert the load/store value to float if the tensor is bfloat16/float16.
                        # Therefore, the reduction should never work with bfloat16/float16 value. Hence, we update
                        # the bfloat16/float16 reduction by
                        #     1) updating the src_dtype to float
                        # and 2) updating the dtype to float if it is bfloat16/float16.
                        assert dtype in [
                            torch.float,
                            torch.bfloat16,
                            torch.float16,
                            torch.int64,
                        ]
                        _node.args = (
                            ops,
                            torch.float if dtype in DTYPE_LOWP_FP else dtype,
                            torch.float,
                            reduction_type,
                            value,
                        )
                elif _node.target == "to_dtype" and _node.args[-1] in DTYPE_LOWP_FP:
                    (ops, x, _) = _node.args
                    # The legalization always loads the BF16/FP16 tensor as FP32 for computation
                    # and converts back to BF16/FP16 after the computation.
                    # Hence, there should be no computation w/ BF16/FP16.
                    # Therefore, we update the to_dtype by replacing the bf16/fp16 dtype with fp32.
                    # Save the legalized to_dtype node for the elimination(eliminate_to_dtype step):
                    #  1) Eliminate the redundant to_dtype node if we have a pattern as follows:
                    #     graph():
                    #       %lowp_fp_legalized = call_method[target=to_dtype](args = (%ops, %input, torch.float))
                    #       %to_dtype2 = call_method[target=to_dtype](args = (%ops, %lowp_fp_legalized, torch.bfloat16/float16))
                    # Regarding the first to_dtype, it is redundant because
                    # the second to_type also converts to the torch.bfloat16/torch.float16.
                    # Hence, we remove the first to_type.
                    to_lowp_fp_legalized_nodes.append(_node)
                    _node.args = (ops, x, torch.float)
                else:
                    pass

            def eliminate_to_dtype(sub_graph: torch.fx.Graph):
                def _eliminate_duplicate_to_node(sub_graph: torch.fx.Graph):
                    # Eliminate the redundant to_dtype node. Let's consider a pattern as follows:
                    #   graph():
                    #     %to_dtype1 = call_method[target=to_dtype](args = (%ops, %input, torch.float), kwargs = {})
                    #     %to_dtype2 = call_method[target=to_dtype](args = (%ops, %to_dtype1, torch.float), kwargs = {})
                    # Regarding the first to_dtype, it is redundant because the second to_type also converts to the
                    # torch.float. Hence, we remove the first to_type
                    def _used_by_to(to_node: torch.fx.Node):
                        return all(usr.target == "to_dtype" for usr in to_node.users)

                    all_to_nodes = [
                        node for node in sub_graph.nodes if node.target == "to_dtype"
                    ]
                    all_to_nodes_and_users = [
                        {node: node.users} for node in all_to_nodes if _used_by_to(node)
                    ]
                    for node_users in all_to_nodes_and_users:
                        for node, users in node_users.items():
                            if node in sub_graph.nodes and (
                                all(usr.args[-1] == node.args[-1] for usr in users)
                                or (
                                    node in to_lowp_fp_legalized_nodes
                                    and all(
                                        usr.args[-1] in DTYPE_LOWP_FP for usr in users
                                    )
                                )
                            ):
                                val_node = node.all_input_nodes[-1]
                                node.replace_all_uses_with(val_node)
                                sub_graph.erase_node(node)

                    # For debug mode, the graph of LoopBody will attach a new GraphModule as
                    # owning_module for debugging while the release mode will not. The lint will
                    # check whether the graph has owning_module to decide if it needs to check
                    # call_module. LoopBody might contain get_index as a module call. But it
                    # is just a function. Hence, it cannot pass the lint check for debug mode.
                    # We bypass the check if the owning_module is None. Eventually, we should call
                    # get_index via call_function but not call_module.
                    if sub_graph.owning_module is None:
                        sub_graph.lint()

                _eliminate_duplicate_to_node(sub_graph)

            eliminate_to_dtype(sub_graph)

        sub_blocks = [loop_body.root_block] + list(loop_body.subblocks.values())
        for sub_block in sub_blocks:
            add_to_dtype(sub_block.graph)

    def legalize_lowp_fp_dtype(self, nodes):
        if all(
            isinstance(_node, SchedulerNode) and self.is_lowp_fp_scheduler(_node)
            for _node in nodes
        ):
            # Mark the load node to load bf16/fp16
            for _node in nodes:
                sub_blocks = [_node._body.root_block] + list(
                    _node._body.subblocks.values()
                )
                for sub_block in sub_blocks:
                    for fx_node in sub_block.graph.nodes:
                        if fx_node.target in ["load", "store"]:
                            assert fx_node.meta
                            assert OptimizationContext.key in fx_node.meta
                            opt_ctx: OptimizationContext = fx_node.meta[
                                OptimizationContext.key
                            ]
                            assert opt_ctx.dtype in DTYPE_LOWP_FP

            # Bypass the legalization as the kernel can run with bf16/fp16 directly
            return

        for _node in nodes:
            assert isinstance(_node, SchedulerNode)
            assert isinstance(_node._body, LoopBody)
            body: LoopBody = _node._body
            if not body.is_memory_copy():
                self.legalize_lowp_fp_dtype_loopbody(body)

    def codegen_functions(self, fn_list, var_sizes_list):
        assert len(fn_list) == len(var_sizes_list)
        kernel_group = self.kernel_group
        group, reduction_group = max(var_sizes_list, key=lambda sizes: len(sizes[1]))

        self.set_ranges(group, reduction_group)

        def codegen_kernel(cls, *args):
            with kernel_group.new_kernel(cls, *args) as kernel:
                # Ugly hack to maintain the metrics kernel count since
                # we only count in CppKernelProxy, not those contained in it
                metrics.generated_kernel_count -= 1

                run(kernel)
                return kernel

        def run(kernel):
            vars, reduction_vars = kernel.set_ranges(group, reduction_group)
            in_suffix = False
            for fn, var_sizes in zip(fn_list, var_sizes_list):
                if var_sizes in [
                    (group, reduction_group),
                    (tuple(itertools.chain(group, reduction_group)), ()),
                ]:
                    assert not in_suffix
                    fn(vars, reduction_vars)
                else:
                    in_suffix = True
                    assert var_sizes == (
                        group,
                        (),
                    ), f"unexpected group: {var_sizes} != {group}, {reduction_group}"
                    # we can fuse in some extra pointwise into the suffix
                    with kernel.write_to_suffix():
                        fn(vars, ())

        scalar_kernel = codegen_kernel(CppKernel)
        V.graph.removed_buffers |= scalar_kernel.removed_buffers
        V.graph.inplaced_to_remove |= scalar_kernel.inplaced_to_remove
        self.loop_nest = LoopNestWithSplit.build(scalar_kernel)

        if not self.picked_vec_isa:
            return

        if not self.itervars:
            # not a loop
            return

        # Kernels share the same global contexts like V.graph.wrapper_code, V.kernel.args.
        # But the generated scalar kernel has updated these global contexts. Hence, the other kernels
        # should not do this again to avoid context conflict. By now, we only control the
        # config.inplace_buffers. In the future, we could maintain more contexts.
        with torch._inductor.config.patch(inplace_buffers=False):
            tiling_select = TilingSelect()
            tiling_factors, tiling_indices = tiling_select.select_tiling(
                fn_list, var_sizes_list
            )
            assert len(tiling_factors) == len(tiling_indices)
            # <TODO> This should be removed after full support for vectorization is implemented.
            could_masked_vec = True
            all_dtypes = _get_dtype_from_loopbodies(_get_loop_body(fn_list))
            if any(dtype not in MASKED_VECTORIZABLE_DTYPES for dtype in all_dtypes):
                # can be removed after masked vectorizable dtype are same with vectorizable dtype
                could_masked_vec = False

            if len(tiling_indices) == 1:
                vec_kernel = codegen_kernel(
                    CppVecKernel, tiling_factors[0], tiling_indices[0]
                )
                metrics.generated_cpp_vec_kernel_count += 1
                main_loop, tail_loop = self.loop_nest.split_with_tiling(
                    tiling_indices[0], factor=tiling_factors[0]
                )
                main_loop.set_kernel(vec_kernel)
                main_loop.simd_vec = True
                if config.cpp.enable_loop_tail_vec and could_masked_vec:
                    tail_loop.steps = tail_loop.size - tail_loop.offset
                    masked_vec_kernel = codegen_kernel(
                        CppVecKernel,
                        tiling_factors[0],
                        tiling_indices[0],
                        tail_loop.steps,
                    )
                    tail_loop.set_kernel(masked_vec_kernel)
                    tail_loop.simd_vec = True
                else:
                    tail_loop.set_kernel(scalar_kernel)
                    tail_loop.simd_omp = True
                # We chop the loop into two cubes by the nelements - main loop and tail loop.
                # Regarding the main loop, it is straightforward that it could be vectorized with
                # nelements. But for the tail loop, it still could be vectorized. For example,
                # if the nelements is 8(256bits), then the tail loop still could be vectorized
                # as 4(128bits).
                tail_loop.simd_nelements = tiling_factors[0] // 2
            elif len(tiling_indices) == 2:
                assert (
                    tiling_indices[1] == len(self.itervars) - 1
                    and tiling_factors[0] == tiling_factors[1]
                )

                metrics.generated_cpp_vec_kernel_count += 2
                outer_main_loop, outer_tail_loop = self.loop_nest.split_with_tiling(
                    tiling_indices[0], factor=tiling_factors[0]
                )
                (
                    inner_main_loop,
                    inner_tail_loop,
                ) = outer_main_loop.split_with_tiling(
                    tiling_indices[1] - tiling_indices[0], factor=tiling_factors[0]
                )
                tile2d_kernel = codegen_kernel(
                    CppTile2DKernel, tiling_factors[0], tiling_indices
                )
                inner_main_loop.set_kernel(tile2d_kernel)

                if config.cpp.enable_loop_tail_vec and could_masked_vec:
                    (
                        inner_main_loop_of_outer_tail_loop,
                        inner_tail_loop_of_outer_tail_loop,
                    ) = outer_tail_loop.split_with_tiling(
                        tiling_indices[1] - tiling_indices[0], factor=tiling_factors[0]
                    )

                    for tail_loop in (
                        inner_tail_loop,
                        outer_tail_loop,
                        inner_tail_loop_of_outer_tail_loop,
                    ):
                        tail_loop.steps = tail_loop.size - tail_loop.offset

                    for tail_loop, inner_tail_size, outer_tail_size in (
                        (inner_tail_loop, inner_tail_loop.steps, None),
                        (
                            inner_main_loop_of_outer_tail_loop,
                            None,
                            outer_tail_loop.steps,
                        ),
                        (
                            inner_tail_loop_of_outer_tail_loop,
                            inner_tail_loop_of_outer_tail_loop.steps,
                            outer_tail_loop.steps,
                        ),
                    ):
                        masked_tile2d_kernel = codegen_kernel(
                            CppTile2DKernel,
                            tiling_factors[0],
                            tiling_indices,
                            inner_tail_size,
                            outer_tail_size,
                        )
                        tail_loop.set_kernel(masked_tile2d_kernel)
                else:
                    vec_kernel = codegen_kernel(
                        CppVecKernel, tiling_factors[0], tiling_indices[0]
                    )
                    inner_tail_loop.set_kernel(vec_kernel)

                    outer_tail_loop.set_kernel(scalar_kernel)

    def codegen_loop_bodies(self, loop_bodies, var_sizes_list):
        for body in loop_bodies:
            self.legalize_lowp_fp_dtype_loopbody(body)
            DataTypePropagation.propagate_loopbody(body)
        self.codegen_functions(loop_bodies, var_sizes_list)

    def codegen_nodes(self, nodes: List[SchedulerNode]):
        # Legalize BF16 node by adding to_dtype explicitly
        self.legalize_lowp_fp_dtype(nodes)
        self.data_type_propagation(nodes)
        assert len(nodes) >= 1

        def fn(node, *index_vars):
            node.decide_inplace_update()
            node.mark_run()
            if isinstance(V.kernel, NullKernelHandler):
                return node._body(*index_vars)
            else:
                return node.codegen(index_vars)

        fn_list = [functools.partial(fn, node) for node in nodes]

        if (
            isinstance(V.local_buffer_context, LocalBufferContext)
            and V.local_buffer_context.local_buffers
        ):

            def wrap_fn(fn):
                wrapped_fn = V.local_buffer_context.localize_function(
                    fn,
                )
                wrapped_fn.original_fn = fn
                return wrapped_fn

            fn_list = [wrap_fn(fn) for fn in fn_list]

        var_sizes_list = [node.group[1] for node in nodes]
        self.codegen_functions(fn_list, var_sizes_list)

    def codegen_loops(self, code, worksharing):
        self.codegen_loops_impl(self.loop_nest, code, worksharing)


class OuterLoopFusedKernel(CppKernel):
    def __init__(self, kernel_group):
        super().__init__(kernel_group.args, kernel_group.ws.num_threads)
        self.inner: List[LoopLevel] = []

    def decide_parallel_depth(self, max_parallel_depth, threads) -> int:
        kernels_parallel_depth = []
        nested_kernels: List[List[CppKernel]] = [
            loop.get_kernels() for loop in self.inner
        ]
        for kernels in nested_kernels:
            # For any ScalarKernel, VecKernel, or Tile2DKernel,
            # they should all have the same call_ranges
            call_ranges = kernels[0].call_ranges
            assert call_ranges is not None
            assert all(kernel.call_ranges == call_ranges for kernel in kernels)
            kernels_parallel_depth.append(
                kernels[0].decide_parallel_depth(len(call_ranges), threads)
            )
        return min(
            max_parallel_depth,
            max(kernels_parallel_depth),
        )


class ReasonFusedNodes(Enum):
    SAME_VARS_REDUCE = "same_vars_reduce"
    COMPATIBLE_REDUCTION = "compatible_reduction"
    COMPATIBLE_RANGES_NO_REDUCTION = "compatible_ranges_no_reduction"


class CppScheduling(BaseScheduling):
    # ctypes limits the number of args to 1024, refer to:
    # https://github.com/python/cpython/commit/a285af7e626d1b81cf09f8b2bf7656f100bc1237
    # We set a conservative threshold here.
    MAX_FUSED_KERNEL_ARGS_NUM = 500
    backend_features = dict.fromkeys(
        [
            BackendFeature.INPLACE_BUFFERS,
            BackendFeature.REDUCE_TO_SINGLE_ELEMENT,
        ]
    )

    @classmethod
    def get_backend_features(cls, device: torch.device):
        return cls.backend_features

    def __init__(self, scheduler):
        super().__init__()
        self.scheduler = scheduler
        if scheduler:
            self.reset_kernel_group()
        self._ready_to_flush = False

    def _set_flush_status(self, status: bool):
        self._ready_to_flush = status

    def group_fn(self, sizes):
        return tuple(tuple(map(V.graph.sizevars.simplify, s)) for s in sizes)

    def reset_kernel_group(self):
        from .cpp_wrapper_cpu import CppWrapperCpu

        self.kernel_group: Union[CppWrapperKernelGroup, KernelGroup]
        if isinstance(V.graph.wrapper_code, CppWrapperCpu):
            self.kernel_group = CppWrapperKernelGroup()
        else:
            self.kernel_group = KernelGroup()

    def fuse(self, node1, node2):
        if node1.is_foreach() or node2.is_foreach():
            return ForeachKernelSchedulerNode.fuse(node1, node2)
        elif node1.is_template():
            assert not node2.is_template()
            return FusedSchedulerNode.fuse(node1, node2)
        else:
            if (
                self._why_fuse_nodes(node1, node2)
                == ReasonFusedNodes.COMPATIBLE_RANGES_NO_REDUCTION
            ):
                assert isinstance(node1, (SchedulerNode, FusedSchedulerNode))
                assert isinstance(node2, (SchedulerNode, FusedSchedulerNode))

                _, (vars1, reduce1) = node1.group
                _, (vars2, reduce2) = node2.group
                assert reduce1 == () and reduce2 == (), (reduce1, reduce2)

                def get_indexing_ranges_exprs(node):
                    if isinstance(node, FusedSchedulerNode):
                        assert len(node.snodes) > 0, node.snodes
                        var_ranges = None
                        indexing_exprs = set()
                        for snode in node.snodes:
                            v, exprs = get_indexing_ranges_exprs(snode)
                            if var_ranges is None:
                                var_ranges = v
                            assert var_ranges == v, (var_ranges, v, node.snodes)
                            indexing_exprs.update(exprs)
                        return var_ranges, list(indexing_exprs)
                    else:
                        assert isinstance(node, SchedulerNode)
                        comp_buffer = node.node
                        assert isinstance(comp_buffer, ir.ComputedBuffer)
                        _, body, _ = comp_buffer.get_default_sizes_body()
                        return body.var_ranges, list(body.indexing_exprs.values())

                node_to_recomp = node1 if len(vars1) < len(vars2) else node2
                assert isinstance(node_to_recomp, SchedulerNode)

                ref_node = node2 if len(vars1) < len(vars2) else node1

                extra_indexing_constraints = get_indexing_ranges_exprs(ref_node)

                node_to_recomp.recompute_size_and_body(
                    extra_indexing_constraints=extra_indexing_constraints
                )

                _, (vars1, _) = node1.group
                _, (vars2, _) = node2.group
                assert vars1 == vars2, (vars1, vars2)
                return FusedSchedulerNode.fuse(node1, node2)
            elif self.can_fuse_vertical_outer_loop(node1, node2):
                return OuterLoopFusedSchedulerNode.fuse(
                    node1, node2, self._get_outer_loop_fusion_depth(node1, node2)
                )
            else:
                return FusedSchedulerNode.fuse(node1, node2)

    def _why_fuse_nodes(self, node1, node2) -> Optional[ReasonFusedNodes]:
        _, (vars1, reduce1) = node1.group
        _, (vars2, reduce2) = node2.group

        if vars1 == vars2 and reduce1 == reduce2:
            return ReasonFusedNodes.SAME_VARS_REDUCE
        if reduce1 == () and vars1 == vars2 + reduce2:
            return ReasonFusedNodes.COMPATIBLE_REDUCTION
        if self._can_fuse_nodes_with_compatible_ranges(node1, node2):
            return ReasonFusedNodes.COMPATIBLE_RANGES_NO_REDUCTION
        # TODO(jansel): allow fusion pointwise (vars1, ()) suffix?
        return None

    def _can_fuse_nodes_with_compatible_ranges(self, node1, node2):
        # Here we try to fuse SchedulerNode/FusedSchedulerNode with compatible ranges
        # e.g. (s0, s1, s2) and (s0 * s1 * s2)
        _, (vars1, reduce1) = node1.group
        _, (vars2, reduce2) = node2.group

        c1 = reduce1 == () and reduce2 == ()
        c2 = math.prod(vars1) == math.prod(vars2)
        c3 = len(vars1) == 1 or len(vars2) == 1
        if not (c1 and c2 and c3):
            return False

        node_to_recomp = node1 if len(vars1) < len(vars2) else node2
        ref_node = node2 if len(vars1) < len(vars2) else node1

        # We can not recompute sizes and body for nodes other than SchedulerNode
        # TODO: we can extend fusion support with compatible ranges for FusedSchedulerNode
        if isinstance(node_to_recomp, FusedSchedulerNode):
            return False

        # It may happen that node1 and node2 compatible number of elements
        # but different original ranges, for example:
        # {d0: s0, d1: s1, d2: s2} vs {d0: s0*s1*s2}
        # See https://github.com/pytorch/pytorch/pull/120077/files#r1500427848 for more details
        # TODO: we can fix if it allows us to CSE at least one of the variables

        assert isinstance(node_to_recomp, SchedulerNode)
        if isinstance(node_to_recomp.node, ir.TemplateBuffer):
            return False
        assert isinstance(node_to_recomp.node, ir.ComputedBuffer)
        # node.data.get_size() is a cheaper version of node.get_read_writes().var_ranges
        # but without variable name
        ranges2 = node_to_recomp.node.data.get_size()
        ranges1 = None
        if isinstance(ref_node, FusedSchedulerNode):
            ranges_set = set()
            for snode in ref_node.snodes:
                if isinstance(snode.node, ir.TemplateBuffer):
                    break
                assert isinstance(snode.node, ir.ComputedBuffer)
                ranges_set.add(tuple(snode.node.data.get_size()))

            if len(ranges_set) != 1:
                return False

            ranges1 = list(next(iter(ranges_set)))
        else:
            assert isinstance(ref_node, SchedulerNode)
            assert isinstance(ref_node.node, ir.ComputedBuffer)
            ranges1 = ref_node.node.data.get_size()

        if ranges1 != ranges2:
            return False

        return True

    def _can_fuse_horizontal_impl(self, node1, node2):
        assert isinstance(node1, (FusedSchedulerNode, SchedulerNode))
        assert isinstance(node2, (FusedSchedulerNode, SchedulerNode))
        if any(
            isinstance(node, OuterLoopFusedSchedulerNode) for node in (node1, node2)
        ):
            return False
        return self._why_fuse_nodes(node1, node2) is not None

    def can_fuse_horizontal(self, node1, node2):
        if node1.is_template() or node2.is_template():
            return False
        if (
            len(node1.get_nodes()) + len(node2.get_nodes())
            > config.cpp.max_horizontal_fusion_size
        ):
            return False

        return self._can_fuse_horizontal_impl(node1, node2)

    def _get_outer_loop_fusion_depth(self, node1, node2):
        DISABLE_OUTER_LOOP_FUSION = 0
        if not all(
            type(node)
            in (OuterLoopFusedSchedulerNode, FusedSchedulerNode, SchedulerNode)
            for node in (node1, node2)
        ):
            return DISABLE_OUTER_LOOP_FUSION

        _node1 = (
            node1.get_outer_nodes()[-1]
            if isinstance(node1, OuterLoopFusedSchedulerNode)
            else node1
        )
        assert isinstance(_node1, (FusedSchedulerNode, SchedulerNode))
        _node2 = (
            node2.get_outer_nodes()[0]
            if isinstance(node2, OuterLoopFusedSchedulerNode)
            else node2
        )
        assert isinstance(_node2, (FusedSchedulerNode, SchedulerNode))

        _, (vars1, reduce1) = _node1.group
        _, (vars2, reduce2) = _node2.group
        if vars1 == () and vars2 == () and reduce1 != () and reduce2 != ():
            # Reduction only
            return DISABLE_OUTER_LOOP_FUSION
        if all(type(node) is OuterLoopFusedSchedulerNode for node in (node1, node2)):
            return (
                node1.outer_loop_fusion_depth
                if node1.outer_loop_fusion_depth == node2.outer_loop_fusion_depth
                else DISABLE_OUTER_LOOP_FUSION
            )
        outer_loop_fusion_depth = min(len(vars1), len(vars2))
        if (
            outer_loop_fusion_depth >= 1
            and vars1[:outer_loop_fusion_depth] == vars2[:outer_loop_fusion_depth]
        ):
            if any(
                type(node) is OuterLoopFusedSchedulerNode for node in (node1, node2)
            ):
                _compare_node = (
                    node1 if type(node1) is OuterLoopFusedSchedulerNode else node2
                )
                if _compare_node.outer_loop_fusion_depth == outer_loop_fusion_depth:
                    # Same outer loop fusion depth as prev nodes in OuterLoopFusedSchedulerNode
                    return outer_loop_fusion_depth
                else:
                    return DISABLE_OUTER_LOOP_FUSION
            else:
                # First 2 nodes to generate OuterLoopFusedSchedulerNode
                return outer_loop_fusion_depth
        return DISABLE_OUTER_LOOP_FUSION

    def can_fuse_vertical_outer_loop(self, node1, node2):
        return (
            not node1.is_template()
            and not node2.is_template()
            and node1.get_operation_names() & node2.ancestors
            and not (
                self._can_fuse_horizontal_impl(node1, node2)
                and not node1.is_reduction()
            )
            and self._get_outer_loop_fusion_depth(node1, node2) >= 1
        )

    def get_fusion_pair_priority(self, node1, node2):
        if self.can_fuse_vertical_outer_loop(node1, node2):
            # Outer loop fusion with lower priority
            return 1
        else:
            return 0

    def can_fuse_vertical(self, node1, node2):
        if node2.is_template():
            # TODO(jgong5): support pre-op fusion with template
            return False
        if node1.is_template():
            template_fusion_supported, _ = template_fusion_with_epilogues_supported(
                node1, [node2]
            )
            return not node2.is_reduction() and template_fusion_supported
        return (
            self._can_fuse_horizontal_impl(node1, node2) and not node1.is_reduction()
        ) or self.can_fuse_vertical_outer_loop(node1, node2)

    def try_loop_split(self, nodes: List[SchedulerNode]):
        """
        Apply loop split optimization.
        When one of the indexing_exprs contains a division, we eliminate the division by splitting the loop
        to avoid non-contiguous loads, subject to the following conditions:
            1. No reduction and no mudular index for all nodes.
            2. The indexing_exprs of all nodes contain only one (or more, but all the same) division,
               where the divisor is an integer, the dividend is one of the iter_vars, and this var,
               i.e. the dimension that needs to be split, is contiguous in all other indexing_exprs.

        For example, if the node's var_ranges: {z0: 2, z1: 9216, z2: 960} and indexing_exprs:
        {'index0': 8847360*z0 + 960*z1 + z2, 'index1': 32*z0 + (z2//30), 'index2': z2},
        we will split z2 -> 30*z2 + z3, then the node's var_ranges will be changed to
        {z0: 2, z1: 9216, z2: 32, z3: 30} and indexing_exprs will be changed to
        {'index0': 8847360*z0 + 960*z1 + 30*z2 + z3, 'index1': 32*z0 + z2, 'index2': 30*z2 + z3}.
        """

        # No reduction and no mudular
        if any(
            len(node.group[1][1]) != 0
            or any(
                expr.has(ModularIndexing) for expr in node._body.indexing_exprs.values()
            )
            for node in nodes
        ):
            return nodes

        split_var = None
        split_number = None
        num_div = 0
        div_expr_ = None
        match_div = False
        matched_node = None

        for node in nodes:
            assert isinstance(node.node, ir.ComputedBuffer)
            _, original_body, _ = node.node.get_default_sizes_body()
            for name, expr in original_body.indexing_exprs.items():
                for div_expr in expr.find(FloorDiv):
                    if (
                        any(div_expr.has(var) for var in original_body.iter_vars)
                        and div_expr != div_expr_
                    ):
                        div_expr_ = div_expr
                        num_div += 1
                    if num_div > 1:
                        return nodes
                    if (
                        isinstance(div_expr.args[1], sympy.core.numbers.Integer)
                        and div_expr.args[0] in original_body.iter_vars
                        and name is not None
                        and all(
                            stride_at_vec_range(expr_, div_expr.args[0]) in (0, 1)
                            for name_, expr_ in original_body.indexing_exprs.items()
                            if name_ != name
                        )
                    ):
                        split_var = div_expr.args[0]
                        split_number = div_expr.args[1]
                        match_div = True
                        matched_node = node

        # Only one node contains a division, and the split dimension is contiguous in all other indexing_exprs.
        if not match_div:
            return nodes

        extra_indexing_constraints = None

        def loop_split(sizes, body, vars):
            index_size, reduce_size = sizes
            index_vars, reduce_vars = vars
            split_idx = index_vars.index(split_var)
            new_index_size = index_size.copy()
            new_index_size[split_idx] = index_size[split_idx] // split_number
            new_index_size.insert(split_idx + 1, split_number)
            (new_index_vars, _), var_ranges = dependencies.index_vars_no_squeeze(
                new_index_size, reduce_size, prefix="y"
            )
            iter_vars = new_index_vars.copy()
            divisor_var = iter_vars.pop(split_idx + 1)
            iter_vars[split_idx] = split_number * iter_vars[split_idx] + divisor_var
            body = ir.LoopBody(
                body, [iter_vars, reduce_vars], var_ranges, new_index_vars, reduce_vars
            )
            nonlocal extra_indexing_constraints
            if not extra_indexing_constraints:
                extra_indexing_constraints = (
                    body.var_ranges,
                    list(body.indexing_exprs.values()),
                )
            return (
                (new_index_size, reduce_size),
                body,
                (new_index_vars, reduce_vars),
            )

        # Here decide the final loop order
        for node in nodes:
            if node == matched_node:
                node.recompute_size_and_body(recompute_sizes_body_func=loop_split)
        for node in nodes:
            if node != matched_node:
                node.recompute_size_and_body(
                    extra_indexing_constraints=extra_indexing_constraints,
                    recompute_sizes_body_func=loop_split,
                )

        return nodes

    def codegen_outer_loop_node(
        self,
        node: OuterLoopFusedSchedulerNode,
    ):
        """
        Generate the code for the outer loop fused scheduler node.
        1. Codegen with fused outer loop: depends on the analysis of
            the outer loop fused scheduler node, with or without the local buffer.
        2. If failed, fallback to standard codegen.
        """
        kernel_group = self.kernel_group
        generated_cpp_vec_kernel_count = metrics.generated_cpp_vec_kernel_count
        cpp_kernel_proxy_list: List[CppKernelProxy] = []
        nodes_list: List[List[SchedulerNode]] = []
        assert isinstance(node, OuterLoopFusedSchedulerNode)

        def try_outer_loop_fusion_with_local_buf(node: OuterLoopFusedSchedulerNode):
            """
            Codegen code with fused outer loop and local Buffer.
            """
            assert isinstance(node, OuterLoopFusedSchedulerNode)
            cpp_kernel_proxy_list.clear()
            nodes_list.clear()

            def get_call_ranges(node: BaseSchedulerNode):
                assert isinstance(node, (SchedulerNode, FusedSchedulerNode))
                nodes: List[SchedulerNode] = node.get_nodes()  # type: ignore[assignment]
                _, (group, reduction_group) = max(
                    nodes, key=lambda x: int(x.is_reduction())
                ).group
                call_ranges = tuple(group) + tuple(reduction_group)
                return call_ranges

            local_buffers: List[ir.Buffer] = []
            # Map local buffer name to a list of global buffers
            local_to_global_buffers: Dict[str, List[ir.Buffer]] = {}
            if all(
                len(get_call_ranges(_node)) == node.outer_loop_fusion_depth + 1
                for _node in node.get_outer_nodes()
            ):
                # Ref to the typical case of local buffer
                # in https://github.com/pytorch/pytorch/blob/
                # 1115a25c36340554442f28f9570abd42f0aface2/aten/src/ATen/native/cpu/SoftMaxKernel.cpp#L159
                # where the buffer is with size of last dim and contiguous.
                # Only support this typical case at first.
                visited_scheduler_nodes: Set[str] = set()
                for scheduler_node in node.get_nodes():
                    # all users inside same OuterLoopFusedSchedulerNode
                    assert isinstance(scheduler_node, SchedulerNode)
                    visited_scheduler_nodes.add(scheduler_node.get_name())
                    if (
                        scheduler_node.is_reduction()
                        or len(scheduler_node.get_outputs()) != 1
                    ):
                        continue

                    scheduler_buffer = scheduler_node.get_outputs()[0]
                    if all(
                        user.node in node.get_nodes() for user in scheduler_buffer.users
                    ):
                        global_buffer = scheduler_buffer.node
                        assert isinstance(global_buffer, ir.ComputedBuffer)
                        global_buffer_layout = global_buffer.get_layout()
                        size_offset = node.outer_loop_fusion_depth - len(
                            get_call_ranges(scheduler_node)
                        )

                        def is_all_write_read_contiguous():
                            contiguous_index_expr = 0
                            stride = 1
                            for var, range in reversed(
                                scheduler_node._body.var_ranges.items()
                            ):
                                contiguous_index_expr += stride * var
                                stride *= range
                            write_index_expr = scheduler_node._body.get_write_expr(
                                scheduler_buffer.get_name()
                            )

                            def is_contiguous_index(x):
                                return x == contiguous_index_expr

                            return is_contiguous_index(write_index_expr) and all(
                                isinstance(user.node, SchedulerNode)
                                and is_contiguous_index(
                                    user.node._body.get_read_expr(
                                        scheduler_buffer.get_name()
                                    ),
                                )
                                for user in scheduler_buffer.users
                            )

                        if not (
                            global_buffer_layout.is_contiguous()
                            and is_all_write_read_contiguous()
                        ):
                            continue
                        # Local Buffer is a view of global buffer
                        local_buffer_layout = ir.FixedLayout(
                            global_buffer_layout.device,
                            global_buffer_layout.dtype,
                            global_buffer_layout.size[size_offset:],
                            global_buffer_layout.stride[size_offset:],
                        )

                        def try_share_local_buffer(local_buffer_layout, local_buffers):
                            for local_buf in local_buffers:
                                if local_buffer_layout == local_buf.layout and all(
                                    all(
                                        user.node.get_name() in visited_scheduler_nodes
                                        for user in V.graph.scheduler.name_to_buf[
                                            global_buffer.name
                                        ].users
                                    )
                                    for global_buffer in local_to_global_buffers[
                                        local_buf.name
                                    ]
                                    if global_buffer.name is not None
                                ):
                                    return local_buf
                            return None

                        local_buf_prefix = "local_buffer_data"
                        # Share existing local buffer
                        local_buffer_used = try_share_local_buffer(
                            local_buffer_layout, local_buffers
                        )
                        if not local_buffer_used:
                            # Create new local buffer
                            local_buffer_used = ir.Buffer(
                                f"{local_buf_prefix}_{len(local_buffers)}",
                                local_buffer_layout,
                            )
                            local_buffers.append(local_buffer_used)
                            local_to_global_buffers[local_buffer_used.name] = []
                        local_to_global_buffers[local_buffer_used.name].append(
                            global_buffer,
                        )

            with LocalBufferContext(kernel_group.args) as scope:
                if len(local_buffers) > 0:
                    for local_buffer in local_buffers:
                        assert local_buffer.name is not None
                        scope.add_local_buffer(
                            local_buffer, local_to_global_buffers[local_buffer.name]
                        )
                for _node in node.get_outer_nodes():
                    assert isinstance(_node, (FusedSchedulerNode, SchedulerNode))
                    cpp_kernel_proxy = CppKernelProxy(kernel_group)
                    cpp_kernel_proxy.codegen_nodes(_node.get_nodes())  # type: ignore[arg-type]
                    cpp_kernel_proxy_list.append(cpp_kernel_proxy)
                    nodes_list.append(_node.get_nodes())  # type: ignore[arg-type]

                if not node.check_outer_fusion_loop_level_attr(
                    cpp_kernel_proxy_list, node.outer_loop_fusion_depth
                ):
                    return False
                metrics.cpp_outer_loop_fused_inner_counts.append(
                    metrics.CppOuterLoopFusedCount(
                        len(cpp_kernel_proxy_list),
                        local_buffer_number=len(scope.local_buffers),
                    )
                )
                outer_fusion_cpp_kernel_proxy = node.merge_outer_fusion_kernels(
                    cpp_kernel_proxy_list,
                )
                kernel_group.finalize_kernel(
                    outer_fusion_cpp_kernel_proxy,
                    [_node for _nodes in nodes_list for _node in _nodes],
                )

            return True

        if not try_outer_loop_fusion_with_local_buf(node):
            # Reset generated_cpp_vec_kernel_count to codegen again
            metrics.generated_cpp_vec_kernel_count = generated_cpp_vec_kernel_count
            cpp_kernel_proxy_list.clear()
            nodes_list.clear()
            # Similar as comment in
            # https://github.com/pytorch/pytorch/blob/469383755fe416eb1c41fa724762ad3eaecdff07/torch/_inductor/codegen/cpp.py#L3269-L3272
            # Kernels share the same global contexts like V.graph.wrapper_code, V.kernel.args.
            with torch._inductor.config.patch(inplace_buffers=False):
                for _node in node.get_outer_nodes():
                    assert isinstance(_node, (FusedSchedulerNode, SchedulerNode))
                    _nodes: List[SchedulerNode] = _node.get_nodes()  # type: ignore[assignment]
                    cpp_kernel_proxy = CppKernelProxy(kernel_group)
                    cpp_kernel_proxy.codegen_nodes(_nodes)
                    kernel_group.finalize_kernel(cpp_kernel_proxy, _nodes)

    def codegen_node(
        self,
        node: Union[OuterLoopFusedSchedulerNode, FusedSchedulerNode, SchedulerNode],
    ):
        """
        Turn an set of pre-fused nodes into a C++ kernel.
        """
        kernel_group = self.kernel_group

        if isinstance(node, OuterLoopFusedSchedulerNode):
            self.codegen_outer_loop_node(node)
        else:
            nodes: List[SchedulerNode] = node.get_nodes()  # type: ignore[assignment]
            nodes = self.try_loop_split(nodes)
            cpp_kernel_proxy = CppKernelProxy(kernel_group)
            cpp_kernel_proxy.codegen_nodes(nodes)
            kernel_group.finalize_kernel(cpp_kernel_proxy, nodes)

        args_num = self._get_scheduled_num_args()
        if args_num > CppScheduling.MAX_FUSED_KERNEL_ARGS_NUM:
            self._set_flush_status(True)

    def is_cpp_template(self, node: BaseSchedulerNode) -> bool:
        return isinstance(node, SchedulerNode) and isinstance(
            node.node, ir.CppTemplateBuffer
        )

    def codegen_template(
        self,
        template_node: BaseSchedulerNode,
        epilogue_nodes: Sequence[BaseSchedulerNode],
    ):
        """
        Codegen a CPP template, possibly with fused epilogues
        """
        counters["inductor"]["cpp_epilogue_fusion_counter"] += len(epilogue_nodes)
        assert self.is_cpp_template(
            template_node
        ), "Template node passed to CppScheduler.codegen_template must be a SchedulerNode that wraps a CppTemplateBuffer"
        template_node = cast(SchedulerNode, template_node)
        _, (_, rnumel) = template_node.group
        assert rnumel == ()
        ctb: ir.CppTemplateBuffer = cast(ir.CppTemplateBuffer, template_node.node)
        epilogue_ir_nodes: List[Optional[ir.Operation]] = [
            n.node for n in epilogue_nodes
        ]
        assert all(
            isinstance(n, ir.ComputedBuffer) for n in epilogue_ir_nodes
        ), "Epilogue nodes must all be instances of ir.ComputedBuffer"

        def template_buffer_has_other_users(
            template_buffer, outputs_by_name, epilogue_nodes
        ):
            assert template_buffer.get_name() in outputs_by_name
            users = outputs_by_name[template_buffer.get_name()].users
            return not all(
                isinstance(user.node, BaseSchedulerNode)
                and user.node.node in epilogue_nodes
                for user in users
            )

        flag_template_buffer_has_other_users = template_buffer_has_other_users(
            ctb, template_node.outputs_by_name, epilogue_ir_nodes
        )
        kernel, render = ctb.make_kernel_render(
            ctb,
            flag_template_buffer_has_other_users=flag_template_buffer_has_other_users,
            epilogue_nodes=epilogue_ir_nodes,
        )
        with kernel:
            for node in [template_node, *epilogue_nodes]:
                node.mark_run()  # type: ignore[attr-defined]
            src_code = render()

        with V.set_kernel_handler(kernel):
            node_schedule = [template_node, *epilogue_nodes]
            kernel_name = self.define_kernel(src_code, node_schedule, kernel.args)
        kernel.call_kernel(kernel_name, ctb)
        V.graph.removed_buffers |= kernel.removed_buffers
        self.scheduler.free_buffers()

    def _get_scheduled_num_args(self):
        return self.kernel_group.get_num_args()

    def ready_to_flush(self):
        return self._ready_to_flush

    def codegen_sync(self):
        pass

    def define_kernel(self, src_code, nodes, kernel_args=None):
        wrapper = V.graph.wrapper_code
        fused_name = (
            get_fused_kernel_name(nodes, config.cpp.descriptive_names)
            if config.cpp.descriptive_names
            else ""
        )
        kernel_name = "_".join(["cpp", fused_name, wrapper.next_kernel_suffix()])
        kernel_decl_name = kernel_name if V.graph.cpp_wrapper else "kernel"
        src_code = src_code.replace(str(Placeholder.KERNEL_NAME), kernel_decl_name)
        src_code = src_code.replace(str(Placeholder.DESCRIPTIVE_NAME), kernel_name)
        # TODO(voz): Ostensibly, we should not need this. But there are cases where C++ codegen does
        # not use BracesBuffer, so we have no good indicator of a C++ buffer atm.
        src_code = src_code.replace("#pragma CMT", "//")

        compile_wrapper = IndentedBuffer()
        args = self.kernel_group.args if kernel_args is None else kernel_args
        _, _, arg_types = args.cpp_argdefs()
        if not V.graph.cpp_wrapper:
            compile_wrapper.writeline(f"async_compile.cpp_pybinding({arg_types!r}, '''")
        compile_wrapper.splice(src_code, strip=True)
        if not V.graph.cpp_wrapper:
            compile_wrapper.writeline("''')")
        wrapper.define_kernel(kernel_name, compile_wrapper.getvalue(), gpu=False)
        return kernel_name

    def flush(self):
        src_code = self.kernel_group.codegen_group()
        if src_code:
            kernel_name = self.define_kernel(
                src_code, self.kernel_group.scheduled_nodes
            )
            self.kernel_group.call_kernel(V.graph.wrapper_code, kernel_name)
        self.reset_kernel_group()
        self._set_flush_status(False)


class KernelGroup:
    def __init__(self):
        super().__init__()
        self.args = KernelArgs()
        self.loops_code = BracesBuffer()
        self.ws = WorkSharing(self.loops_code)
        self.stack = contextlib.ExitStack()
        self.stack.enter_context(self.ws)
        self.scheduled_nodes = []

    def new_kernel(self, cls, *args):
        return cls(self.args, parallel_num_threads(), *args)

    def finalize_kernel(self, new_kernel, nodes):
        self.scheduled_nodes += nodes
        code = self.loops_code
        ws = self.ws
        new_kernel.codegen_loops(code, ws)

    def get_num_args(self):
        arg_defs, call_args, arg_types = self.args.cpp_argdefs()
        args_num = len(arg_defs)
        return args_num

    def codegen_group(self, name=None) -> str:
        self.stack.close()
        if not self.scheduled_nodes:
            return ""
        code = BracesBuffer()
        # 1. Include header files
        # TODO: support kernel profile on other platforms
        enable_kernel_profile = config.cpp.enable_kernel_profile and sys.platform in [
            "linux",
            "win32",
        ]
        if enable_kernel_profile:
            code.writelines(["#include <ATen/record_function.h>"])
        code.writeline(codecache.cpp_prefix())

        # 2. Function definition
        kernel_decl_name = str(Placeholder.KERNEL_NAME) if name is None else name
        kernel_name = str(Placeholder.DESCRIPTIVE_NAME) if name is None else name
        arg_defs, _, _ = self.args.cpp_argdefs()
        arg_defs = ",\n".ljust(25).join(arg_defs)
        func_export_decl = get_export_declaration()
        code.writeline(
            f'extern "C" {func_export_decl} void {kernel_decl_name}({arg_defs})'
        )

        # 3. Function body
        with code.indent():
            if enable_kernel_profile:
                graph_id = V.graph.graph_id
                prefix = "graph_" + str(graph_id) + "_" if graph_id is not None else ""
                code.writelines(
                    [
                        f'RECORD_FUNCTION("{prefix + kernel_name}", c10::ArrayRef<c10::IValue>({{}}));'
                    ]
                )
            for old, new in self.args.aliases():
                code.writeline(f"auto {old} = {new};")
            code.splice(self.loops_code)
        return code.getvalue()

    def call_kernel(self, wrapper, kernel_name):
        _, call_args, arg_types = self.args.cpp_argdefs()
        wrapper.generate_kernel_call(
            kernel_name, call_args, gpu=False, arg_types=arg_types
        )


class CppWrapperKernelGroup(KernelGroup):
    def __init__(self):
        super().__init__()
        self.args = CppWrapperKernelArgs()


class WorkSharing:
    def __init__(self, code):
        self.code = code
        self.in_parallel = False
        self.num_threads = None
        self.stack = contextlib.ExitStack()

    def parallel(self, threads):
        if self.in_parallel and threads != self.num_threads:
            # wrong number of threads
            self.close()
        if not self.in_parallel:
            self.num_threads = threads
            self.in_parallel = True
            if config.cpp.dynamic_threads:
                self.code.writeline("#pragma omp parallel")
            else:
                self.code.writeline(f"#pragma omp parallel num_threads({threads})")
            self.stack.enter_context(self.code.indent())
            self.code.writeline(
                "int tid = omp_get_thread_num();",
            )

    def single(self):
        if self.in_parallel:
            self.code.writeline("#pragma omp single")
        return self.in_parallel

    def close(self):
        self.stack.close()
        self.in_parallel = False

    def __enter__(self):
        self.stack.__enter__()
        return self

    def __exit__(self, exc_type, exc_val, exc_tb):
        self.stack.__exit__(exc_type, exc_val, exc_tb)


@dataclasses.dataclass
class LoopLevel:
    var: Optional[sympy.Expr] = None
    size: Optional[sympy.Expr] = None
    offset: sympy.Expr = sympy.Integer(0)
    steps: sympy.Expr = sympy.Integer(1)
    parallel: int = 0
    simd_omp: bool = False
    simd_vec: bool = False
    collapsed: bool = False
    is_reduction: bool = False
    parent: Optional["LoopLevel"] = None
    # the next inner level of the loop, empty if it is inner-most
    # contains >1 LoopLevel if the inner level of loop is split
    inner: List["LoopLevel"] = dataclasses.field(default_factory=list)
    # kernel assigned to this loop level, only valid when it is a leaf
    kernel: Optional[CppKernel] = None

    def __post_init__(self):
        # Regarding the C++/OpenMP backend, `cpu_vec_isa.pick_vec_isa()` to check
        # vectorization ISA is a time-consuming and one-shot operation. It leads
        # to taking a longer time to import `codegen.cpp` package because the
        # `LoopLevel` of the package is decorated by `@dataclasses.dataclass` while
        # the decorator will invoke `cpu_vec_isa.pick_vec_isa()` to initialize the
        # `simd_nelements` of the `LoopLevel`. It might introduce additional compilation
        # overhead to the Triton backend. Therefore, we moved the `simd_nelements` to
        # `__post_init__`
        picked_vec_isa: cpu_vec_isa.VecISA = cpu_vec_isa.pick_vec_isa()
        self.simd_nelements: int = picked_vec_isa.nelements() if picked_vec_isa else 0

    def get_kernels(self) -> List[CppKernel]:
        """Get all kernel objects under this loop level"""
        if self.kernel:
            return [self.kernel]
        kernels = []
        for loop in self.inner:
            kernels += loop.get_kernels()
        return kernels

    def get_root(self):
        """Get all kernel objects under this loop level"""
        root = self
        while root.parent:
            root = root.parent
        return root

    def set_kernel(self, kernel: CppKernel):
        """
        Set the kernel under this loop level. No split is allowed under
        this loop level.
        """
        if not self.inner:
            self.kernel = kernel
            loop: Optional[LoopLevel] = self
            assert loop is not None
            return
        assert len(self.inner) == 1
        self.inner[0].set_kernel(kernel)

    def get_loops_at(self, depth) -> List["LoopLevel"]:
        if depth == 0:
            return [self]
        else:
            loops = []
            for loop in self.inner:
                loops += loop.get_loops_at(depth - 1)
            return loops

    def split_with_tiling(self, depth, factor):
        def clone_inner():
            inner = []
            if self.inner:
                for loop in self.inner:
                    inner.append(loop.clone())
            return inner

        def do_split_with_tiling():
            sympy_factor = sympy.Integer(factor)

            offset = FloorDiv(self.size, sympy_factor) * sympy_factor
            main_loop = LoopLevel(self.var, offset)
            main_loop.steps = sympy_factor
            main_loop.parallel = self.parallel
            main_loop.collapsed = False
            main_loop.is_reduction = self.is_reduction
            main_loop.inner = clone_inner()
            if main_loop.inner:
                for loop in main_loop.inner:
                    loop.parent = main_loop

            tail_loop = LoopLevel(self.var, self.size)
            tail_loop.offset = offset
            tail_loop.parallel = self.parallel
            tail_loop.collapsed = False
            tail_loop.is_reduction = self.is_reduction
            tail_loop.inner = clone_inner()
            if tail_loop.inner:
                for loop in tail_loop.inner:
                    loop.parent = tail_loop

            return main_loop, tail_loop

        if depth == 0:
            main_loop, tail_loop = do_split_with_tiling()
            parent = self.parent
            if parent:
                parent.inner = [main_loop, tail_loop]
                main_loop.parent = parent
                tail_loop.parent = parent
            return main_loop, tail_loop
        else:
            assert len(self.inner) == 1
            return self.inner[0].split_with_tiling(depth - 1, factor)

    def clone(self):
        loop = copy(self)
        loop.inner = []
        if self.inner:
            for inner_loop in self.inner:
                inner_loop_clone = inner_loop.clone()
                inner_loop_clone.parent = loop
                loop.inner.append(inner_loop_clone)
        loop.kernel = deepcopy(self.kernel)
        return loop

    def lines(self):
        offset_expr = cexpr_index(self.offset)
        size_expr = cexpr_index(self.size)
        if config.cpp.no_redundant_loops and offset_expr == size_expr:
            return None
        simd = (
            f"simd simdlen({self.simd_nelements}) "
            if self.simd_omp and self.simd_nelements > 1
            else ""
        )
        if self.parallel:
            # TODO(jansel): look into chunk size and other schedules
            line1 = "#pragma omp for"
            if self.parallel > 1:
                line1 += f" collapse({self.parallel})"
            if self.simd_omp:
                line1 = line1.replace(" for ", f" for {simd}")
        elif self.simd_vec:
            line1 = ""
        elif self.simd_omp:
            line1 = f"#pragma omp {simd}"
        elif not self.is_reduction and cpp_builder.is_gcc():
            line1 = "#pragma GCC ivdep"
        else:
            line1 = ""
        offset_str = f"{INDEX_TYPE} {self.var}={offset_expr}"
        size_str = f"{self.var}<{size_expr}"
        if self.steps.is_number:
            steps_str = f"{self.var}+={cexpr_index(self.steps)}"
        else:
            # If the step size is 0, change it to 1 because a step size of 0
            # will cause floating point exception (core dump) during parallelization.
            steps_str = (
                f"{self.var}+=({cexpr_index(self.steps)} == 0 ? "
                f"1 : {cexpr_index(self.steps)})"
            )
        line2 = f"for({offset_str}; {size_str}; {steps_str})"
        if self.collapsed or not line1:
            return [line2]
        return [line1, line2]


@dataclasses.dataclass
class LoopNestWithSplit:
    """
    A loop-nest like structure but with some loop level split along
    the loop range into the main tiling loop and the tail. It is built
    with the `build` method as a loop nest and then split with
    `split_with_tiling` at some depth.

    A typical case is for vectorization where we typically split at the inner-most
    loop level. A more complicated case is 2D tiling where we split at
    both inner-most and outer levels.
    """

    root: Optional[List[LoopLevel]] = None
    kernel: Optional[CppKernel] = None

    @staticmethod
    def build(kernel: CppKernel):
        """Build a LoopNest with the given `kernel` as the leaf"""
        itervars = kernel.itervars
        ranges = kernel.ranges
        reduction_depth = kernel.reduction_depth
        assert reduction_depth is not None

        root: List[LoopLevel] = []
        levels: List[LoopLevel] = root
        loop: Optional[LoopLevel] = None
        for loop_idx, (var, size) in enumerate(zip(itervars, ranges)):
            loop = LoopLevel(var, size, parent=loop)
            if loop_idx >= reduction_depth:
                loop.is_reduction = kernel.is_reduction
            levels.append(loop)
            levels = loop.inner
        loop_nest = LoopNestWithSplit(root)
        if loop:
            loop.kernel = kernel
        else:
            loop_nest.kernel = kernel
        return loop_nest

    def __bool__(self):
        return bool(self.root)

    def get_loops_at(self, depth) -> List[LoopLevel]:
        """Get all the loop levels at the given `depth` (most outer loop has depth 0)"""
        loops: List[LoopLevel] = []
        assert self.root is not None
        for loop in self.root:
            loops += loop.get_loops_at(depth)
        return loops

    @cache_on_self
    def max_parallel_depth(self):
        """
        Maximal allowed depth for parallelism:
        1) Levels without splitting and
        2) All reduction or non-reduction levels
        When the loop is split at the top level, the max depth is 1.
        """
        max_depth = 0
        assert self.root is not None
        loops = self.root
        if len(loops) > 1:
            return 1
        is_reduction = loops[0].is_reduction if loops else False
        while len(loops) == 1 and loops[0].is_reduction == is_reduction:
            max_depth += 1
            loops = loops[0].inner
        return max_depth

    def is_reduction_only(self):
        """
        Whether all the loops are for reduction. Reduction loops
        are always the inner most ones.
        """
        return (
            self.root is not None and len(self.root) > 0 and self.root[0].is_reduction
        )

    def mark_parallel(self, par_depth):
        assert (
            par_depth <= self.max_parallel_depth()
        ), "Parallel depth cannot exceed the maximal allowed parallel depth"
        assert self.root is not None
        loops = self.root
        for loop in loops:
            loop.parallel = par_depth
        for i in range(1, par_depth):
            loops = loops[0].inner
            loops[0].collapsed = True

    def split_with_tiling(self, depth, factor):
        """
        Split the loop into main and tail loops at given `depth` so that the range
        of the main loop has range `floor_div(range, factor) * factor` and
        the tail loop handles the remainder. The main loop is tiled
        according to the `factor`.
        """
        loops = self.get_loops_at(depth)
        assert len(loops) == 1
        split_loops = loops[0].split_with_tiling(0, factor)
        if depth == 0:
            self.root = split_loops
        return split_loops

    def get_kernels(self) -> List[CppKernel]:
        """Get all kernel objects under this loop nest"""
        if self.kernel:
            return [self.kernel]
        kernels: List[CppKernel] = []
        assert self.root is not None
        for loop in self.root:
            kernels += loop.get_kernels()
        return kernels<|MERGE_RESOLUTION|>--- conflicted
+++ resolved
@@ -71,10 +71,7 @@
     INDEX_TYPE,
     LocalBufferContext,
     promote_args,
-<<<<<<< HEAD
-=======
     template_fusion_with_epilogues_supported,
->>>>>>> 9629835b
     unify_mask_base_type,
     value_to_cpp,
 )
@@ -2532,11 +2529,7 @@
                 n_idx = self._get_num_vectors(torch.int64)
                 cdtype = DTYPE_TO_CPP[dtype]
                 index = ops.index_expr(index, torch.int64).value
-<<<<<<< HEAD
-                assert index.is_vec
-=======
                 assert isinstance(index, CppCSEVariable) and index.is_vec
->>>>>>> 9629835b
                 line = f"atomic_add_vec<{cdtype}, {n_idx}, {n_src}>({var}, {index}, {value});"
                 self.stores.writeline(DeferredLine(name, line))
         else:
@@ -3401,11 +3394,7 @@
                             call_ranges[tiling_indice], fallback=0
                         )
                         if call_range < factor_lowp:
-<<<<<<< HEAD
-                            V.graph.sizevars.guard_lt(call_range, factor_lowp)
-=======
                             V.graph.sizevars.guard_lt(call_range, factor_lowp)  # type: ignore[arg-type]
->>>>>>> 9629835b
                             tiling_factor = factor_lowp // 2
                             break
                     elif call_ranges[tiling_indice] < factor_lowp:
