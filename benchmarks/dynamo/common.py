#!/usr/bin/env python3
from __future__ import annotations

import argparse
import collections
import contextlib
import copy
import csv
import functools
import importlib
import itertools
import logging
import os
import pathlib
import random
import shutil
import signal
import subprocess
import sys
import time
from contextlib import contextmanager

from typing import Any, Callable, Mapping, NamedTuple, Optional, Tuple, Type
from unittest.mock import MagicMock

import numpy as np
import pandas as pd
import psutil
import torch

import torch._dynamo
import torch._dynamo.utils
import torch.distributed
from scipy.stats import gmean, ttest_ind
from torch._dynamo.profiler import fx_insert_profiling, Profiler
from torch._dynamo.testing import dummy_fx_compile, format_speedup, same
from torch._dynamo.utils import clone_inputs, graph_break_reasons
from torch._functorch.aot_autograd import set_model_name
from torch._inductor import config as inductor_config
from torch._inductor.utils import fresh_inductor_cache
from torch._subclasses.fake_tensor import FakeTensorMode
<<<<<<< HEAD
from torch.distributed.fsdp import FullyShardedDataParallel as FSDP
from torch.nn.parallel import DistributedDataParallel as DDP
from torch.utils import _pytree as pytree
=======

>>>>>>> 709216d1
from torch.utils._pytree import tree_map, tree_map_only

from tqdm.auto import tqdm, trange

try:
    from .microbenchmarks.operator_inp_utils import OperatorInputsMode
except ImportError:
    from microbenchmarks.operator_inp_utils import OperatorInputsMode

try:
    import torch_xla.core.xla_model as xm
except ImportError:
    # ignore the error if torch_xla is not installed
    pass

log = logging.getLogger(__name__)

# We are primarily interested in TF32
torch.backends.cuda.matmul.allow_tf32 = True

# Suppress torch.profiler spam
os.environ["KINETO_LOG_LEVEL"] = "5"

current_name = ""
current_device = ""
current_onnx_compiler = ""
current_batch_size = None
output_filename = None

MAX_DOWNLOAD_ATTEMPTS = 5


class CI(NamedTuple):
    backend: str  # aot_eager or inductor
    training: bool
    dynamic: bool = False
    device: str = "cuda"


CI_SKIP = collections.defaultdict(list)


# Skips for dynamic=False

# Here eager really means dynamo+eager
CI_SKIP[CI("eager", training=False)] = [
    # TorchBench
    "DALLE2_pytorch",  # AttributeError: text_encodings
    # TypeError: pad_center() takes 1 positional argument but 2 were given
    "tacotron2",
    # torchrec_dlrm requires gcc-11, https://github.com/pytorch/benchmark/pull/1427
    "torchrec_dlrm",
    # Huggingface
    "DebertaV2ForQuestionAnswering",  # OOM
]

CI_SKIP[CI("eager", training=True)] = [
    *CI_SKIP[CI("eager", training=False)],
    # TorchBench
    "BERT_pytorch",  # accuracy
    "Background_Matting",  # fp64_OOM
    "hf_BigBird",  # fp64_OOM
    "hf_T5_base",  # fp64_OOM
    "llama",  # Accuracy failed: allclose not within tol=0.001
    "vision_maskrcnn",  # The size of tensor a (29) must match the size of tensor b (33) (doesn't repro)
    # Huggingface
    "XGLMForCausalLM",  # OOM
    # TIMM
    "cait_m36_384",  # fp64_OOM
    "convit_base",  # fp64_OOM
    "mobilenetv2_100",  # accuracy
    "xcit_large_24_p8_224",  # fp64_OOM,
]

CI_SKIP[CI("aot_eager", training=False)] = [
    *CI_SKIP[CI("eager", training=False)],
    # all dynamic shapes errors for detectron variants
    "demucs",  # OOM
    "detectron2_fasterrcnn_r_101_c4",
    "detectron2_fasterrcnn_r_101_dc5",
    "detectron2_fasterrcnn_r_101_fpn",
    "detectron2_fasterrcnn_r_50_c4",
    "detectron2_fasterrcnn_r_50_dc5",
    "detectron2_fasterrcnn_r_50_fpn",
    "detectron2_fcos_r_50_fpn",
    "detectron2_maskrcnn_r_101_c4",
    "detectron2_maskrcnn_r_101_fpn",
    "detectron2_maskrcnn_r_50_c4",
    "detectron2_maskrcnn_r_50_fpn",
    "hf_BigBird",  # OOM
    "tacotron2",  # AssertionError: Deduped args out of bounds
    # Huggingface
    "BartForConditionalGeneration",  # OOM
    "DebertaV2ForQuestionAnswering",  # OOM
    # Torchbench
    "speech_transformer",  # https://github.com/pytorch/pytorch/issues/99893
    "pyhpc_isoneutral_mixing",  # https://github.com/pytorch/pytorch/issues/99893
    "pyhpc_turbulent_kinetic_energy",  # https://github.com/pytorch/pytorch/issues/99893
]

CI_SKIP[CI("aot_eager", training=True)] = [
    *CI_SKIP[CI("aot_eager", training=False)],
    # TorchBench
    "Background_Matting",  # fp64_OOM
    "hf_T5_base",  # fp64_OOM
    "mobilenet_v2_quantized_qat",  # fp64_OOM
    "resnet50_quantized_qat",  # fp64_OOM
    "pytorch_struct",
    # Huggingface
    "MBartForConditionalGeneration",  # OOM
    "M2M100ForConditionalGeneration",  # OOM
    "XGLMForCausalLM",  # OOM
    # TIMM
    "cait_m36_384",  # fp64_OOM
    "convit_base",  # fp64_OOM
    "fbnetv3_b",  # Accuracy (blocks.2.2.bn1.weight.grad)
    "levit_128",  # Accuracy (patch_embed.0.c.weight.grad)
    "lcnet_050",  # Accuracy (blocks.1.0.bn2.weight.grad)
    "sebotnet33ts_256",  # Accuracy (stem.conv1.conv.weight.grad)
    "xcit_large_24_p8_224",  # fp64_OOM,
]

CI_SKIP[CI("inductor", training=False)] = [
    # TorchBench
    "DALLE2_pytorch",  # AttributeError: text_encodings
    # torchrec_dlrm requires gcc-11, https://github.com/pytorch/benchmark/pull/1427
    "torchrec_dlrm",
    "demucs",  # OOM
    "detectron2_fasterrcnn_r_101_c4",
    "detectron2_fasterrcnn_r_101_dc5",
    "detectron2_fasterrcnn_r_101_fpn",
    "detectron2_fasterrcnn_r_50_c4",
    "detectron2_fasterrcnn_r_50_dc5",
    "detectron2_fasterrcnn_r_50_fpn",
    "detectron2_fcos_r_50_fpn",
    "detectron2_maskrcnn_r_101_c4",
    "detectron2_maskrcnn_r_101_fpn",
    "detectron2_maskrcnn_r_50_c4",
    "detectron2_maskrcnn_r_50_fpn",
    # TorchBench
    "detectron2",
    "densenet121",  # flaky accuracy
    "hf_T5",  # accuracy
    "hf_BigBird",  # accuracy
    "hf_GPT2_large",  # OOM
    "maml",  # accuracy
    "mobilenet_v2_quantized_qat",  # The eval test only supports CPU
    "pytorch_struct",  # Test eval is not implemented
    "pyhpc_equation_of_state",  # Accuracy
    "pyhpc_turbulent_kinetic_energy",  # Accuracy
    "tacotron2",
]

CI_SKIP[CI("inductor", training=False, device="cpu")] = [
    # TorchBench
    "drq",  # Need to update torchbench
    "detectron2_fasterrcnn_r_101_c4",
    "detectron2_fasterrcnn_r_101_dc5",
    "detectron2_fasterrcnn_r_101_fpn",
    "detectron2_fasterrcnn_r_50_c4",
    "detectron2_fasterrcnn_r_50_dc5",
    "detectron2_fasterrcnn_r_50_fpn",
    "detectron2_fcos_r_50_fpn",
    "detectron2_maskrcnn_r_101_c4",
    "detectron2_maskrcnn_r_101_fpn",
    "detectron2_maskrcnn_r_50_c4",
    "detectron2_maskrcnn_r_50_fpn",
    "doctr_det_predictor",  # requires newer gcc
    "doctr_reco_predictor",  # requires newer gcc
    "gat",  # does not work with fp32
    "gcn",  # does not work with fp32
    "hf_Bert_large",  # OOM
    "hf_GPT2_large",  # Intermittent failure on CI
    "hf_T5_base",  # OOM
    "mobilenet_v2_quantized_qat",
    "pyhpc_turbulent_kinetic_energy",
    "resnet50_quantized_qat",  # Eager model failed to run(Quantize only works on Float Tensor, got Double)
    "sage",  # does not work with fp32
    # torchrec_dlrm requires gcc-11, https://github.com/pytorch/benchmark/pull/1427
    "torchrec_dlrm",
    # Huggingface
    "MBartForConditionalGeneration",  # Accuracy https://github.com/pytorch/pytorch/issues/94793
    "PLBartForConditionalGeneration",  # Accuracy https://github.com/pytorch/pytorch/issues/94794
    # TIMM
    "cait_m36_384",  # Accuracy
    "pnasnet5large",  # OOM
    "xcit_large_24_p8_224",  # OOM https://github.com/pytorch/pytorch/issues/95984
    "opacus_cifar10",  # Fails to run https://github.com/pytorch/pytorch/issues/99201
]

CI_SKIP[CI("inductor", training=True)] = [
    *CI_SKIP[CI("inductor", training=False)],
    # TorchBench
    "Background_Matting",  # fp64_OOM
    "dlrm",  # Fails on CI - unable to repro locally
    "hf_T5_base",  # accuracy
    "mobilenet_v3_large",  # accuracy
    "resnet50_quantized_qat",  # Eager model failed to run
    "AlbertForQuestionAnswering",  # accuracy
    "crossvit_9_240",  # fails to run on timm 0.8.22 with cudagraphs, mempools
    "deit_base_distilled_patch16_224",  # fails to run in timm 0.8.22, cudagraphs
    "mobilevit_s",
    "pit_b_224",
    "twins_pcpvt_base",
    "visformer_small",
    "vit_base_patch16_224",
    "xcit_large_24_p8_224",
]

# Skips for dynamic=True

CI_SKIP[CI("aot_eager", training=False, dynamic=True)] = [
    *CI_SKIP[CI("aot_eager", training=False)],
    "vision_maskrcnn",  # accuracy failure on boxes, after https://github.com/pytorch/pytorch/issues/101093
]

CI_SKIP[CI("aot_eager", training=True, dynamic=True)] = [
    *CI_SKIP[CI("aot_eager", training=True)],
    *CI_SKIP[CI("aot_eager", training=False, dynamic=True)],
    "llama",  # AssertionError: cannot compute free_symbols of True
]

CI_SKIP[CI("inductor", training=False, dynamic=True)] = [
    *CI_SKIP[CI("aot_eager", training=False, dynamic=True)],
    *CI_SKIP[CI("inductor", training=False)],
    "nanogpt_generate",  # Assertion `index out of bounds: 0 <= tmp0 < 64` failed.
]

CI_SKIP[CI("inductor", training=True, dynamic=True)] = [
    # NB: Intentionally omitting for symmetry with dynamic=False
    # *CI_SKIP[CI("aot_eager", training=True, dynamic=True)],
    *CI_SKIP[CI("inductor", training=False, dynamic=True)],
    *CI_SKIP[CI("inductor", training=True)],
    "levit_128",  # Accuracy fails on A10G, passes on A100
    "sebotnet33ts_256",  # Flaky accuracy failed
]

CI_SKIP_OPTIMIZER = {
    # TIMM
    "convmixer_768_32",  # accuracy
    "hrnet_w18",  # Stack issue in fx
    # TorchBench
    "dlrm",  # symbolic shapes error
    # HF
    "pnasnet5large",  # Stack issue in fx
    "MobileBertForMaskedLM",  # Stack issue in fx
    "MobileBertForQuestionAnswering",  # Stack issue in fx
    "PegasusForConditionalGeneration",  # OOM
}


def model_specified_by_path(path_and_class_str):
    return ":" in path_and_class_str


def load_model_from_path(path_and_class_str):
    configs = {}
    for kvstr in path_and_class_str.split(","):
        k, v = kvstr.split(":")
        configs[k] = v

    for name in ["path", "class"]:
        if name not in configs:
            raise RuntimeError(
                "Invalid --only arguments. Check help message for the correct format"
            )

    path = configs["path"]
    class_name = configs["class"]

    if path[:1] != "/":
        raise RuntimeError(
            "Use absolute path since dynamo may change the current working directory which makes using relative path tricky"
        )

    spec = importlib.util.spec_from_file_location("module_name", path)
    module = importlib.util.module_from_spec(spec)
    spec.loader.exec_module(module)

    model_class = getattr(module, class_name)
    assert issubclass(model_class, torch.nn.Module)
    model = model_class()
    assert hasattr(model, "get_example_inputs")
    inputs = model.get_example_inputs()
    return model, inputs


def output_csv(filename, headers, row):
    if os.path.exists(filename):
        with open(filename, "r") as fd:
            lines = list(csv.reader(fd)) or [[]]
            if headers and len(headers) > len(lines[0]):
                # if prior results failed the header might not be filled in yet
                lines[0] = headers
            else:
                headers = lines[0]
    else:
        lines = [headers]
    lines.append([(f"{x:.6f}" if isinstance(x, float) else x) for x in row])
    with open(filename, "w") as fd:
        writer = csv.writer(fd, lineterminator="\n")
        for line in lines:
            writer.writerow(list(line) + ["0"] * (len(headers) - len(line)))


def nothing(f):
    return f


@functools.lru_cache(None)
def patch_torch_manual_seed():
    """Make torch manual seed deterministic. Helps with accuracy testing."""

    def deterministic_torch_manual_seed(*args, **kwargs):
        from torch._C import default_generator

        seed = 1337
        import torch.cuda

        if not torch.cuda._is_in_bad_fork():
            torch.cuda.manual_seed_all(seed)
        return default_generator.manual_seed(seed)

    torch.manual_seed = deterministic_torch_manual_seed


def synchronize():
    pass


def summarize_graph_break(filename):
    """
    Sorts and de-dupes the graphs breaks on the reason string. Note that this
    function is just a best effort to reduce the logging information. We could
    miss some graph breaks because of de-duping. We can further refine this
    function as need arises.
    """
    log_file = f"{filename.rstrip('.csv')}_graph_breaks.csv"
    if os.path.exists(log_file):
        df = pd.read_csv(log_file)
        df = df.sort_values("reason").drop_duplicates(subset="reason")

        # Specialize for multi tensor sgd as reason is not identical
        multi_tensor_sgd_row = df.loc[df["reason"].str.contains("_multi_tensor_sgd")]
        if len(multi_tensor_sgd_row):
            df = df[
                ~df["reason"].str.contains("_multi_tensor_sgd")
            ]  # Drop all sgd rows
            df = pd.concat(
                [df, pd.DataFrame([multi_tensor_sgd_row.iloc[0]])], axis=0
            )  # Add back a single row
        df.to_csv(f"{log_file.rstrip('.csv')}_deduped.csv", index=False)


def print_summary(filename):
    if not (filename and os.path.exists(filename)):
        return
    data = pd.read_csv(filename)
    if "tag" in data.columns:
        for tag in data.tag.unique():
            if tag == "0.0000":
                continue  # This happens for failed runs
            print(f"\nSummary for tag={tag}:")
            print_summary_table(data[data.tag == tag])
    else:
        print_summary_table(data)
    summarize_graph_break(filename)


def print_summary_table(data):
    width = max(map(len, data.columns))
    for col in data.columns:
        try:
            if col in ("dev", "name", "batch_size", "tag"):
                continue
            elif col in ("pct_ops", "pct_time"):
                print(col.ljust(width), f"{data[col].mean():.3%}")
            elif col in ("graphs", "graph_calls", "captured_ops", "total_ops"):
                print(col.ljust(width), f"{data[col].mean():.3f}")
            elif col in ("compilation_latency"):
                print(col.ljust(width), f"mean={data[col].mean():.3f} seconds")
            elif col in ("compression_ratio"):
                print(col.ljust(width), f"mean={data[col].mean():.3f}x")
            elif col in ("accuracy"):
                pass_rate = (data[col] == "pass").mean()
                print(col.ljust(width), f"pass_rate={100*pass_rate:.2f}%")
            else:
                cdata = data[col]
                print(
                    col.ljust(width),
                    f"gmean={gmean(cdata):.2f}x mean={cdata.mean():.3f}x",
                )
        except Exception as e:
            pass


def tensor_is_on_xla(tensors):
    def visit(x: torch.Tensor):
        nonlocal result
        if x.device.type == "xla":
            result = True

    result = False
    tree_map_only(torch.Tensor, visit, tensors)
    return result


def timed(
    model,
    model_iter_fn,
    example_inputs,
    times=1,
    return_result=False,
    collect_outputs=False,
):
    use_xla = tensor_is_on_xla(example_inputs)
    synchronize()

    if use_xla:
        xm.mark_step()
        xm.wait_device_ops()

    time_total = 0
    # Dont collect outputs to correctly measure timing
    for _ in range(times):
        # Put this call inside the loop to reset the seed for each iteration.
        # Don't include reset_rng_state() to correctly measure timing
        reset_rng_state(use_xla)
        t_iter_begin = time.perf_counter()
        result = model_iter_fn(model, example_inputs, collect_outputs=collect_outputs)

        # instead of calling sync on result_list, we should call mark_step.
        # In training case, result_list may be empty, but we want to
        # send all the pending graphs for compilation.
        if use_xla:
            # For the model running on regular torchxla (baseline), we need the
            # mark step to send the accumulated graph for compilation.
            #
            # For the model running with dynamo/torchxla bridge, in training case,
            # we need the mark step to send the optimizer graph out for
            # compilation.
            xm.mark_step()
        t_iter_end = time.perf_counter()
        time_total += t_iter_end - t_iter_begin

    t_0 = time.perf_counter()
    if use_xla:
        xm.wait_device_ops()
    synchronize()
    t_1 = time.perf_counter()
    time_total += t_1 - t_0
    return (time_total, result) if return_result else time_total


class Stats:
    totals = collections.defaultdict(collections.Counter)

    @classmethod
    def reset_counters(cls):
        for k, v in torch._dynamo.utils.counters.items():
            cls.totals[k].update(v)
        ok = torch._dynamo.utils.counters["frames"]["ok"]
        total = torch._dynamo.utils.counters["frames"]["total"]
        torch._dynamo.utils.counters.clear()
        return ok, total

    @classmethod
    def print_summary(cls):
        for k, v in sorted(cls.totals.items()):
            lines = "\n  ".join(map(str, v.most_common(50)))
            print(f"STATS {k}\n  {lines}")

    @classmethod
    def aot_summary(cls):
        return [cls.totals["aot_autograd"]["total"], cls.totals["aot_autograd"]["ok"]]


def coverage_experiment(args, model_iter_fn, model, example_inputs):
    """
    Test operator/model coverage of TorchDynamo and record statistics
    taken from a profiler.  This target is mainly intended to check
    correctness.

    Writes to ./coverage.csv
    """
    profiler = Profiler()
    frozen_model_iter_fn = torch._dynamo.run(model_iter_fn)
    with profiler.prof:
        frozen_model_iter_fn(model, example_inputs)
    coverage_result = profiler.results()
    output_csv(
        output_filename,
        (
            "dev",
            "name",
            "batch_size",
            "graphs",
            "graph_calls",
            "captured_ops",
            "total_ops",
            "pct_ops",
            "pct_time",
        ),
        [
            current_device,
            current_name,
            current_batch_size,
        ]
        + coverage_result.tocsv(),
    )
    return coverage_result


def speedup_experiment_fx2trt(args, model_iter_fn, model, example_inputs):
    """
    Measure speedups over eager using the trt inference backend. TRT backend is based fx graph
    generated by torch._dynamo.
    Writes to ./speedups_fx2trt.csv
    """
    return speedup_experiment(args, model_iter_fn, model, example_inputs)


def recompile_profiler_experiment(args, model_iter_fn, model, example_inputs):
    with torch._dynamo.utils.CompileProfiler() as prof:
        opt_model_iter_fn = torch._dynamo.optimize(prof, nopython=args.nopython)(
            model_iter_fn
        )
        opt_model_iter_fn(model, example_inputs)
        output_csv(
            output_filename, ["model", "profiler report"], [current_name, prof.report()]
        )
        met = prof.get_metrics()
        guard_failures = len(met["guard_failures"])
        return [guard_failures]


def randomize_input(inputs):
    if isinstance(inputs, (list, tuple)):
        return type(inputs)([randomize_input(x) for x in inputs])
    elif isinstance(inputs, torch.Tensor):
        if inputs.dtype in (torch.float32, torch.float64):
            torch._dynamo.utils.counters["randomize_input"]["times"] += 1
            return torch.randn_like(inputs)
        elif inputs.dtype == torch.int64:
            # Note: we can not simply tune integer tensors as follows
            #   `return torch.randint_like(inputs, high=inputs.max().item())`
            # This may break some invariants between tensors.
            # E.g. in embedding lookup case, one tensor is the length
            # and another is an indices tensor.
            return inputs
        else:
            raise RuntimeError(
                f"randomize_input need support tensor of type {inputs.dtype}"
            )
    else:
        raise RuntimeError(
            f"randomize_input can not handle input of type {type(inputs)}"
        )


def maybe_mark_step(args):
    if args.trace_on_xla:
        xm.mark_step()


def speedup_experiment(args, model_iter_fn, model, example_inputs, **kwargs):
    """
    Measure speedups over eager.

    Writes to ./speedups.csv
    """
    # if args.dynamic_shapes:
    #     return speedup_experiment_ds(args, model_iter_fn, model, example_inputs)

    timings = np.zeros((args.repeat, 2), np.float64)
    # if we randomize the input, we should also check the result is correct
    should_check_result = should_randomize_input = args.randomize_input

    import contextlib

    from torch._inductor.utils import maybe_profile

    @contextlib.contextmanager
    def maybe_mark_profile(*args, **kwargs):
        prof: torch.profiler.profile = kwargs.pop("p", None)
        mark = kwargs.pop("mark", None)
        if prof:
            with torch.profiler.record_function(mark):
                yield
        else:
            yield

    times = args.iterations_per_run

    # Use higher tolerance for XLA since XLA cause numerical unstability when
    # graph size changes
    tolerance = args.xla_tolerance if args.trace_on_xla else 1e-4
    torch._dynamo.config.repro_tolerance = tolerance

    with maybe_profile(args.export_profiler_trace) as p:
        frozen_model_iter_fn = torch._dynamo.run(model_iter_fn)
        for rep in trange(args.repeat, desc="running benchmark"):
            inputs = (
                randomize_input(copy.deepcopy(example_inputs))
                if should_randomize_input
                else example_inputs
            )
            # need call mark_step to perform the computation
            # on randomize_input. Otherwise the first call using the
            # inputs will incur high penalty then the next one.
            maybe_mark_step(args)

            # interleave the runs to handle frequency scaling and load changes
            with maybe_mark_profile(p=p, mark="expected"):
                timings[rep, 0], expected_output = timed(
                    model,
                    model_iter_fn,
                    inputs,
                    return_result=True,
                    times=times,
                    collect_outputs=args.collect_outputs,
                )

            # call mark_step between the 2 calls to make the comparison fair.
            maybe_mark_step(args)

            with maybe_mark_profile(p=p, mark="actual"):
                timings[rep, 1], actual_output = timed(
                    model,
                    frozen_model_iter_fn,
                    inputs,
                    return_result=True,
                    times=times,
                    collect_outputs=args.collect_outputs,
                )

            if should_check_result:
                is_correct = is_correct and same(
                    expected_output, actual_output, tol=tolerance
                )

    if args.export_profiler_trace:
        name = args.profiler_trace_name + "_" + model.name + ".json"
        name = os.path.join(torch._dynamo.config.base_dir, name)
        p.export_chrome_trace(name)
    median = np.median(timings, axis=0)
    speedup = median[0] / median[1]
    if args.dump_raw_metrics:
        np.save(
            f"{output_filename[:-4]}-raw_timings-{current_name}-{current_device}.npy",
            timings,
        )

    first_headers = ["dev", "name", "batch_size"]
    first_fields = [current_device, current_name, current_batch_size]
    if "tag" in kwargs:
        first_headers.append("tag")
        first_fields.append(kwargs["tag"])
    headers = first_headers + ["speedup", "abs_latency"]
    row = first_fields + [float(speedup), median[1] * 1000]
    msg = f"{speedup:.3f}x"
    if args.baseline:
        headers.extend(
            [
                "baseline",
                "speedup_vs_baseline",
            ]
        )
        df = pd.read_csv(args.baseline)
        try:
            baseline_speedup = df[df["name"] == current_name]["speedup"].item()
            row.extend([baseline_speedup, speedup / baseline_speedup])
            msg = f"{baseline_speedup:.3f}x -> {speedup:.3f}x [{speedup / baseline_speedup:.3f}x]"
        except (KeyError, ZeroDivisionError):
            row.extend(
                [
                    0.0,
                    0.0,
                ]
            )
    if "compilation_latency" in kwargs:
        headers += [
            "compilation_latency",
            "compression_ratio",
            "eager_peak_mem",
            "dynamo_peak_mem",
        ]
        row.append(kwargs["compilation_latency"])
        row.append(kwargs["compression_ratio"])
        row.append(kwargs["eager_peak_mem"])
        row.append(kwargs["dynamo_peak_mem"])
    if "dynamo_stats" in kwargs:
        for k, v in kwargs["dynamo_stats"].items():
            headers.append(k)
            row.append(v)
    output_csv(
        output_filename,
        headers,
        row,
    )
    headers, data = torch._dynamo.utils.compile_times(repr="csv", aggregate=True)
    assert (
        output_filename.find(".csv") > 0
    ), f"expected output_filename to be a .csv, but got {output_filename}"
    output_csv(
        output_filename[:-4] + "_compilation_metrics.csv",
        first_headers + headers,
        first_fields + data,
    )
    return msg


def speedup_experiment_ds(args, model_iter_fn, model, example_inputs):
    """
    Run dynamic shapes benchmarks.

    Requires dynamic shape compatible models, which provide a list of example inputs.

    Warms up using the first input example and then iterates the inputs,
    measuring (and expecting minimal) variance between the runtime for different examples.

    """
    timings = np.zeros((args.repeat, len(example_inputs), 2), np.float64)

    if args.repeat > 5:
        print(
            f"\ndynamic shapes experiments are slow, consider setting --repeat less than {args.repeat}\n"
        )

    nwarmup = 4
    for rep in range(args.repeat):
        # Start each rep fresh, e.g. only warmup on example 0
        torch._dynamo.reset()
        optimized_model_iter_fn = optimize_ctx(model_iter_fn)
        for _ in range(nwarmup):
            optimized_model_iter_fn(model, example_inputs[0])

        for input_idx, inputs in enumerate(example_inputs):
            # interleave the runs to handle frequency scaling and load changes
            timings[rep, input_idx, 0] = timed(
                model, model_iter_fn, inputs, return_result=False
            )
            # different from regular speedup_experiment, we _DO_ want to allow recompilation
            timings[rep, input_idx, 1] = timed(
                model, optimized_model_iter_fn, inputs, return_result=False
            )
    medians = np.median(timings, axis=0)
    speedups = list(medians[:, 0] / medians[:, 1])
    speedups_mean = np.mean(speedups)
    speedups_median = np.median(speedups)
    speedups_var = np.var(speedups)

    # TODO this x[0] is not going to work in general but bert only has 1 input
    shapes = [x[0].shape for x in example_inputs]
    shape_keys = sorted(set(shapes))
    shape_speedups = {
        shape: [
            it[1] for it in filter(lambda it: it[0] == shape, zip(shapes, speedups))
        ]
        for shape in shape_keys
    }
    output_str = (
        f"mean: {speedups_mean:.3f}, median: {speedups_median:.3f}, var: {speedups_var:.3f}"
        + "\nSpeedups by shape: "
        + "\n".join(
            [
                f"{shape}: "
                + ", ".join([f"{speedup: .3g}" for speedup in shape_speedups[shape]])
                for shape in shape_keys
            ]
        )
    )
    output_csv(
        output_filename,
        ("dev", "name", "batch_size", "speedup mean", "speedup median", "speedup var"),
        [
            current_device,
            current_name,
            current_batch_size,
            speedups_mean,
            speedups_median,
            speedups_var,
        ],
    )
    return output_str


def speedup_experiment_onnx(
    onnx_model_cls: Type[OnnxModelFromTorchScript],
    args,
    model_iter_fn,
    model,
    example_inputs,
    **kwargs,
):
    """
    Measure speedups over eager.

    This function is responsible for the following:
        1. Creation of OnnxModel, which handles export, ort initialization.
        2. Creating iobinding with OnnxModel if device is CUDA, which is essential for perf measurement.
        3. Running ORT with OnnxModel.

    Writes to ./{output_filename}, which should be
        `pathlib.Path(self.output_dir) / f"{self.compiler}_{suite}_{self.dtype}_{self.mode}_{self.device}_{self.testing}.csv".

    TODO(bowbao): Record export time and export peak memory usage.
    """
    timings = np.zeros((args.repeat, 2), np.float64)
    is_correct = True
    should_randomize_input = args.randomize_input
    times = args.iterations_per_run

    onnx_model = onnx_model_cls(
        args.output_directory or ".", model, copy.deepcopy(example_inputs)
    )

    def create_onnx_input_binded_fn(
        onnx_model: OnnxModelFromTorchScript, pt_inputs, example_outputs
    ):
        # Goal is to move the iobinding creation outside of the timer function.
        iobinding, outputs = onnx_model.create_iobinding(pt_inputs, example_outputs)

        def onnxrt_model_iter_fn(model, inputs, collect_outputs=True):
            onnx_model.run_with_iobinding(iobinding, outputs)
            if collect_outputs:
                return outputs

        return onnxrt_model_iter_fn

    def create_onnx_fn(onnx_model: OnnxModelFromTorchScript, pt_inputs):
        def onnxrt_model_iter_fn(model, inputs, collect_outputs=True):
            return onnx_model.run(pt_inputs)

        return onnxrt_model_iter_fn

    for rep in range(args.repeat):
        inputs = (
            randomize_input(copy.deepcopy(example_inputs))
            if should_randomize_input
            else example_inputs
        )
        timings[rep, 0], expected_output = timed(
            model,
            model_iter_fn,
            inputs,
            return_result=True,
            times=times,
            collect_outputs=args.collect_outputs,
        )

        if current_device == "cpu":
            onnxrt_model_iter_fn = create_onnx_fn(onnx_model, inputs)
        else:
            onnxrt_model_iter_fn = create_onnx_input_binded_fn(
                onnx_model, inputs, expected_output
            )

        timings[rep, 1], actual_output = timed(
            model,
            onnxrt_model_iter_fn,
            inputs,
            return_result=True,
            times=times,
            collect_outputs=args.collect_outputs,
        )

    pvalue = ttest_ind(timings[:, 0], timings[:, 1]).pvalue
    median = np.median(timings, axis=0)
    speedup = median[0] / median[1]
    if args.dump_raw_metrics:
        np.save(
            f"{output_filename[:-4]}-raw_timings-{current_name}-{current_device}.npy",
            timings,
        )

    headers = ["dev", "name", "batch_size", "speedup", "abs_latency"]
    row = [
        current_device,
        current_name,
        current_batch_size,
        float(speedup),
        median[1] * 1000,
    ]
    if "compilation_latency" in kwargs:
        headers = headers + ["compilation_latency", "compression_ratio"]
        row.append(kwargs["compilation_latency"])
        row.append(kwargs["compression_ratio"])

    output_csv(
        output_filename,
        headers,
        row,
    )
    headers, data = torch._dynamo.utils.compile_times(repr="csv", aggregate=True)
    assert (
        output_filename.find(".csv") > 0
    ), f"expected output_filename to be a .csv, but got {output_filename}"
    output_csv(
        output_filename[:-4] + "_compilation_metrics.csv",
        ["dev", "name", "batch_size"] + headers,
        [current_device, current_name, current_batch_size] + data,
    )
    return format_speedup(speedup, pvalue, is_correct=is_correct)


def overhead_experiment(*args, model_iter_fn):
    """
    Measure overheads of TorchDynamo by running with no backend (only
    eager+FX), and reporting speedup/slowdown over eager.

    Writes to ./overheads.csv
    """
    return speedup_experiment(*args, model_iter_fn)


def print_fx(gm, example_inputs):
    print(gm.graph)
    return gm


def print_aten_ops(gm, example_inputs):
    from functorch.compile import aot_module

    def trace_printer(gm, _):
        print(gm.graph)
        return gm

    return aot_module(gm, fw_compiler=trace_printer, bw_compiler=trace_printer)


def baselines(models, model_iter_fn, example_inputs, args):
    """
    Common measurement code across all baseline experiments.
    """
    models = list(models)
    for idx, (name, model) in enumerate(models):
        if idx == 0:
            result0 = model_iter_fn(model, example_inputs)
        elif model is not None:
            try:
                result = model_iter_fn(model, example_inputs)
                if same(result0, result):
                    continue
                print(name, "is INCORRECT")
            except Exception:
                log.exception("error checking %s", name)
            models[idx] = (name, None)
    timings = np.zeros((args.repeat, len(models)), np.float64)
    timings.fill(1.0e10)
    for rep in range(args.repeat):
        for idx, (name, model) in enumerate(models):
            if model is not None:
                try:
                    timings[rep, idx] = timed(model, model_iter_fn, example_inputs)
                except Exception:
                    pass
    pvalue = [
        ttest_ind(timings[:, 0], timings[:, i]).pvalue
        for i in range(1, timings.shape[1])
    ]
    median = np.median(timings, axis=0)
    speedup = median[0] / median[1:]
    for idx, (name, model) in enumerate(models[1:]):
        if model is None:
            speedup[idx] = 0.0
    result = " ".join(
        [
            format_speedup(s, p, m is not None)
            for s, p, m in zip(speedup, pvalue, [m for n, m in models[1:]])
        ]
    )
    output_csv(
        output_filename,
        ("dev", "name", "batch_size") + tuple(n for n, m in models[1:]),
        [current_device, current_name, current_batch_size]
        + [f"{x:.4f}" for x in speedup],
    )
    return result


def xla(args, model_iter_fn, model, example_inputs):
    xla_dev = xm.xla_device(devkind=current_device)
    model_xla = copy.deepcopy(model).to("cpu").to(device=xla_dev)
    example_inputs_xla = tree_map_only(
        torch.Tensor, lambda x: x.to("cpu").to(device=xla_dev), example_inputs
    )
    for _ in range(3):  # warmup
        timed(model, model_iter_fn, example_inputs)
        timed(model_xla, model_iter_fn, example_inputs_xla)
    timings = np.zeros((args.repeat, 2), np.float64)
    timings.fill(1.0e10)
    for rep in range(args.repeat):
        timings[rep, 0] = timed(model, model_iter_fn, example_inputs)
        timings[rep, 1] = timed(model_xla, model_iter_fn, example_inputs_xla)

    pvalue = ttest_ind(timings[:, 0], timings[:, 1]).pvalue
    time_baseline, time_xla = np.median(timings, axis=0)
    speedup = time_baseline / time_xla
    output_csv(
        output_filename,
        ("dev", "name", "batch_size", "speedup", "time_baseline", "time_xla"),
        [
            current_device,
            current_name,
            current_batch_size,
            speedup,
            time_baseline,
            time_xla,
        ],
    )
    return format_speedup(speedup, pvalue)


def try_script(model, example_inputs):
    try:
        return torch.jit.script(model)
    except Exception:
        return None


def download_retry_decorator(download_fn):
    """
    Decorator function for applying retry logic to a download function.

    The wrapped function will be called up to 5 times and raises an exception if the function fails each time.
    After each unsuccessful attempt, there is a delay before the next attempt, which is increased linearly with the number of tries.

    Usage:
    @download_retry_decorator
    def download_function(model_name: str):
        # download logic goes here
    """

    @functools.wraps(download_fn)
    def wrapper(self, *args, **kwargs) -> Any:
        tries = 0
        total_allowed_tries = MAX_DOWNLOAD_ATTEMPTS
        while tries <= total_allowed_tries:
            try:
                model = download_fn(self, *args, **kwargs)
                return model
            except Exception as e:
                tries += 1
                if tries <= total_allowed_tries:
                    wait = tries * 30
                    print(
                        f"Failed to load model: {e}. Trying again ({tries}/{total_allowed_tries}) after {wait}s"
                    )
                    time.sleep(wait)
                else:
                    raise RuntimeError(
                        f"Failed to load model '{args}' with following error(s): {str(e)}."
                    )

    return wrapper


class OnnxModelFromTorchScript:
    """TorchScript based onnx export. `torch.onnx.export`

    TODO(bowbao):
    * large model export failed.
          Onnx Model is larger than 2GB, but exporter makes decision based pt model size, which is
          smaller than 2GB.
    * OOM on slightly larger model.
          Both pt model and ort inference session are on gpu. Attempt has been made to move ORT to
          cuda:1, however ORT perf drop significantly.
          For now running everything with batch_size 1 set in launch script.
    """

    TORCH_TO_NUMPY_DTYPE = {
        torch.float16: np.float16,
        torch.float32: np.float32,
        torch.float64: np.float64,
        torch.uint8: np.uint8,
        torch.int8: np.int8,
        torch.int16: np.int16,
        torch.int32: np.int32,
        torch.int64: np.longlong,
        torch.bool: np.bool_,
    }

    def __init__(self, output_directory, model, example_inputs):
        self.model_path = self._generate_onnx_model_path(output_directory)
        self._export(
            model,
            example_inputs,
            self.model_path,
            opset_version=17,
            do_constant_folding=False,
            verbose=False,
        )
        self.onnx_session = self._init_ort_session(self.model_path)

    def _generate_onnx_model_path(
        self, output_directory: str, onnx_model_folder_name: str = "bench_onnx_models"
    ) -> str:
        # Hack to get model name.
        from torch._functorch import aot_autograd

        model_name = aot_autograd.model_name
        model_path = pathlib.Path(output_directory, onnx_model_folder_name, model_name)
        if model_path.exists() and model_path.is_dir():
            shutil.rmtree(model_path)
        model_path.mkdir(parents=True, exist_ok=True)
        return str(model_path / "model.onnx")

    def _export(self, model, example_inputs, output_path: str, /, **kwargs) -> None:
        # Hack for huggingface models (kwargs only).
        if isinstance(example_inputs, dict):

            class WrapperModel(torch.nn.Module):
                def __init__(self, model, keys):
                    super().__init__()
                    self.model = model
                    self.keys = keys

                def forward(self, *args):
                    return self.model(**dict(zip(self.keys, args)))

            model = WrapperModel(model, list(example_inputs.keys()))

        torch.onnx.export(
            model,
            self.format_pt_inputs(example_inputs),
            output_path,
            **kwargs,
        )

    def _init_ort_session(self, model_path: str):
        import onnxruntime

        if current_device == "cpu":
            ort_providers = ["CPUExecutionProvider"]
        else:
            # NOTE(bowbao): Reduce OOM by running ORT on another gpu.
            # TODO(bowbao): This works to avoid OOM, but performance is surprisingly very bad.
            # cuda_provider_options = {
            #     "device_id": 1 if torch.cuda.device_count() > 1 else 0,
            # }
            # ort_providers = [("CUDAExecutionProvider", cuda_provider_options)]
            ort_providers = ["CUDAExecutionProvider"]

        ort_session = onnxruntime.InferenceSession(
            self.model_path,
            providers=ort_providers,
        )
        return ort_session

    def format_pt_inputs(self, pt_inputs):
        # NOTE(bowbao): For huggingface benchmark, pt_inputs are formatted as dictionary,
        # and consumed like `model(**pt_inputs)`.
        # For other benchmarks, pt_inputs are formatted as tuple and consumed
        # like `model(*pt_inputs)`.
        if isinstance(pt_inputs, dict):
            pt_inputs = list(pt_inputs.values())
        if isinstance(pt_inputs, torch.Tensor):
            pt_inputs = (pt_inputs,)
        return tuple(arg.contiguous() for arg in pt_inputs)

    def format_pt_outputs(self, pt_outputs):
        if isinstance(pt_outputs, torch.Tensor):
            pt_outputs = (pt_outputs,)

        pt_outputs, _ = pytree.tree_flatten(pt_outputs)

        # Hack for huggingface model outputs
        try:
            from transformers import modeling_outputs
        except ImportError:
            pass
        else:

            def _to_tuple(x):
                if isinstance(x, modeling_outputs.ModelOutput):
                    return x.to_tuple()
                return x

            pt_outputs = pytree.tree_map(_to_tuple, pt_outputs)
            pt_outputs, _ = pytree.tree_flatten(pt_outputs)

        return pt_outputs

    def create_outputs(self, *example_outputs):
        return tuple(torch.empty_like(x) for x in example_outputs)

    def create_iobinding(self, pt_inputs, example_outputs):
        pt_inputs = self.format_pt_inputs(pt_inputs)
        example_outputs = self.format_pt_outputs(example_outputs)

        iobinding = self.onnx_session.io_binding()
        args = [arg.contiguous() for arg in pt_inputs]
        for ort_input, arg in zip(self.onnx_session.get_inputs(), args):
            # NOTE: Small hack to reduce OOM issue by running ORT on another device.
            # Disabled due to ORT perf regression.
            # if torch.cuda.device_count() > 1:
            #     arg = arg.detach().to("cuda:1")
            device = arg.device
            iobinding.bind_input(
                ort_input.name,
                device.type,
                device.index or 0,
                self.TORCH_TO_NUMPY_DTYPE[arg.dtype],
                arg.size(),
                arg.data_ptr(),
            )

        outputs = self.create_outputs(*example_outputs)
        for ort_output, output in zip(self.onnx_session.get_outputs(), outputs):
            # if torch.cuda.device_count() > 1:
            #     output = output.detach().to("cuda:1")
            device = output.device
            iobinding.bind_output(
                ort_output.name,
                device.type,
                device.index or 0,
                self.TORCH_TO_NUMPY_DTYPE[output.dtype],
                output.size(),
                output.data_ptr(),
            )
        return iobinding, outputs

    def run_with_iobinding(self, iobinding, outputs):
        # 'outputs' are torch empty tensors binded to 'iobinding'.
        self.onnx_session.run_with_iobinding(iobinding)
        return outputs

    def run(self, pt_inputs):
        # NOTE: For CUDA performance testing, use `run_with_iobinding` to exclude memory
        # copying overhead for inputs/outputs between cpu and gpu.
        # Otherwise perf number is inaccurate.
        pt_inputs = self.format_pt_inputs(pt_inputs)
        onnx_inputs = {
            ort_input.name: pt_input.cpu().numpy()
            for ort_input, pt_input in zip(self.onnx_session.get_inputs(), pt_inputs)
        }
        ort_outputs = self.onnx_session.run(None, onnx_inputs)
        pt_outputs = [
            torch.from_numpy(ort_output).to(current_device)
            for ort_output in ort_outputs
        ]
        if len(pt_outputs) == 1:
            return pt_outputs[0]
        return pt_outputs


class OnnxModelFromDynamo(OnnxModelFromTorchScript):
    """Dynamo and Fx based export. `torch.onnx.dynamo_export`."""

    def __init__(self, output_directory, model, example_inputs):
        self.model_path = self._generate_onnx_model_path(
            output_directory, "bench_dynamo_onnx_model"
        )
        self._export_output = self._export(model, example_inputs, self.model_path)
        self.onnx_session = self._init_ort_session(self.model_path)

    def _normalize_bench_inputs(
        self, example_inputs
    ) -> Tuple[Tuple[Any], Mapping[str, Any]]:
        # NOTE(bowbao): For huggingface benchmark, example_inputs are formatted as dictionary,
        # and consumed like `model(**example_inputs)`.
        # For other benchmarks, example_inputs are formatted as tuple and consumed
        # like `model(*example_inputs)`.
        if isinstance(example_inputs, dict):
            return (), example_inputs
        else:
            return example_inputs, {}

    def _export(
        self, model, example_inputs, output_path: str
    ) -> torch.onnx.ExportOutput:
        example_args, example_kwargs = self._normalize_bench_inputs(example_inputs)
        options = torch.onnx.ExportOptions()
        export_output = torch.onnx.dynamo_export(
            model, *example_args, **example_kwargs, export_options=options
        )

        export_output.save(output_path)
        return export_output

    def format_pt_inputs(self, pt_inputs):
        pt_args, pt_kwargs = self._normalize_bench_inputs(pt_inputs)
        return self._export_output.adapt_torch_inputs_to_onnx(*pt_args, **pt_kwargs)

    def format_pt_outputs(self, pt_outputs):
        return self._export_output.adapt_torch_outputs_to_onnx(pt_outputs)


def optimize_onnx_ctx(
    output_directory: str,
    onnx_model_cls: Type[OnnxModelFromTorchScript],
    run_n_iterations: Callable,
) -> Callable:
    # NOTE(bowbao): This function creates and returns the onnx version of 'run_n_iterations',
    # which does the following:
    #   1. Export and cache model.
    #   2. Create iobinding for ORT.
    #   3. Run ORT for n iterations.
    onnx_model: Optional[OnnxModelFromTorchScript] = None

    def run_n_iterations_onnx(model, inputs, n=2):
        from _onnx import reporter
        from torch.onnx._internal import exporter
        from torch.onnx._internal.fx import diagnostics

        # NOTE(bowbao): Capture all export & ort errors and diagnostics.
        # Serialize to csv, to be parsed and summarized later by '._onnx/reporter.py'.
        # TODO: Accuracy mismatch is not reported here in csv.
        assert (
            output_filename.find(".csv") > 0
        ), f"expected output_filename to be a .csv, but got {output_filename}"
        output_error_filename = output_filename[:-4] + "_export_error.csv"
        parser = reporter.ExportErrorParser(
            current_device, current_name, current_batch_size
        )
        try:
            nonlocal onnx_model
            if onnx_model is None:
                onnx_model = onnx_model_cls(
                    output_directory, model, copy.deepcopy(inputs)
                )

            for _ in range(n - 1):
                onnx_model.run(inputs)
            return onnx_model.run(inputs)
        except exporter.OnnxExporterError as e:
            # `torch.onnx.dynamo_export` raises error that encloses diagnostics.
            diagnostic_context = e.diagnostic_context
            for parsed_error in parser.parse_diagnostic_context(diagnostic_context):
                output_csv(
                    output_error_filename, parsed_error.headers, parsed_error.row
                )

            # Check also the raw exception that caused export failure.
            # Skip if it is already analyzed by diagnostics.
            cause_of_exception = e.__cause__
            if not isinstance(
                cause_of_exception, diagnostics.RuntimeErrorWithDiagnostic
            ):
                parsed_error = parser.parse_exception(cause_of_exception)
                output_csv(
                    output_error_filename, parsed_error.headers, parsed_error.row
                )
            raise
        except Exception as e:
            # `torch.onnx.export` errors.
            # ORT errors.
            parsed_error = parser.parse_exception(e)
            output_csv(output_error_filename, parsed_error.headers, parsed_error.row)
            raise

    return run_n_iterations_onnx


def read_batch_size_from_file(args, filename, model_name):
    batch_size = None
    if os.path.exists("benchmarks"):
        filename = os.path.join("benchmarks", filename)
    assert os.path.exists(filename), filename
    with open(filename, "r") as f:
        lines = f.readlines()
        lines = [i.split(",") for i in lines if len(i.strip()) > 0]
        for val in lines:
            cur_name, b = val
            if model_name == cur_name:
                batch_size = int(b)
    if batch_size is None:
        log.warning("Could not find batch size for %s", model_name)
    elif batch_size == -1:
        raise RuntimeError(
            f"Batch size is unset for {model_name} in {args.batch_size_file}"
        )
    print(f"batch size: {batch_size}")
    return batch_size


class TimeOutException(Exception):
    pass


def alarm_handler(signum, frame):
    raise TimeOutException()


def exit_after(s):
    """
    Decorator to raise TimeoutException if the fn is taking more than s seconds
    to run.
    """

    def outer(fn):
        def inner(*args, **kwargs):
            signal.signal(signal.SIGALRM, alarm_handler)
            signal.alarm(s)
            try:
                result = fn(*args, **kwargs)
            finally:
                signal.alarm(0)
            return result

        return inner

    return outer


def get_peak_memory():
    return torch.cuda.max_memory_allocated() / 10**9


def null_experiment(args, model_iter_fn, model, example_inputs):
    """
    A no-op experiment useful for making sure TorchBenchark alone works properly.
    """

    return []


def cast_to(dtype, model, inputs):
    # cast model and inputs to fp16
    if dtype == torch.float16:
        model = model.half()
    else:
        model = model.to(dtype)

    inputs = tree_map(
        lambda x: x.to(dtype)
        if isinstance(x, torch.Tensor) and x.is_floating_point()
        else x,
        inputs,
    )
    return model, inputs


def cast_to_bf16(model, inputs):
    return cast_to(torch.bfloat16, model, inputs)


def cast_to_fp16(model, inputs):
    return cast_to(torch.float16, model, inputs)


def cast_to_fp64(model, inputs):
    return cast_to(torch.float64, model, inputs)


def cast_to_fp32(model, inputs):
    return cast_to(torch.float32, model, inputs)


def reset_rng_state(use_xla=False):
    torch.manual_seed(1337)
    random.seed(1337)
    np.random.seed(1337)
    if use_xla:
        xm.set_rng_state(1337, str(xm.xla_device()))


class DummyGradScaler:
    def scale(self, loss):
        return loss


def get_dynamo_stats():
    # TODO: consider deepcopy'ing the entire counters struct and
    # adding a helper to do subtraction on it
    return collections.Counter(
        {
            "calls_captured": torch._dynamo.utils.counters["stats"]["calls_captured"],
            "unique_graphs": torch._dynamo.utils.counters["stats"]["unique_graphs"],
            "graph_breaks": sum(torch._dynamo.utils.counters["graph_break"].values()),
            # NB: The plus removes zero counts
            "unique_graph_breaks": len(+torch._dynamo.utils.counters["graph_break"]),
        }
    )


def maybe_fresh_cache(fn, is_cold_start):
    def inner(*args, **kwargs):
        cache_minder = contextlib.nullcontext()
        if is_cold_start:
            cache_entries = {}
            cache_minder = fresh_inductor_cache(cache_entries)

        try:
            with cache_minder:
                return fn(*args, **kwargs)
        finally:
            dump_cache = False
            if dump_cache and is_cold_start:
                output_csv(
                    output_filename[:-4] + "_triton_cache.csv",
                    ["dev", "name", "batch_size", "triton_cache"],
                    [
                        current_device,
                        current_name,
                        current_batch_size,
                        cache_entries,
                    ],
                )

    return inner


@contextmanager
def maybe_init_distributed(should_init_distributed, port="6789", rank=0, world_size=1):
    # To avoid multiple inheritance from _dynamo.test_case.TestCase and MultiProcessTestCase,
    # Just manually implement the most important part of the dynamo behavior to reset/clear.
    try:
        if should_init_distributed:
            torch.cuda.set_device(rank)
            os.environ["MASTER_ADDR"] = "localhost"
            os.environ["MASTER_PORT"] = port
            torch.distributed.init_process_group(
                "nccl", rank=rank, world_size=world_size
            )
        yield
    finally:
        if should_init_distributed:
            torch.distributed.destroy_process_group()


class BenchmarkRunner:
    def __init__(self):
        self.model_iter_fn = None
        self.grad_scaler = DummyGradScaler()
        self.autocast = contextlib.nullcontext
        self.optimizer = None
        self._args = None

    def setup_amp(self):
        if self.args.amp and self.args.devices == ["cuda"]:
            # AMP training can lead to small loss values which can undeflow
            # gradient values returning in zero gradients. To solve this
            # problem, PyTorch introduces GradScaler. GradScaler is a stateful
            # structure, that scales the loss values to prevent underflow. Loss
            # values are big at the beginning of training (therefore not
            # requiring scaling), while loss value tends to be small as network
            # starts getting better (requiring scaling). GradScaler manages all
            # of this fine tuning, checking the gradients are turning to inf,
            # discarding such batches.

            # Since we are not running a long iteration, default value of
            # init_scale 65536 is going to turn all gradients to inf. Therefore,
            # we just use a init_scale of 2.0 for benchmarking purpose.

            # Disabling Gradscaler because
            #  1) Benchmark setup runs 2 iterations of fwd-bwd. So, not useful.
            #  2) Current setup shares grad_scaler for eager and dynamo model,
            #  which is bad as Gradscaler has state and can adjust the scaling
            #  factor between eager and dynamo run, making accuracy check
            #  harder.
            # self.grad_scaler = torch.cuda.amp.GradScaler(init_scale=2.0)
            self.autocast = torch.cuda.amp.autocast
        elif (self.args.bfloat16 or self.args.amp) and self.args.devices == ["cpu"]:
            self.autocast = torch.cpu.amp.autocast

    def init_optimizer(self, name, device, params):
        if device == "cuda" and self.args.training and name not in CI_SKIP_OPTIMIZER:
            self.optimizer = torch.optim.SGD(params, lr=0.01)
        else:
            self.optimizer = None

    @property
    def args(self):
        return self._args

    @args.setter
    def args(self, args):
        self._args = args

    @property
    def skip_models(self):
        return set()

    @property
    def skip_models_for_cuda(self):
        return set()

    @property
    def skip_models_for_cpu(self):
        return set()

    @property
    def slow_models(self):
        return set()

    @property
    def very_slow_models(self):
        return set()

    @property
    def non_deterministic_models(self):
        return set()

    @property
    def skip_not_suitable_for_training_models(self):
        return set()

    @property
    def failing_torchinductor_models(self):
        return set()

    @property
    def failing_fx2trt_models(self):
        return set()

    @property
    def failing_dynamic_shape_models(self):
        return set()

    @property
    def skip_accuracy_checks_large_models_dashboard(self):
        return set()

    @property
    def skip_accuracy_check_as_eager_non_deterministic(self):
        return set()

    @property
    def get_tolerance_and_cosine_flag(self, is_training, current_device, name):
        raise NotImplementedError()

    @property
    def equal_nan(self):
        equal_nan = True
        if self.args.float32:
            equal_nan = False
        return equal_nan

    def iter_models(self, args):
        for model_name in self.iter_model_names(args):
            for device in args.devices:
                try:
                    yield self.load_model(
                        device,
                        model_name,
                        batch_size=args.batch_size,
                    )
                except NotImplementedError:
                    continue  # bad benchmark implementation

    def deepcopy_model(self, model):
        return copy.deepcopy(model)

    def validate_model(self, model, example_inputs):
        """
        Runs the eager model with example inputs to ensure that eager passes.
        """
        model = self.deepcopy_model(model)
        example_inputs = clone_inputs(example_inputs)
        if self.args.float32:
            model, example_inputs = cast_to_fp32(model, example_inputs)
        elif self.args.float16:
            model, example_inputs = cast_to_fp16(model, example_inputs)
        elif self.args.bfloat16:
            model, example_inputs = cast_to_bf16(model, example_inputs)

        try:
            self.model_iter_fn(model, example_inputs)
        except Exception as e:
            raise NotImplementedError("Eager model failed to run") from e

    def maybe_cast(self, model, example_inputs):
        model = self.deepcopy_model(model)
        example_inputs = clone_inputs(example_inputs)
        if self.args.float32:
            model, example_inputs = cast_to_fp32(model, example_inputs)
        elif self.args.float16:
            model, example_inputs = cast_to_fp16(model, example_inputs)
        elif self.args.bfloat16:
            model, example_inputs = cast_to_bf16(model, example_inputs)
        return model, example_inputs

    def decay_batch_exp(self, batch_size, factor=0.5, divisor=2):
        out_batch_size = batch_size * factor
        if out_batch_size > divisor:
            out_batch_size = (out_batch_size + 1) // divisor * divisor
        else:
            out_batch_size = batch_size - 1
        return max(0, int(out_batch_size))

    def batch_size_finder(self, device, model_name, initial_batch_size=1024):
        batch_size = initial_batch_size
        while batch_size >= 1:
            torch.cuda.empty_cache()
            try:
                device, name, model, example_inputs, _ = self.load_model(
                    device,
                    model_name,
                    batch_size,
                )
                self.model_iter_fn(model, example_inputs)
                return batch_size
            except RuntimeError as e:
                error_str = str(e)
                if "channels_last" in error_str:
                    break
            batch_size = self.decay_batch_exp(batch_size)
        return 1

    def run_n_iterations(self, mod, inputs):
        n = self.args.iterations
        for _ in range(n - 1):
            self.model_iter_fn(mod, inputs, collect_outputs=False)
        return self.model_iter_fn(mod, inputs, collect_outputs=True)

    def optimizer_zero_grad(self, mod):
        if self.optimizer is not None:
            self.optimizer.zero_grad(True)
        else:
            mod.zero_grad(True)

    def optimizer_step(self):
        if self.optimizer is not None:
            self.optimizer.step()

    def get_benchmark_indices(self, length):
        start = self._args.partition_id * (length // self._args.total_partitions)
        end = (
            (self._args.partition_id + 1) * (length // self._args.total_partitions)
            if self._args.partition_id < self._args.total_partitions - 1
            else length
        )
        return start, end

    def check_accuracy(
        self, name, model, example_inputs, optimize_ctx, experiment, tag
    ):
        """
        Checks accuracy.
        1) Collect the outputs with fp64 datatype. This is useful for error checking.
        2) Checks if eager itself has variations.
        """
        start_stats = get_dynamo_stats()

        def record_status(accuracy_status, dynamo_start_stats):
            """
            Records the status in the csv file
            """
            if current_name in self.non_deterministic_models:
                if accuracy_status in (
                    "pass",
                    "eager_two_runs_differ",
                    "fail_accuracy",
                ):
                    accuracy_status = "pass"

            headers = ["dev", "name", "batch_size", "accuracy"]
            fields = [current_device, current_name, current_batch_size, accuracy_status]

            if tag is not None:
                headers.insert(3, "tag")
                fields.insert(3, tag)

            dynamo_stats = get_dynamo_stats()
            dynamo_stats.subtract(dynamo_start_stats)
            for k, v in dynamo_stats.items():
                headers.append(k)
                fields.append(v)

            output_csv(output_filename, headers, fields)
            return accuracy_status

        if name in self.skip_accuracy_checks_large_models_dashboard:
            return record_status("pass_due_to_skip", dynamo_start_stats=start_stats)

        def deepcopy_and_maybe_ddp(model):
            model = self.deepcopy_model(model)
            if self.args.ddp:
                assert (
                    torch.distributed.is_available()
                ), "Can't use DDP without a distributed enabled build"
                from torch.nn.parallel import DistributedDataParallel as DDP

                model = DDP(model, find_unused_parameters=True)
            elif self.args.fsdp:
                assert (
                    torch.distributed.is_available()
                ), "Can't use FSDP without a distributed enabled build"
                from torch.distributed.fsdp import FullyShardedDataParallel as FSDP

                model = FSDP(model, use_orig_params=True)
                if torch._inductor.config.triton.cudagraphs:
                    log.warning("Disabling cudagraphs for FSDP compatibility")
                    torch._inductor.config.triton.cudagraphs = False
            return model

        # Collect the fp64 reference outputs to be used later for accuracy checking.
        fp64_outputs = None
        try:
            model_fp64, inputs_fp64 = cast_to_fp64(
                deepcopy_and_maybe_ddp(model),
                clone_inputs(example_inputs),
            )
            self.init_optimizer(name, current_device, model_fp64.parameters())
            fp64_outputs = self.run_n_iterations(model_fp64, inputs_fp64)
        except Exception:
            log.warning(
                "fp64 golden ref were not generated for %s. Setting accuracy check to cosine",
                name,
            )
            self.args.cosine = True
            fp64_outputs = None

        tolerance, cos_similarity = self.get_tolerance_and_cosine_flag(
            self.args.training, current_device, name
        )

        # Cast the model to float16/float32 as necessary
        model, example_inputs = self.maybe_cast(model, example_inputs)
        accuracy_status = "pass"

        with self.pick_grad(name, self.args.training):
            # Get results of native pytorch
            reset_rng_state()
            try:
                model_copy = deepcopy_and_maybe_ddp(model)
                self.init_optimizer(name, current_device, model_copy.parameters())
                correct_result = self.run_n_iterations(
                    model_copy, clone_inputs(example_inputs)
                )
            except Exception as e:
                accuracy_status = (
                    "eager_1st_run_OOM"
                    if isinstance(e, torch.cuda.OutOfMemoryError)
                    else "eager_1st_run_fail"
                )
                log.exception(e)
                return record_status(accuracy_status, dynamo_start_stats=start_stats)

            # Rerun native pytorch
            reset_rng_state()
            try:
                model_copy = deepcopy_and_maybe_ddp(model)
                self.init_optimizer(name, current_device, model_copy.parameters())
                correct_rerun_result = self.run_n_iterations(
                    model_copy, clone_inputs(example_inputs)
                )
            except Exception as e:
                accuracy_status = (
                    "eager_2nd_run_OOM"
                    if isinstance(e, torch.cuda.OutOfMemoryError)
                    else "eager_2nd_run_fail"
                )
                return record_status(accuracy_status, dynamo_start_stats=start_stats)

            # Two eager runs should have exactly same result
            is_same = True
            try:
                if (
                    name not in self.skip_accuracy_check_as_eager_non_deterministic
                    and not same(
                        correct_result,
                        correct_rerun_result,
                        fp64_ref=None,
                        cos_similarity=False,
                        tol=0,
                        equal_nan=self.equal_nan,
                    )
                ):
                    is_same = False
            except Exception as e:
                # Sometimes torch.allclose may throw RuntimeError
                is_same = False

            if not is_same:
                accuracy_status = "eager_two_runs_differ"
                return record_status(accuracy_status, dynamo_start_stats=start_stats)

            correct_rerun_result = None

            # Run with Dynamo
            reset_rng_state()
            torch._dynamo.reset()
            try:
                model_copy = deepcopy_and_maybe_ddp(model)
                self.init_optimizer(name, current_device, model_copy.parameters())
                optimized_model_iter_fn = optimize_ctx(self.run_n_iterations)
                new_result = optimized_model_iter_fn(model_copy, example_inputs)
            except Exception as e:
                log.exception(e)
                print(
                    "TorchDynamo optimized model failed to run because of following error"
                )
                accuracy_status = (
                    "OOM"
                    if isinstance(e, torch.cuda.OutOfMemoryError)
                    else "fail_to_run"
                )
                return record_status(accuracy_status, dynamo_start_stats=start_stats)

            if name in self.skip_accuracy_check_as_eager_non_deterministic:
                return record_status("pass_due_to_skip", dynamo_start_stats=start_stats)

            # Workaround for ONNX for non-tensor outputs
            if (
                current_onnx_compiler == "torchscript"
                or current_onnx_compiler == "dynamo"
            ):
                from _onnx import patch

                (
                    correct_result,
                    new_result,
                    fp64_outputs,
                ) = patch.patch_non_tensor_outputs(
                    correct_result, new_result, fp64_outputs
                )

            try:
                if not same(
                    correct_result,
                    new_result,
                    fp64_outputs,
                    equal_nan=self.equal_nan,
                    cos_similarity=cos_similarity,
                    tol=tolerance,
                ):
                    is_same = False
            except Exception as e:
                # Sometimes torch.allclose may throw RuntimeError
                is_same = False

            if not is_same:
                if self.args.skip_accuracy_check:
                    accuracy_status = "pass_due_to_skip"
                else:
                    accuracy_status = "fail_accuracy"
                return record_status(accuracy_status, dynamo_start_stats=start_stats)

        return record_status(accuracy_status, dynamo_start_stats=start_stats)

    def check_tolerance(
        self, name, model, example_inputs, optimize_ctx, base_device="cpu"
    ):
        """
        Checks tolerance based on https://pytorch.org/docs/stable/generated/torch.allclose.html.
        """
        tolerance_status = "pass"
        if name in self.skip_accuracy_checks_large_models_dashboard:
            tolerance_status = "pass_due_to_skip"
            return tolerance_status
        # Cast the model to float16/float32 as necessary
        model, example_inputs = self.maybe_cast(model, example_inputs)

        with self.pick_grad(name, self.args.training):
            # Get results of native pytorch
            reset_rng_state()
            model_copy = copy.deepcopy(model)
            model_copy = model_copy.to(base_device)
            example_inputs_copy = copy.deepcopy(example_inputs)
            example_inputs_copy = tree_map(
                lambda x: x.to(base_device), example_inputs_copy
            )
            self.init_optimizer(name, base_device, model_copy.parameters())
            correct_result = self.run_n_iterations(model_copy, example_inputs_copy)

            # Run with Dynamo
            # Sometime CI fails with random triton compilation failure which will be skipped for now
            # TODO: revisit this after switching to new Triton runtime
            reset_rng_state()
            torch._dynamo.reset()
            try:
                self.init_optimizer(name, current_device, model.parameters())
                optimized_model_iter_fn = optimize_ctx(self.run_n_iterations)
                new_result = optimized_model_iter_fn(model, example_inputs)
            except Exception as e:
                log.exception(e)
                if (
                    self.args.ci
                    and isinstance(e, BackendCompilerFailed)
                    and (
                        "Internal Triton PTX codegen error" in str(e)
                        or "cubin" in str(e)
                    )
                ):
                    return "pass_due_to_skip"
                else:
                    print(
                        "TorchDynamo optimized model failed to run because of following error"
                    )
                    return "fail_to_run"

            def dump_max_mean_values(tol, ref, res):
                if isinstance(ref, (list, tuple, torch.nn.ParameterList, torch.Size)):
                    for refi, resi in zip(ref, res):
                        dump_max_mean_values(tol, refi, resi)
                elif isinstance(ref, dict):
                    for k in ref.keys():
                        dump_max_mean_values(tol, ref[k], res[k])
                elif isinstance(ref, torch.Tensor):
                    res = res.to(base_device)
                    t = torch.abs(ref - res) / (1 + torch.abs(ref))
                    tol.append(t.flatten().to(torch.float32))
                return tol

            tol = []
            dump_max_mean_values(tol, correct_result, new_result)
            tol = torch.cat(tol)
            tol = torch.tensor(tol)
            max = torch.max(tol)
            mean = torch.mean(tol)
            div = torch.std(tol)
            headers = ["dev", "name", "batch_size", "max", "mean", "std"]
            fields = [
                current_device,
                current_name,
                current_batch_size,
                max.item(),
                mean.item(),
                div.item(),
            ]
            output_csv(output_filename, headers, fields)
        return tolerance_status

    def run_performance_test(
        self, name, model, example_inputs, optimize_ctx, experiment, tag=None
    ):
        if self.args.xla:
            with self.pick_grad(name, self.args.training):
                return experiment(*self.maybe_cast(model, example_inputs))

        def warmup(fn, model, example_inputs, mode, niters=5):
            peak_mem = 0
            start_stats = get_dynamo_stats()
            try:
                if current_device == "cuda":
                    torch.cuda.reset_peak_memory_stats()
                    torch.cuda.empty_cache()
                t0 = time.perf_counter()
                for _ in range(niters):
                    fn(model, example_inputs)
                t1 = time.perf_counter()
                latency = t1 - t0
                if current_device == "cuda":
                    peak_mem = get_peak_memory()
                elif current_device == "cpu":
                    total = psutil.virtual_memory().total
                    percentage = psutil.Process(os.getpid()).memory_percent()
                    peak_mem = percentage * total / 10**9
            except Exception:
                log.exception("Backend %s failed in warmup()", mode)
                return sys.exit(-1)
            dynamo_stats = get_dynamo_stats()
            dynamo_stats.subtract(start_stats)
            return latency, peak_mem, dynamo_stats

        # Cast the model to float16/float32 as necessary
        model, example_inputs = self.maybe_cast(model, example_inputs)
        self.init_optimizer(name, current_device, model.parameters())
        with self.pick_grad(name, self.args.training):
            ok, total = Stats.reset_counters()
            experiment_kwargs = {}
            if tag is not None:
                experiment_kwargs["tag"] = tag
            results = []

            eager_latency, eager_peak_mem, _ = warmup(
                self.model_iter_fn, model, example_inputs, "eager"
            )
            optimized_model_iter_fn = optimize_ctx(self.model_iter_fn)
            dynamo_latency, dynamo_peak_mem, dynamo_stats = warmup(
                optimized_model_iter_fn, model, example_inputs, "dynamo"
            )

            compilation_time = dynamo_latency - eager_latency
            compression_ratio = (
                eager_peak_mem / dynamo_peak_mem if dynamo_peak_mem else 0.0
            )
            if self.args.print_memory:
                print(
                    f"memory: eager: {eager_peak_mem:.2f} GB, "
                    f"dynamo: {dynamo_peak_mem:.2f} GB, "
                    f"ratio: {compression_ratio:.2f}"
                )

            if experiment.func is speedup_experiment:
                experiment_kwargs["compilation_latency"] = compilation_time
                experiment_kwargs["compression_ratio"] = compression_ratio
                experiment_kwargs["eager_peak_mem"] = eager_peak_mem
                experiment_kwargs["dynamo_peak_mem"] = dynamo_peak_mem
                experiment_kwargs["dynamo_stats"] = dynamo_stats

            if experiment.func is coverage_experiment:
                ok, total = Stats.reset_counters()
                results = []
                # run with torch._dynamo few times to populate the cache
                for _ in range(3):
                    optimized_model_iter_fn(model, example_inputs)
                _, frames_second_pass = Stats.reset_counters()  # should be 0
                if frames_second_pass > 0:
                    optimized_model_iter_fn(model, example_inputs)
                    _, frames_third_pass = Stats.reset_counters()  # should be 0
                else:
                    frames_third_pass = 0

                results.append(
                    f"{ok:3}/{total:3} +{frames_third_pass} frames {compilation_time:3.0f}s"
                )

            if not hasattr(model, name):
                model.name = name
            results.append(experiment(model, example_inputs, **experiment_kwargs))
            return " ".join(map(str, results))

    def run_one_model(
        self,
        name,
        model,
        example_inputs,
        optimize_ctx,
        experiment,
        explain=False,
        tag=None,
    ):
        mode = "train" if self.args.training else "eval"
        msg = f"{current_device:4} {mode:5} {current_name:34} "
        if tag:
            msg += f" {tag:26}"
        print(msg, flush=True)

        start_stats = get_dynamo_stats()

        if self.args.accuracy:
            status = self.check_accuracy(
                name, model, example_inputs, optimize_ctx, experiment, tag
            )
            print(status)
        elif self.args.tolerance:
            status = self.check_tolerance(name, model, example_inputs, optimize_ctx)
            print(status)
        elif self.args.performance:
            status = self.run_performance_test(
                name, model, example_inputs, optimize_ctx, experiment, tag
            )
            print(status)
        if self.args.timing:
            from torch._dynamo.utils import op_count, print_time_report
            from torch.utils._stats import simple_call_counter

            print_time_report()
            stats = "STATS: "
            stats = stats + " | ".join(
                itertools.chain(
                    [f"call_* op count: {op_count}"],
                    (f"{key}:{value}" for key, value in simple_call_counter.items()),
                )
            )
            print(stats)
        stats = get_dynamo_stats()
        stats.subtract(start_stats)

        if explain:
            print(
                f"Dynamo produced {stats['unique_graphs']} graphs "
                f"covering {stats['calls_captured']} ops with "
                f"{stats['graph_breaks']} graph breaks ({stats['unique_graph_breaks']} unique)"
            )

        if explain or self.args.log_graph_breaks or self.args.print_graph_breaks:
            filename = f"{output_filename.rstrip('.csv')}_graph_breaks.csv"

            def add_double_quotes(x):
                # Delimiter because reason could have comma
                return f'"{x}"'

            for graph_break in graph_break_reasons:
                reason = add_double_quotes(graph_break.reason)
                user_stack = add_double_quotes(
                    ", ".join([str(x) for x in graph_break.user_stack])
                )
                output_csv(
                    filename,
                    ["model", "reason", "user_stack"],
                    [current_name, reason, user_stack],
                )

        if self.args.stats:
            Stats.print_summary()


def help(fn):
    return fn.__doc__


diff_branch_default = "DIFF-BRANCH-DEFAULT"


def should_diff_branch(args):
    return args.diff_branch != diff_branch_default


def parse_args(args=None):
    parser = argparse.ArgumentParser()
    parser.add_argument(
        "--filter", "-k", action="append", help="filter benchmarks with regexp"
    )
    parser.add_argument(
        "--exclude", "-x", action="append", help="filter benchmarks with regexp"
    )
    parser.add_argument(
        "--exclude-exact", action="append", help="filter benchmarks with exact match"
    )
    parser.add_argument(
        "--total-partitions",
        type=int,
        default=1,
        choices=range(1, 10),
        help="Total number of partitions we want to divide the benchmark suite into",
    )
    parser.add_argument(
        "--partition-id",
        type=int,
        default=0,
        help="ID of the benchmark suite partition to be run. Used to divide CI tasks",
    )
    parser.add_argument(
        "--devices", "--device", "-d", action="append", help="cpu or cuda"
    )
    parser.add_argument("--device-index", help="CUDA device index")
    parser.add_argument(
        "--repeat", "-n", type=int, default=30, help="number of timing runs"
    )
    iterations_per_run_help = """
        Run this may iterations for each time measurement. This is mainly used for
        XLA training. We want to run multiple iterations per measurement so the
        tracing and computation for different iteartions can overlap with each
        other. This makes sure we have an accurate xla baseline.
    """
    parser.add_argument(
        "--iterations-per-run", type=int, default=1, help=iterations_per_run_help
    )
    parser.add_argument(
        "--randomize-input",
        action="store_true",
        help="Whether to randomize the input values. Dimensions will be kept the same.",
    )
    parser.add_argument(
        "--threads",
        "-t",
        type=int,
        help="number of threads to use for eager and inductor",
    )
    parser.add_argument(
        "--nopython", action="store_true", help="Turn graph breaks into errors"
    )
    parser.add_argument(
        "--no-skip",
        action="store_true",
        help="run models that are in the global SKIP list",
    )
    parser.add_argument(
        "--prims-nvfuser", action="store_true", help="user prims + nvfuser backend"
    )
    parser.add_argument(
        "--dump-raw-metrics",
        action="store_true",
        help="dump raw timing metrics from speedup experiment",
    )
    parser.add_argument(
        "--log-operator-inputs",
        action="store_true",
        default=False,
    )
    parser.add_argument(
        "--channels-last",
        action="store_true",
        default=False,
        help="use channels last format",
    )
    parser.add_argument(
        "--batch-size", "--batch_size", type=int, help="batch size for benchmarking"
    )
    parser.add_argument(
        "--iterations", type=int, default=2, help="how many iterations to run"
    )
    parser.add_argument(
        "--batch-size-file", type=str, help="String to load batch size from"
    )
    parser.add_argument("--cosine", action="store_true", help="use cosine similarity")
    parser.add_argument(
        "--cpp-wrapper", action="store_true", help="turn on cpp/cuda wrapper codegen"
    )
    parser.add_argument(
        "--ci", action="store_true", help="Flag to tell that its a CI run"
    )
    parser.add_argument(
        "--dynamic-ci-skips-only",
        action="store_true",
        help=(
            "Run only the models that would have been skipped in CI "
            "if dynamic-shapes, compared to running without dynamic-shapes.  "
            "This is useful for checking if more models are now "
            "successfully passing with dynamic shapes.  "
            "Implies --dynamic-shapes and --ci"
        ),
    )
    parser.add_argument(
        "--dashboard", action="store_true", help="Flag to tell that its a Dashboard run"
    )
    parser.add_argument(
        "--skip-fp64-check", action="store_true", help="skip accuracy check using fp64"
    )
    parser.add_argument(
        "--fast", "-f", action="store_true", help="skip slow benchmarks"
    )
    parser.add_argument(
        "--only",
        help="""Run just one model from torchbench. Or
        specify the path and class name of the model in format like:
        --only=path:<MODEL_FILE_PATH>,class:<CLASS_NAME>

        Due to the fact that dynamo changes current working directory,
        the path should be an absolute path.

        The class should have a method get_example_inputs to return the inputs
        for the model. An example looks like
        ```
        class LinearModel(nn.Module):
            def __init__(self):
                super().__init__()
                self.linear = nn.Linear(10, 10)

            def forward(self, x):
                return self.linear(x)

            def get_example_inputs(self):
                return (torch.randn(2, 10),)
        ```
    """,
    )
    parser.add_argument(
        "--ddp",
        action="store_true",
        help="Wraps model in DDP before running it, and uses dynamo DDPOptmizer (graph breaks) by default.",
    )
    parser.add_argument(
        "--fsdp",
        action="store_true",
        help="""Wraps model in FSDP before running it. Disables cudagraphs by default.
        Doesn't recursively wrap, mainly useful for checking dynamo UnspecNNModule compatibility
    """,
    )
    parser.add_argument(
        "--no-optimize-ddp",
        action="store_true",
        help="Disables dynamo DDPOptimizer (graph breaks). (Applies only when using --ddp benchmark mode).",
    )
    parser.add_argument(
        "--distributed-master-port",
        default="6789",
        help="Port to bind for for torch.distributed.  Use the default unless it's conflicting with another user",
    )
    parser.add_argument(
        "--dynamic-shapes",
        action="store_true",
        help="Runs a dynamic shapes version of the benchmark, if available.",
    )
    parser.add_argument(
        "--dynamic-batch-only",
        action="store_true",
        help="Only assume batch dimension is dynamic.  Implies --dynamic-shapes",
    )
    parser.add_argument(
        "--specialize-int", action="store_true", help="Run with specialize_int=True."
    )
    parser.add_argument(
        "--use-eval-mode",
        action="store_true",
        help="sets model.eval() to reduce randomness",
    )
    parser.add_argument(
        "--skip-accuracy-check",
        action="store_true",
        help="keeps running even when accuracy fails",
    )
    parser.add_argument(
        "--generate-aot-autograd-stats",
        action="store_true",
        help="Generates AOT Autograd stats like how mnay graphs are sent to AOT",
    )
    parser.add_argument(
        "--inductor-settings",
        action="store_true",
        help="Use same settings as --inductor for baseline comparisons",
    )
    parser.add_argument(
        "--suppress-errors",
        action="store_true",
        help="Suppress errors instead of raising them",
    )
    parser.add_argument(
        "--output",
        help="Overrides the output filename",
    )
    parser.add_argument(
        "--output-directory",
        help="Overrides the directory to place output files.",
    )
    parser.add_argument(
        "--baseline",
        help="Compare with a prior --output",
    )
    parser.add_argument(
        "--part",
        default=None,
        help="Specify the part of the model to run.",
    )
    parser.add_argument(
        "--export-profiler-trace",
        action="store_true",
        help="exports trace of kineto profiler",
    )
    parser.add_argument(
        "--profiler-trace-name",
        "--profiler_trace_name",
        help="Overwrites exported trace name",
    )
    parser.add_argument(
        "--diff-branch",
        default=diff_branch_default,
        help="delta current branch against given branch.",
    )
    parser.add_argument(
        "--tag", default=None, help="Specify a tag to be included in csv files."
    )
    parser.add_argument(
        "--explain",
        action="store_true",
        help="print some graph/op statistics during the run, similar to .explain()",
    )
    parser.add_argument(
        "--stats",
        action="store_true",
        help="print graph counter stats",
    )
    parser.add_argument(
        "--print-memory",
        action="store_true",
        help="print extra memory statistics",
    )
    parser.add_argument(
        "--cold-start-latency",
        "--cold_start_latency",
        action="store_true",
        help="Use a fresh triton cachedir when running each model, to force cold-start compile.",
    )
    parser.add_argument(
        "--disable-cudagraphs",
        action="store_true",
        help="Disables cudagraphs for Inductor",
    )
    parser.add_argument(
        "--disable-split-reductions",
        action="store_true",
        help="Disables split reductions for Inductor",
    )
    parser.add_argument(
        "--disable-persistent-reductions",
        action="store_true",
        help="Disables split reductions for Inductor",
    )
    parser.add_argument(
        "--disable-divisible-by-16",
        action="store_true",
        help="Disables divisible by 16 hint to Triton for Inductor",
    )
    parser.add_argument(
        "--inductor-compile-mode",
        default=None,
        help="torch.compile mode argument for inductor runs.",
    )
    parser.add_argument(
        "--print-graph-breaks",
        action="store_true",
        help="Show a warning whenever graph break",
    )
    parser.add_argument(
        "--log-graph-breaks",
        action="store_true",
        help="log graph breaks in a file",
    )
    parser.add_argument(
        "--trace-on-xla",
        action="store_true",
        help="Whether to trace the model on XLA or on eager device",
    )
    parser.add_argument(
        "--xla-tolerance",
        type=float,
        default=1e-2,
        help="XLA needs a loose tolerance to pass the correctness check",
    )
    parser.add_argument(
        "--collect-outputs",
        action="store_true",
        help="""Whether to collect outputs for training. Set this to true if we
        want to verify the numerical correctness of graidents. But that may
        cause time measurement not accurate""",
    )
    parser.add_argument(
        "--enable-activation-checkpointing",
        action="store_true",
        help="Enables activation checkpointing for HF models",
    )
    parser.add_argument("--timing", action="store_true", help="Emits phase timing")

    parser.add_argument(
        "--progress",
        action="store_true",
        help="Print n/k models message between each model run.",
    )

    parser.add_argument(
        "--timeout",
        type=int,
        default=1800,
        help="timeout (second) for benchmarking.",
    )

    parser.add_argument(
        "--per_process_memory_fraction",
        type=float,
        default=1,
        help="Set per-process GPU memory fraction (limit) for reducing usable size and reproducing OOMs",
    )
    group_fuser = parser.add_mutually_exclusive_group()
    # --nvfuser is now the default, keep the option to not break scripts
    group_fuser.add_argument("--nvfuser", action="store_true", help=argparse.SUPPRESS)
    group_fuser.add_argument("--nnc", action="store_true", help="enable NNC for GPUs")

    group_prec = parser.add_mutually_exclusive_group()
    group_prec.add_argument("--float16", action="store_true", help="cast model to fp16")
    group_prec.add_argument(
        "--bfloat16", action="store_true", help="cast model to bf16"
    )
    group_prec.add_argument("--float32", action="store_true", help="cast model to fp32")
    group_prec.add_argument(
        "--amp", action="store_true", help="use automatic mixed precision"
    )

    group_printout = parser.add_mutually_exclusive_group()
    group_printout.add_argument(
        "--verbose", "-v", action="store_true", help="enable verbose debug printouts"
    )
    group_printout.add_argument(
        "--quiet", "-q", action="store_true", help="suppress debug printouts"
    )

    group = parser.add_mutually_exclusive_group()
    group.add_argument(
        "--coverage", action="store_true", help="(default) " + help(coverage_experiment)
    )
    group.add_argument(
        "--overhead", action="store_true", help=help(overhead_experiment)
    )
    group.add_argument(
        "--speedup-dynamo-ts",
        action="store_true",
        help="TorchDynamo frontend with torchscript backend",
    )
    group.add_argument(
        "--speedup-fx2trt", action="store_true", help=help(speedup_experiment_fx2trt)
    )
    group.add_argument(
        "--speedup-fx2trt-fp16",
        action="store_true",
        help=help(speedup_experiment_fx2trt),
    )
    group.add_argument(
        "--print-fx",
        action="store_true",
        help="Print fx traces captured from model",
    )
    group.add_argument(
        "--print-aten-ops",
        action="store_true",
        help="Print traces of aten ops captured by AOT autograd",
    )
    group.add_argument(
        "--inductor",
        action="store_true",
        help="Measure speedup with TorchInductor",
    )
    group.add_argument(
        "--xla", action="store_true", help="Compare TorchXLA to eager PyTorch"
    )
    group.add_argument(
        "--torchscript-onnx",
        "--torchscript_onnx",
        action="store_true",
        help="Measure speedup with TorchScript ONNX, i.e. `torch.onnx.export`",
    )
    group.add_argument(
        "--dynamo-onnx",
        "--dynamo_onnx",
        action="store_true",
        help="Measure speedup with Dynamo ONNX, i.e. `torch.onnx.dynamo_export`",
    )
    group.add_argument(
        "--backend",
        choices=torch._dynamo.list_backends(exclude_tags=None),
        help="measure speedup with a given backend",
    )
    group.add_argument("--nothing", action="store_true", help=help(null_experiment))
    group.add_argument(
        "--log-conv-args",
        action="store_true",
        help="Dump convolution input/weight/bias's shape/stride/dtype and other options to json",
    )
    group.add_argument(
        "--recompile-profiler",
        "--recompile_profiler",
        action="store_true",
        help="Run the dynamo recompilation profiler on each model.",
    )
    group.add_argument(
        "--find-batch-sizes",
        action="store_true",
        help="finds the largest batch size that could fit on GPUs",
    )

    mode_group = parser.add_mutually_exclusive_group(required=True)
    mode_group.add_argument(
        "--accuracy",
        action="store_true",
        help="Checks accuracy with small batch size and eval mode",
    )
    mode_group.add_argument(
        "--performance", action="store_true", help="Measures performance speedup"
    )
    mode_group.add_argument(
        "--tolerance",
        action="store_true",
        help="extracts the tolerance for each model with small batch size and eval mode",
    )
    run_mode_group = parser.add_mutually_exclusive_group(required=True)
    run_mode_group.add_argument(
        "--training",
        action="store_true",
        help="Performs training",
    )
    run_mode_group.add_argument(
        "--inference", action="store_true", help="Performs inference"
    )
    return parser.parse_args(args)


def main(runner, original_dir=None):
    if original_dir:
        os.chdir(original_dir)
    args = parse_args()
    if args.baseline:
        args.baseline = os.path.abspath(args.baseline)

    if should_diff_branch(args):
        import git

        # We do this here so we error out earlier if there's an issue
        repo = git.Repo()
        if repo.is_dirty():
            raise RuntimeError(
                "--diff-branch called on dirty branch. Commit, stash, or reset."
            )
        main_branch = repo.active_branch.name
        if main_branch == args.diff_branch:
            raise RuntimeError(
                f"--diff-branch: current branch is same as {args.diff_branch} branch, what are you diffing?"
            )

    with maybe_init_distributed(
        (args.ddp or args.fsdp) and args.only, port=args.distributed_master_port
    ):
        return maybe_fresh_cache(
            run, (args.cold_start_latency and args.only) or args.ci
        )(runner, args, original_dir)


def run(runner, args, original_dir=None):
    # Pass the parsed args object to benchmark runner object
    runner.args = args

    args.filter = args.filter or [r"."]
    args.exclude = args.exclude or [r"^$"]
    args.exclude_exact = args.exclude_exact or []

    if args.inductor:
        assert args.backend is None
        args.backend = "inductor"
    if args.dynamic_ci_skips_only:
        args.dynamic_shapes = True
        args.ci = True
    if args.dynamic_batch_only:
        args.dynamic_shapes = True
        torch._dynamo.config.assume_static_by_default = True
    if args.dynamic_shapes:
        torch._dynamo.config.dynamic_shapes = True
        if not args.dynamic_batch_only:
            torch._dynamo.config.assume_static_by_default = False
    if args.specialize_int:
        torch._dynamo.config.specialize_int = True
    if args.ci:
        if args.accuracy:
            # Run fewer iterations when checking accuracy
            args.repeat = 2
        if args.dynamic_ci_skips_only:
            # Test only the incremental set of jobs whose skipped was
            # caused solely by turning on dynamic shapes
            assert args.dynamic_shapes
            ci = functools.partial(CI, args.backend, training=args.training)
            args.filter = list(
                set(CI_SKIP[ci(dynamic=True)]) - set(CI_SKIP[ci(dynamic=False)])
            )
        else:
            ci = functools.partial(
                CI, args.backend, training=args.training, dynamic=args.dynamic_shapes
            )
            for device in args.devices:
                args.exclude_exact.extend(CI_SKIP[ci(device=device)])
    if args.ddp:
        # TODO: we could also hook DDP bench up to --speedup bench, _not_ for mgpu e2e perf,
        # but just to measure impact on singlenode of performing graph-breaks.
        # Left it as a follow up to keep this PR isolated.
        assert (
            args.accuracy
        ), "DDP benchmark is currently only hooked up to --accuracy bench"
        assert args.training, "DDP benchmark requires --training mode"
        if args.no_optimize_ddp:
            torch._dynamo.config.optimize_ddp = False
        else:
            # TODO(whc) after enabling DDPOptimizer by default this could be removed or assert
            torch._dynamo.config.optimize_ddp = True
        if args.only == "dlrm":
            log.error(
                "DLRM+DDP is unsupported as it requires sharding the embedding layer separately from DDP"
            )
            return sys.exit(-1)
    if args.accuracy:
        # Use small batch size. We use >1 batch size to ensure we test
        # batch_norm type of operators that work on batch dims.
        # TODO - Go through the failures for batch size = 2
        if args.batch_size is None:
            if runner.suite_name == "huggingface":
                args.batch_size = 1
            elif runner.suite_name == "torchbench":
                args.batch_size = 4
            else:
                # Larger batch size of TIMM models to have stable batch_norm
                assert runner.suite_name == "timm_models"
                args.batch_size = 8

        # Remove sources of randomness
        if runner.suite_name not in ("timm_models", "huggingface"):
            # TODO - Using train mode for timm_models and HF models. Move to train mode for Torchbench as well.
            args.use_eval_mode = True
        inductor_config.fallback_random = True
        if args.only is not None and args.only not in {
            "alexnet",
            "Background_Matting",
            "pytorch_CycleGAN_and_pix2pix",
            "pytorch_unet",
            "Super_SloMo",
            "vgg16",
            # https://github.com/pytorch/pytorch/issues/96724
            "Wav2Vec2ForCTC",
            "Wav2Vec2ForPreTraining",
        }:
            # some of the models do not support use_deterministic_algorithms
            torch.use_deterministic_algorithms(True)
        if args.only in {"hf_T5_generate"}:
            # See https://github.com/pytorch/pytorch/issues/102814
            torch._dynamo.config.assume_static_by_default = False
        os.environ["CUBLAS_WORKSPACE_CONFIG"] = ":4096:8"
        torch.backends.cudnn.deterministic = True
        torch.backends.cudnn.allow_tf32 = False
        torch.backends.cudnn.benchmark = False
        torch.backends.cuda.matmul.allow_tf32 = False

        # Remove randomeness when torch manual seed is called
        patch_torch_manual_seed()

        # Some models e.g. yolov3 assert batch size on n_gpus
        if "CUDA_VISIBLE_DEVICES" not in os.environ:
            args.device_index = "0"

        # Stricter check to disable fallbacks
        args.suppress_errors = False

    if args.device_index is not None:
        os.environ["CUDA_VISIBLE_DEVICES"] = args.device_index

    elif args.performance:
        # Ensure that we test on real scenarios
        args.use_eval_mode = False

    if args.partition_id > args.total_partitions or args.partition_id < 0:
        print("Invalid partition id")
        return sys.exit(-1)

    if not args.devices:
        if torch.cuda.is_available():
            args.devices = ["cuda"]
        else:
            log.warning("torch.cuda.is_available() == False, using CPU")
            args.devices = ["cpu"]

    if args.devices != ["cpu"] and torch.cuda.is_available():
        global synchronize
        synchronize = torch.cuda.synchronize

    if (
        args.devices == ["cuda"]
        and torch.cuda.get_device_properties(0).total_memory < 25 * 2**30
    ):
        # OOM errors on an RTX 3090 with 24gb RAM
        runner.skip_models.update(
            {
                # torchbench
                "hf_Longformer",
                "timm_nfnet",
                "timm_efficientdet",
            }
        )
        if args.training:
            runner.skip_models.add("hf_T5")

    if torch._dynamo.config.dynamic_shapes:
        # TODO(jansel): fix bugs in these
        runner.skip_models.update(runner.failing_dynamic_shape_models)

    if args.nnc:
        torch._C._jit_override_can_fuse_on_cpu(True)
        torch._C._jit_override_can_fuse_on_gpu(True)
        torch._C._jit_set_texpr_fuser_enabled(True)
        torch._C._jit_set_nvfuser_enabled(False)

    if args.threads:
        torch.set_num_threads(args.threads)

    if args.verbose:
        torch._logging.set_logs(dynamo=logging.DEBUG)

    if args.print_graph_breaks:
        torch._dynamo.config.print_graph_breaks = True

    if args.quiet:
        torch._logging.set_logs(dynamo=logging.ERROR)

    torch._dynamo.config.suppress_errors = args.suppress_errors

    if args.training:
        runner.model_iter_fn = runner.forward_and_backward_pass
        runner.skip_models.update(runner.skip_not_suitable_for_training_models)
    else:
        runner.model_iter_fn = runner.forward_pass

    if args.fast:
        runner.skip_models.update(runner.slow_models)

    if args.devices == ["cpu"]:
        runner.skip_models.update(runner.very_slow_models)
        runner.skip_models.update(runner.skip_models_for_cpu)
    elif args.devices == ["cuda"]:
        runner.skip_models.update(runner.skip_models_for_cuda)

    if args.inductor or args.inductor_settings:
        runner.skip_models.update(runner.failing_torchinductor_models)
        if args.float16:
            # TODO(jansel): check if correctness issue is real
            runner.skip_models.add("yolov3")

    if args.float16:
        # these give `INCORRECT - Variation in Eager runs itself` sometimes
        runner.non_deterministic_models.update(
            {
                "demucs",
                "pyhpc_equation_of_state",
                "timm_efficientdet",
                "pyhpc_isoneutral_mixing",
                "pyhpc_turbulent_kinetic_energy",
                "shufflenet_v2_x1_0",
            }
        )

    if args.no_skip:
        runner.skip_models.clear()

    experiment = null_experiment
    global current_name, current_device, current_batch_size, output_filename, optimize_ctx, current_onnx_compiler
    optimize_ctx = contextlib.nullcontext()

    if args.overhead:
        optimize_ctx = torch._dynamo.optimize(dummy_fx_compile, nopython=args.nopython)
        experiment = speedup_experiment
        output_filename = "overheads.csv"
    elif args.inductor:
        inductor_config.debug = args.verbose
        if (
            args.ci
            and args.accuracy
            and args.training
            and args.only in {"dla102", "gernet_l"}
        ):
            # Log generated code for flaky tests, to check if there is any codegen difference
            inductor_config.debug = True

        if args.threads:
            inductor_config.cpp.threads = args.threads

        optimize_ctx = functools.partial(
            torch.compile,
            backend="inductor",
            fullgraph=args.nopython,
            mode=args.inductor_compile_mode,
        )
        experiment = speedup_experiment
        output_filename = "inductor.csv"
    elif args.xla:
        (dev,) = args.devices
        os.environ["PJRT_DEVICE"] = {"cuda": "GPU", "cpu": "CPU"}[dev]
        torch._dynamo.mark_dynamic = MagicMock()
        experiment = xla
        output_filename = "xla.csv"
    elif args.torchscript_onnx:
        optimize_ctx = functools.partial(
            optimize_onnx_ctx, args.output_directory or ".", OnnxModelFromTorchScript
        )
        experiment = functools.partial(
            speedup_experiment_onnx, OnnxModelFromTorchScript
        )
        output_filename = "torchscript_onnx.csv"
        current_onnx_compiler = "torchscript"
    elif args.dynamo_onnx:
        optimize_ctx = functools.partial(
            optimize_onnx_ctx, args.output_directory or ".", OnnxModelFromDynamo
        )
        experiment = functools.partial(speedup_experiment_onnx, OnnxModelFromDynamo)
        output_filename = "dynamo_onnx.csv"
        current_onnx_compiler = "dynamo"
    elif args.speedup_dynamo_ts:
        optimize_ctx = torch._dynamo.optimize("ts", nopython=args.nopython)
        experiment = speedup_experiment
        output_filename = "speedup_dynamo_ts.csv"
    elif args.prims_nvfuser:
        optimize_ctx = torch._dynamo.optimize("prims_nvfuser", nopython=args.nopython)
        experiment = speedup_experiment
        backend_str = "prims_nvfuser"
        output_filename = f"accuracy_aot_{backend_str}.csv"
    elif args.print_fx:
        optimize_ctx = torch._dynamo.optimize(
            print_fx,
            nopython=args.nopython,
        )
    elif args.print_aten_ops:
        optimize_ctx = torch._dynamo.optimize(
            print_aten_ops,
            nopython=args.nopython,
        )
    elif args.nothing:
        optimize_ctx = nothing
        experiment = speedup_experiment
        output_filename = "nothing.csv"
    elif args.backend:
        optimize_ctx = torch._dynamo.optimize(args.backend, nopython=args.nopython)
        experiment = speedup_experiment
        if args.accuracy:
            output_filename = f"accuracy_{args.backend}.csv"
        elif args.tolerance:
            output_filename = f"tolerance_{args.backend}.csv"
        else:
            output_filename = f"speedup_{args.backend}.csv"
    elif args.recompile_profiler:
        output_filename = "recompile_profiler_log.csv"
        experiment = recompile_profiler_experiment
    else:
        optimize_ctx = torch._dynamo.optimize(
            fx_insert_profiling, nopython=args.nopython
        )
        experiment = coverage_experiment
        output_filename = "coverage.csv"

    if args.inductor or args.backend == "inductor":
        inductor_config.triton.cudagraphs = not args.disable_cudagraphs
        inductor_config.triton.persistent_reductions = (
            not args.disable_persistent_reductions
        )
        inductor_config.split_reductions = not args.disable_split_reductions
        inductor_config.triton.divisible_by_16 = not args.disable_divisible_by_16
        inductor_config.cpp_wrapper = args.cpp_wrapper

    runner.setup_amp()

    if args.output:
        output_filename = args.output

    if output_filename:
        if args.output_directory:
            output_filename = os.path.join(args.output_directory, output_filename)
        else:
            output_filename = os.path.join(
                torch._dynamo.config.base_dir, output_filename
            )

    if args.find_batch_sizes and args.only:
        for device in args.devices:
            batch_size = runner.batch_size_finder(device, args.only)
            print(args.only, batch_size)
            output_csv(output_filename, [], [args.only, batch_size])
        return

    if args.export_profiler_trace:
        if args.profiler_trace_name is None:
            if args.backend:
                args.profiler_trace_name = args.backend
            elif args.inductor:
                args.profiler_trace_name = "inductor"
            else:
                args.profiler_trace_name = "profile"
        else:
            args.profiler_trace_name = args.profiler_trace_name

    experiment = functools.partial(experiment, args, runner.model_iter_fn)

    if args.only and should_diff_branch(args):
        import git

        repo = git.Repo()
        main_branch = repo.active_branch.name
        try:
            # Adding diff-branch again to the args will override previous value
            call_args = (
                [sys.executable] + sys.argv + [f"--diff-branch={diff_branch_default}"]
            )
            # Run for main branch
            subprocess.check_call(call_args + [f"--tag={main_branch}"])
            # Run for comparison branch
            repo.git.checkout(args.diff_branch)
            subprocess.check_call(call_args + [f"--tag={args.diff_branch}"])
        finally:
            # Go back to main branch
            repo.git.checkout(main_branch)
    elif args.only:
        model_name = args.only
        for device in args.devices:
            batch_size = args.batch_size
            if args.batch_size_file:
                batch_size = read_batch_size_from_file(
                    args, args.batch_size_file, model_name
                )
            if model_specified_by_path(args.only):
                model, example_inputs = load_model_from_path(args.only)
                name = model.__class__.__name__
                model = model.to(device=device)
                example_inputs = tree_map_only(
                    torch.Tensor, lambda x: x.to(device=device), example_inputs
                )
            else:
                try:
                    with tqdm(desc="loading model"):
                        if args.part:
                            (
                                device,
                                name,
                                model,
                                example_inputs,
                                batch_size,
                            ) = runner.load_model(
                                device,
                                model_name,
                                batch_size=batch_size,
                                part=args.part,
                            )
                        else:
                            (
                                device,
                                name,
                                model,
                                example_inputs,
                                batch_size,
                            ) = runner.load_model(
                                device, model_name, batch_size=batch_size
                            )
                except NotImplementedError as e:
                    print(e)
                    import traceback

                    print(traceback.format_exc())
                    logging.warning("%s failed to load", args.only)
                    continue  # bad benchmark implementation

            if args.trace_on_xla:
                xla_dev = xm.xla_device()
                model = model.to(device=xla_dev)
                example_inputs = tree_map_only(
                    torch.Tensor, lambda x: x.to(device=xla_dev), example_inputs
                )

            current_name = name
            current_device = device
            current_batch_size = batch_size
            set_model_name(name)

            if args.float32:
                model, example_inputs = cast_to_fp32(model, example_inputs)
            elif args.float16:
                model, example_inputs = cast_to_fp16(model, example_inputs)
            elif args.bfloat16:
                model, example_inputs = cast_to_bf16(model, example_inputs)

            # Look for stuff that looks like batch size, and mark it dynamic.
            # Better integration would integrate directly with benchmark suite
            # but cannot conveniently do this
            # NB: This must be done late enough so that we don't do more
            # conversions on the inputs
            # NB: Assumes only the first batch-y like dimension is the batch
            marked = False

            def detect_and_mark_batch(t):
                nonlocal marked
                for i, s in enumerate(t.size()):
                    if s == batch_size:
                        torch._dynamo.mark_dynamic(t, i)
                        marked = True
                        break

            if args.dynamic_batch_only and batch_size > 1:
                tree_map_only(torch.Tensor, detect_and_mark_batch, example_inputs)
                assert marked, f"nothing in example_inputs had a dim with {batch_size}"

            if args.log_operator_inputs:
                log_operator_inputs(
                    model, example_inputs, runner.model_iter_fn, name, args
                )
                continue

            if args.per_process_memory_fraction != 1:
                torch.cuda.set_per_process_memory_fraction(
                    args.per_process_memory_fraction
                )

            runner.run_one_model(
                name,
                model,
                example_inputs,
                optimize_ctx,
                experiment,
                explain=args.explain,
                tag=args.tag,
            )
        if args.generate_aot_autograd_stats:
            stats_file = output_filename.split(".csv")[0] + "_stats.csv"
            output_csv(
                stats_file,
                ("dev", "name", "batch_size", "total_aot_graphs", "ok_aot_graphs"),
                [
                    current_device,
                    current_name,
                    current_batch_size,
                    *Stats.aot_summary(),
                ],
            )
    else:
        if output_filename and os.path.exists(output_filename):
            os.unlink(output_filename)
        if original_dir:
            os.chdir(original_dir)
        model_names = list(runner.iter_model_names(args))
        nmodels = len(model_names)
        for i, name in enumerate(model_names):
            current_name = name
            placeholder_batch_size = 0
            if args.progress:
                print(f"Running model {i+1}/{nmodels}", flush=True)

            def write_csv(status):
                if args.accuracy:
                    headers = ["dev", "name", "batch_size", "accuracy"]
                    rows = [
                        [device, name, placeholder_batch_size, status]
                        for device in args.devices
                    ]
                elif args.performance:
                    headers = ["dev", "name", "batch_size", "speedup", "abs_latency"]
                    rows = [
                        [device, name, placeholder_batch_size, 0.0, 0.0]
                        for device in args.devices
                    ]
                else:
                    headers = []
                    rows = [
                        [device, name, placeholder_batch_size, 0.0]
                        for device in args.devices
                    ]

                for row in rows:
                    output_csv(output_filename, headers, row)

            try:
                timeout = args.timeout
                if should_diff_branch(args):
                    timeout *= 2
                subprocess.check_call(
                    [sys.executable] + sys.argv + [f"--only={name}"], timeout=timeout
                )
            except subprocess.TimeoutExpired:
                print("TIMEOUT", file=sys.stderr)
                write_csv("timeout")
            except subprocess.SubprocessError:
                print("ERROR", file=sys.stderr)
                write_csv("infra_error")
        print_summary(output_filename)


def log_operator_inputs(model, example_inputs, model_iter_fn, name, args):
    mode = "training" if args.training else "eval"
    output = os.path.join(os.path.dirname(args.output), f"{name}_{mode}.txt")

    # TODO - add option for coalescing inputs over multiple runs
    if os.path.exists(output):
        print(f"Skipping {name}, {output} already exists")
        return

    print(f"Running {name}")

    operator_mode = OperatorInputsMode()
    fake_tensor_mode = FakeTensorMode()

    with torch._subclasses.fake_tensor.FakeCopyMode(fake_tensor_mode):
        model_fake = copy.deepcopy(model)
        example_inputs_fake = copy.deepcopy(example_inputs)
    try:
        with fake_tensor_mode, operator_mode:
            model_iter_fn(model_fake, example_inputs_fake, collect_outputs=False)
    except Exception as e:
        print(f"{name} failed to run with fake tensors, trying real. Exception: {e}")
        operator_mode = OperatorInputsMode()
        try:
            with operator_mode:
                model_iter_fn(model, example_inputs, collect_outputs=False)
        except Exception as e2:
            print(f"{name} failed to run with real. Exception: {e2}")
            raise

    print(f"Writing output to {output}")
    operator_mode.log_to_file(output)


if __name__ == "__main__":
    raise RuntimeError(
        f"You shouldn't run {sys.argv[0]} directly, instead try timm_model.py, torchbench.py or hugginface.py"
    )<|MERGE_RESOLUTION|>--- conflicted
+++ resolved
@@ -39,13 +39,8 @@
 from torch._inductor import config as inductor_config
 from torch._inductor.utils import fresh_inductor_cache
 from torch._subclasses.fake_tensor import FakeTensorMode
-<<<<<<< HEAD
-from torch.distributed.fsdp import FullyShardedDataParallel as FSDP
-from torch.nn.parallel import DistributedDataParallel as DDP
+
 from torch.utils import _pytree as pytree
-=======
-
->>>>>>> 709216d1
 from torch.utils._pytree import tree_map, tree_map_only
 
 from tqdm.auto import tqdm, trange
