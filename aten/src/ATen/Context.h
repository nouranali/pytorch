--- conflicted
+++ resolved
@@ -44,13 +44,8 @@
     if (device_type == at::kCPU) {
       return at::detail::getDefaultCPUGenerator();
     } else {
-<<<<<<< HEAD
-      TORCH_CHECK(
-          false, c10::DeviceTypeName(device_type), " device type not enabled.");
-=======
       return getAcceleratorHooksInterface(device_type)
           .getDefaultGenerator(device.index());
->>>>>>> c4ca4b65
     }
   }
 
