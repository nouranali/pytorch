--- conflicted
+++ resolved
@@ -804,28 +804,11 @@
             value.is_contiguous(),
         "scaled_dot_product_attention: If inputs are nested tensors they must be contiguous");
   }
-<<<<<<< HEAD
-=======
   auto& ctx = at::globalContext();
->>>>>>> 9629835b
   auto origin_dtype = query_.scalar_type();
   // Keep query, key, value in high precision for accuracy
   // NestedTensor reports issues for backward with autograd so disabled: must be
   // contiguous to get buffer.
-<<<<<<< HEAD
-  auto query_acc = (query_.scalar_type() == at::kHalf ||
-                    query_.scalar_type() == at::kBFloat16) &&
-          !query_.is_nested()
-      ? query_.to(at::kFloat)
-      : query_;
-  auto key_acc =
-      (key.scalar_type() == at::kHalf || key.scalar_type() == at::kBFloat16) &&
-          !key.is_nested()
-      ? key.to(at::kFloat)
-      : key;
-  auto value_acc = (value.scalar_type() == at::kHalf ||
-                    value.scalar_type() == at::kBFloat16) &&
-=======
   auto query_acc = !ctx.allowFP16BF16ReductionMathSDP() &&
           (query_.scalar_type() == at::kHalf ||
            query_.scalar_type() == at::kBFloat16) &&
@@ -841,7 +824,6 @@
   auto value_acc = !ctx.allowFP16BF16ReductionMathSDP() &&
           (value.scalar_type() == at::kHalf ||
            value.scalar_type() == at::kBFloat16) &&
->>>>>>> 9629835b
           !value.is_nested()
       ? value.to(at::kFloat)
       : value;
