#!/usr/bin/env python3

# NB: the following functions are used in Meta-internal workflows
# (github_first_try_merge/my_handler.py) and thus have functionality limitations
# (no `git` command access, no network access besides the strict allow list):
#
# find_matching_merge_rule
# read_merge_rules
#
# Also any signature changes of these functions, as well as changes to the `GitHubPR`
# class, will likely require corresponding changes for the internal workflows.

import base64
import json
import os
import re
import time
import urllib.parse
from collections import defaultdict
from dataclasses import dataclass
from functools import lru_cache
from pathlib import Path
from typing import (
    Any,
    Callable,
    cast,
    Dict,
    Iterable,
    List,
    NamedTuple,
    Optional,
    Pattern,
    Tuple,
)
from warnings import warn

import yaml
from github_utils import (
    gh_close_pr,
    gh_fetch_json_list,
    gh_fetch_merge_base,
    gh_fetch_url,
    gh_graphql,
    gh_post_commit_comment,
    gh_post_pr_comment,
    gh_update_pr_state,
    GitHubComment,
)
from gitutils import (
    are_ghstack_branches_in_sync,
    get_git_remote_name,
    get_git_repo_dir,
    GitRepo,
    patterns_to_regex,
    retries_decorator,
)
from label_utils import (
    gh_add_labels,
    gh_remove_label,
    has_required_labels,
    LABEL_ERR_MSG,
)
from trymerge_explainer import get_revert_message, TryMergeExplainer


# labels
MERGE_IN_PROGRESS_LABEL = "merging"
MERGE_COMPLETE_LABEL = "merged"


class JobCheckState(NamedTuple):
    name: str
    url: str
    status: Optional[str]
    classification: Optional[str]
    job_id: Optional[int]
    title: Optional[str]
    summary: Optional[str]


JobNameToStateDict = Dict[str, JobCheckState]


class WorkflowCheckState:
    def __init__(self, name: str, url: str, run_id: int, status: Optional[str]):
        self.name: str = name
        self.url: str = url
        self.run_id: int = run_id
        self.status: Optional[str] = status
        self.jobs: JobNameToStateDict = {}


GH_PR_REVIEWS_FRAGMENT = """
fragment PRReviews on PullRequestReviewConnection {
  nodes {
    author {
      login
    }
    bodyText
    createdAt
    authorAssociation
    editor {
      login
    }
    databaseId
    url
    state
  }
  pageInfo {
    startCursor
    hasPreviousPage
  }
}
"""

GH_CHECKSUITES_FRAGMENT = """
fragment PRCheckSuites on CheckSuiteConnection {
  edges {
    node {
      app {
        name
        databaseId
      }
      workflowRun {
        workflow {
          name
          databaseId
        }
        databaseId
        url
      }
      checkRuns(first: 50) {
        nodes {
          name
          conclusion
          detailsUrl
          databaseId
          title
          summary
        }
        pageInfo {
          endCursor
          hasNextPage
        }
      }
      conclusion
    }
    cursor
  }
  pageInfo {
    hasNextPage
  }
}
"""

GH_COMMIT_AUTHORS_FRAGMENT = """
fragment CommitAuthors on PullRequestCommitConnection {
  nodes {
    commit {
      authors(first: 2) {
        nodes {
          user {
            login
          }
          email
          name
        }
      }
      oid
    }
  }
  pageInfo {
    endCursor
    hasNextPage
  }
}
"""

GH_GET_PR_INFO_QUERY = (
    GH_PR_REVIEWS_FRAGMENT
    + GH_CHECKSUITES_FRAGMENT
    + GH_COMMIT_AUTHORS_FRAGMENT
    + """
query ($owner: String!, $name: String!, $number: Int!) {
  repository(owner: $owner, name: $name) {
    pullRequest(number: $number) {
      closed
      isCrossRepository
      author {
        login
      }
      title
      body
      headRefName
      headRepository {
        nameWithOwner
      }
      baseRefName
      baseRefOid
      baseRepository {
        nameWithOwner
        isPrivate
        defaultBranchRef {
          name
        }
      }
      mergeCommit {
        oid
      }
      commits_with_authors: commits(first: 100) {
        ...CommitAuthors
        totalCount
      }
      commits(last: 1) {
        nodes {
          commit {
            checkSuites(first: 10) {
              ...PRCheckSuites
            }
            status {
              contexts {
                context
                state
                targetUrl
              }
            }
            oid
          }
        }
      }
      changedFiles
      files(first: 100) {
        nodes {
          path
        }
        pageInfo {
          endCursor
          hasNextPage
        }
      }
      reviews(last: 100) {
        ...PRReviews
      }
      comments(last: 5) {
        nodes {
          bodyText
          createdAt
          author {
            login
          }
          authorAssociation
          editor {
            login
          }
          databaseId
          url
        }
        pageInfo {
          startCursor
          hasPreviousPage
        }
      }
      labels(first: 100) {
        edges {
          node {
            name
          }
        }
      }
    }
  }
}
"""
)

GH_GET_PR_NEXT_FILES_QUERY = """
query ($owner: String!, $name: String!, $number: Int!, $cursor: String!) {
  repository(name: $name, owner: $owner) {
    pullRequest(number: $number) {
      files(first: 100, after: $cursor) {
        nodes {
          path
        }
        pageInfo {
          endCursor
          hasNextPage
        }
      }
    }
  }
}
"""

GH_GET_PR_NEXT_CHECKSUITES = (
    GH_CHECKSUITES_FRAGMENT
    + """
query ($owner: String!, $name: String!, $number: Int!, $cursor: String!) {
  repository(name: $name, owner: $owner) {
    pullRequest(number: $number) {
      commits(last: 1) {
        nodes {
          commit {
            oid
            checkSuites(first: 10, after: $cursor) {
              ...PRCheckSuites
            }
          }
        }
      }
    }
  }
}
"""
)

GH_GET_PR_NEXT_CHECK_RUNS = """
query ($owner: String!, $name: String!, $number: Int!, $cs_cursor: String, $cr_cursor: String!) {
  repository(name: $name, owner: $owner) {
    pullRequest(number: $number) {
      commits(last: 1) {
        nodes {
          commit {
            oid
            checkSuites(first: 1, after: $cs_cursor) {
              nodes {
                checkRuns(first: 100, after: $cr_cursor) {
                  nodes {
                    name
                    conclusion
                    detailsUrl
                    databaseId
                    title
                    summary
                  }
                  pageInfo {
                    endCursor
                    hasNextPage
                  }
                }
              }
            }
          }
        }
      }
    }
  }
}
"""

GH_GET_PR_PREV_COMMENTS = """
query ($owner: String!, $name: String!, $number: Int!, $cursor: String!) {
  repository(name: $name, owner: $owner) {
    pullRequest(number: $number) {
      comments(last: 100, before: $cursor) {
        nodes {
          bodyText
          createdAt
          author {
            login
          }
          authorAssociation
          editor {
            login
          }
          databaseId
          url
        }
        pageInfo {
          startCursor
          hasPreviousPage
        }
      }
    }
  }
}
"""

# This query needs read-org permission
GH_GET_TEAM_MEMBERS_QUERY = """
query($org: String!, $name: String!, $cursor: String) {
  organization(login: $org) {
    team(slug: $name) {
      members(first: 100, after: $cursor) {
        nodes {
          login
        }
        pageInfo {
          hasNextPage
          endCursor
        }
      }
    }
  }
}
"""

GH_GET_PR_NEXT_AUTHORS_QUERY = (
    GH_COMMIT_AUTHORS_FRAGMENT
    + """
query ($owner: String!, $name: String!, $number: Int!, $cursor: String) {
  repository(name: $name, owner: $owner) {
    pullRequest(number: $number) {
      commits_with_authors: commits(first: 100, after: $cursor) {
        ...CommitAuthors
      }
    }
  }
}
"""
)

GH_GET_PR_PREV_REVIEWS_QUERY = (
    GH_PR_REVIEWS_FRAGMENT
    + """
query ($owner: String!, $name: String!, $number: Int!, $cursor: String!) {
  repository(name: $name, owner: $owner) {
    pullRequest(number: $number) {
      reviews(last: 100, before: $cursor) {
        ...PRReviews
      }
    }
  }
}
"""
)

GH_GET_REPO_SUBMODULES = """
query ($owner: String!, $name: String!) {
  repository(owner: $owner, name: $name) {
    submodules(first: 100) {
      nodes {
        path
      }
      pageInfo {
        endCursor
        hasNextPage
      }
    }
  }
}
"""

RE_GHSTACK_HEAD_REF = re.compile(r"^(gh/[^/]+/[0-9]+/)head$")
RE_GHSTACK_DESC = re.compile(r"Stack.*:\r?\n(\* [^\r\n]+\r?\n)+", re.MULTILINE)
RE_PULL_REQUEST_RESOLVED = re.compile(
    r"Pull Request resolved: "
    r"https://github.com/(?P<owner>[^/]+)/(?P<repo>[^/]+)/pull/(?P<number>[0-9]+)",
    re.MULTILINE,
)
RE_PR_CC_LINE = re.compile(r"^cc:? @\w+.*\r?\n?$", re.MULTILINE)
RE_DIFF_REV = re.compile(r"^Differential Revision:.+?(D[0-9]+)", re.MULTILINE)
CIFLOW_LABEL = re.compile(r"^ciflow/.+")
CIFLOW_TRUNK_LABEL = re.compile(r"^ciflow/trunk")
MERGE_RULE_PATH = Path(".github") / "merge_rules.yaml"
REMOTE_MAIN_BRANCH = "origin/main"
DRCI_CHECKRUN_NAME = "Dr.CI"
INTERNAL_CHANGES_CHECKRUN_NAME = "Meta Internal-Only Changes Check"
HAS_NO_CONNECTED_DIFF_TITLE = (
    "There is no internal Diff connected, this can be merged now"
)
# This could be set to -1 to ignore all flaky and broken trunk failures. On the
# other hand, using a large value like 10 here might be useful in sev situation
IGNORABLE_FAILED_CHECKS_THESHOLD = 10


def gh_get_pr_info(org: str, proj: str, pr_no: int) -> Any:
    rc = gh_graphql(GH_GET_PR_INFO_QUERY, name=proj, owner=org, number=pr_no)
    return rc["data"]["repository"]["pullRequest"]


@lru_cache(maxsize=None)
def gh_get_team_members(org: str, name: str) -> List[str]:
    rc: List[str] = []
    team_members: Dict[str, Any] = {
        "pageInfo": {"hasNextPage": "true", "endCursor": None}
    }
    while bool(team_members["pageInfo"]["hasNextPage"]):
        query = gh_graphql(
            GH_GET_TEAM_MEMBERS_QUERY,
            org=org,
            name=name,
            cursor=team_members["pageInfo"]["endCursor"],
        )
        team = query["data"]["organization"]["team"]
        if team is None:
            warn(f"Requested non-existing team {org}/{name}")
            return []
        team_members = team["members"]
        rc += [member["login"] for member in team_members["nodes"]]
    return rc


def get_check_run_name_prefix(workflow_run: Any) -> str:
    if workflow_run is None:
        return ""
    else:
        return f'{workflow_run["workflow"]["name"]} / '


def is_passing_status(status: Optional[str]) -> bool:
    return status is not None and status.upper() in ["SUCCESS", "SKIPPED", "NEUTRAL"]


def add_workflow_conclusions(
    checksuites: Any,
    get_next_checkruns_page: Callable[[List[Dict[str, Dict[str, Any]]], int, Any], Any],
    get_next_checksuites: Callable[[Any], Any],
) -> JobNameToStateDict:
    # graphql seems to favor the most recent workflow run, so in theory we
    # shouldn't need to account for reruns, but do it just in case

    # workflow -> job -> job info
    workflows: Dict[str, WorkflowCheckState] = {}

    # for the jobs that don't have a workflow
    no_workflow_obj: WorkflowCheckState = WorkflowCheckState("", "", 0, None)

    def add_conclusions(edges: Any) -> None:
        for edge_idx, edge in enumerate(edges):
            node = edge["node"]
            workflow_run = node["workflowRun"]
            checkruns = node["checkRuns"]

            workflow_obj: WorkflowCheckState = no_workflow_obj

            if workflow_run is not None:
                # This is the usual workflow run ID we see on GitHub
                workflow_run_id = workflow_run["databaseId"]
                # While this is the metadata name and ID of the workflow itself
                workflow_name = workflow_run["workflow"]["name"]
                workflow_id = workflow_run["workflow"]["databaseId"]

                workflow_conclusion = node["conclusion"]
                # Do not override existing status with cancelled
                if workflow_conclusion == "CANCELLED" and workflow_name in workflows:
                    continue

                # Only keep the latest workflow run for each workflow, heuristically,
                # it's the run with largest run ID
                if (
                    workflow_id not in workflows
                    or workflows[workflow_id].run_id < workflow_run_id
                ):
                    workflows[workflow_id] = WorkflowCheckState(
                        name=workflow_name,
                        status=workflow_conclusion,
                        url=workflow_run["url"],
                        run_id=workflow_run_id,
                    )
                workflow_obj = workflows[workflow_id]

            while checkruns is not None:
                for checkrun_node in checkruns["nodes"]:
                    if not isinstance(checkrun_node, dict):
                        warn(f"Expected dictionary, but got {type(checkrun_node)}")
                        continue
                    checkrun_name = f'{get_check_run_name_prefix(workflow_run)}{checkrun_node["name"]}'
                    existing_checkrun = workflow_obj.jobs.get(checkrun_name)
                    if existing_checkrun is None or not is_passing_status(
                        existing_checkrun.status
                    ):
                        workflow_obj.jobs[checkrun_name] = JobCheckState(
                            checkrun_name,
                            checkrun_node["detailsUrl"],
                            checkrun_node["conclusion"],
                            classification=None,
                            job_id=checkrun_node["databaseId"],
                            title=checkrun_node["title"],
                            summary=checkrun_node["summary"],
                        )

                if bool(checkruns["pageInfo"]["hasNextPage"]):
                    checkruns = get_next_checkruns_page(edges, edge_idx, checkruns)
                else:
                    checkruns = None

    all_edges = checksuites["edges"].copy()
    while bool(checksuites["pageInfo"]["hasNextPage"]):
        checksuites = get_next_checksuites(checksuites)
        all_edges.extend(checksuites["edges"])

    add_conclusions(all_edges)

    # Flatten the dictionaries.  If there exists jobs in the workflow run, put
    # the jobs in but don't put the workflow in.  We care more about the jobs in
    # the workflow that ran than the container workflow.
    res: JobNameToStateDict = {}
    for workflow in workflows.values():
        if len(workflow.jobs) > 0:
            for job_name, job in workflow.jobs.items():
                res[job_name] = job
        else:
            res[workflow.name] = JobCheckState(
                workflow.name,
                workflow.url,
                workflow.status,
                classification=None,
                job_id=None,
                title=None,
                summary=None,
            )
    for job_name, job in no_workflow_obj.jobs.items():
        res[job_name] = job
    return res


def parse_args() -> Any:
    from argparse import ArgumentParser

    parser = ArgumentParser("Merge PR into default branch")
    parser.add_argument("--dry-run", action="store_true")
    parser.add_argument("--revert", action="store_true")
    parser.add_argument("--force", action="store_true")
    parser.add_argument("--ignore-current", action="store_true")
    parser.add_argument("--check-mergeability", action="store_true")
    parser.add_argument("--comment-id", type=int)
    parser.add_argument("--reason", type=str)
    parser.add_argument("pr_num", type=int)
    return parser.parse_args()


def can_skip_internal_checks(pr: "GitHubPR", comment_id: Optional[int] = None) -> bool:
    if comment_id is None:
        return False
    comment = pr.get_comment_by_id(comment_id)
    if comment.editor_login is not None:
        return False
    return comment.author_login == "facebook-github-bot"


def _revlist_to_prs(
    repo: GitRepo,
    pr: "GitHubPR",
    rev_list: Iterable[str],
    should_skip: Optional[Callable[[int, "GitHubPR"], bool]] = None,
) -> List[Tuple["GitHubPR", str]]:
    rc: List[Tuple[GitHubPR, str]] = []
    for idx, rev in enumerate(rev_list):
        msg = repo.commit_message(rev)
        m = RE_PULL_REQUEST_RESOLVED.search(msg)
        if m is None:
            raise RuntimeError(
                f"Could not find PR-resolved string in {msg} of ghstacked PR {pr.pr_num}"
            )
        if pr.org != m.group("owner") or pr.project != m.group("repo"):
            raise RuntimeError(
                f"PR {m.group('number')} resolved to wrong owner/repo pair"
            )
        pr_num = int(m.group("number"))
        candidate = GitHubPR(pr.org, pr.project, pr_num) if pr_num != pr.pr_num else pr
        if should_skip is not None and should_skip(idx, candidate):
            continue
        rc.append((candidate, rev))
    return rc


def get_ghstack_prs(
    repo: GitRepo, pr: "GitHubPR", open_only: bool = True
) -> List[Tuple["GitHubPR", str]]:
    """
    Get the PRs in the stack that are below this PR (inclusive).  Throws error if any of the open PRs are out of sync.
    @:param open_only: Only return open PRs
    """
    # For ghstack, cherry-pick commits based from origin
    orig_ref = f"{repo.remote}/{pr.get_ghstack_orig_ref()}"
    rev_list = repo.revlist(f"{pr.default_branch()}..{orig_ref}")

    def skip_func(idx: int, candidate: "GitHubPR") -> bool:
        if not open_only or not candidate.is_closed():
            return False
        print(
            f"Skipping {idx+1} of {len(rev_list)} PR (#{candidate.pr_num}) as its already been merged"
        )
        return True

    assert pr.is_ghstack_pr()
    entire_stack = _revlist_to_prs(repo, pr, reversed(rev_list), skip_func)

    for stacked_pr, rev in entire_stack:
        if stacked_pr.is_closed():
            continue
        base_ref = stacked_pr.base_ref()
        if base_ref == pr.default_branch():
            base_ref = repo.get_merge_base(
                f"{repo.remote}/{base_ref}", f"{repo.remote}/{stacked_pr.head_ref()}"
            )
        if not are_ghstack_branches_in_sync(repo, stacked_pr.head_ref(), base_ref):
            raise RuntimeError(
                f"PR {stacked_pr.pr_num} is out of sync with the corresponding revision {rev} on "
                + f"branch {stacked_pr.get_ghstack_orig_ref()} that would be merged into {stacked_pr.default_branch()}.  "
                + "This usually happens because there is a non ghstack change in the PR.  "
                + f"Please sync them and try again (ex. make the changes on {orig_ref} and run ghstack)."
            )
    return entire_stack


class GitHubPR:
    def __init__(self, org: str, project: str, pr_num: int) -> None:
        assert isinstance(pr_num, int)
        self.org = org
        self.project = project
        self.pr_num = pr_num
        self.info = gh_get_pr_info(org, project, pr_num)
        self.changed_files: Optional[List[str]] = None
        self.labels: Optional[List[str]] = None
        self.conclusions: Optional[JobNameToStateDict] = None
        self.comments: Optional[List[GitHubComment]] = None
        self._authors: Optional[List[Tuple[str, str]]] = None
        self._reviews: Optional[List[Tuple[str, str]]] = None
        self.merge_base: Optional[str] = None
        self.submodules: Optional[List[str]] = None

    def is_closed(self) -> bool:
        return bool(self.info["closed"])

    def is_cross_repo(self) -> bool:
        return bool(self.info["isCrossRepository"])

    def base_ref(self) -> str:
        return cast(str, self.info["baseRefName"])

    def default_branch(self) -> str:
        return cast(str, self.info["baseRepository"]["defaultBranchRef"]["name"])

    def head_ref(self) -> str:
        return cast(str, self.info["headRefName"])

    def is_ghstack_pr(self) -> bool:
        return RE_GHSTACK_HEAD_REF.match(self.head_ref()) is not None

    def get_ghstack_orig_ref(self) -> str:
        assert self.is_ghstack_pr()
        return re.sub(r"/head$", "/orig", self.head_ref())

    def is_base_repo_private(self) -> bool:
        return bool(self.info["baseRepository"]["isPrivate"])

    def get_changed_files_count(self) -> int:
        return int(self.info["changedFiles"])

    def last_commit(self) -> Any:
        return self.info["commits"]["nodes"][-1]["commit"]

    def get_merge_base(self) -> str:
        if self.merge_base:
            return self.merge_base

        last_commit_oid = self.last_commit()["oid"]
        # NB: We could use self.base_ref() here for regular PR, however, that doesn't
        # work for ghstack where the base is the custom branch, i.e. gh/USER/ID/base,
        # so let's just use main instead
        self.merge_base = gh_fetch_merge_base(
            self.org, self.project, last_commit_oid, self.default_branch()
        )

        # Fallback to baseRefOid if the API call fails, i.e. rate limit. Note that baseRefOid
        # points to the base ref associated with the PR or, in other words, the head of main
        # when the PR is created or rebased. This is not necessarily the merge base commit,
        # but it could serve as a fallback in most cases and it's readily available as part
        # of the PR info
        if not self.merge_base:
            self.merge_base = cast(str, self.info["baseRefOid"])

        return self.merge_base

    def get_changed_files(self) -> List[str]:
        if self.changed_files is None:
            info = self.info
            unique_changed_files = set()
            # Do not try to fetch more than 10K files
            for _ in range(100):
                unique_changed_files.update([x["path"] for x in info["files"]["nodes"]])
                if not info["files"]["pageInfo"]["hasNextPage"]:
                    break
                rc = gh_graphql(
                    GH_GET_PR_NEXT_FILES_QUERY,
                    name=self.project,
                    owner=self.org,
                    number=self.pr_num,
                    cursor=info["files"]["pageInfo"]["endCursor"],
                )
                info = rc["data"]["repository"]["pullRequest"]
            self.changed_files = list(unique_changed_files)

        if len(self.changed_files) != self.get_changed_files_count():
            raise RuntimeError("Changed file count mismatch")
        return self.changed_files

    def get_submodules(self) -> List[str]:
        if self.submodules is None:
            rc = gh_graphql(GH_GET_REPO_SUBMODULES, name=self.project, owner=self.org)
            info = rc["data"]["repository"]["submodules"]
            self.submodules = [s["path"] for s in info["nodes"]]
        return self.submodules

    def get_changed_submodules(self) -> List[str]:
        submodules = self.get_submodules()
        return [f for f in self.get_changed_files() if f in submodules]

    def has_invalid_submodule_updates(self) -> bool:
        """Submodule updates in PR are invalid if submodule keyword
        is not mentioned in neither the title nor body/description
        nor in any of the labels.
        """
        return (
            len(self.get_changed_submodules()) > 0
            and "submodule" not in self.get_title().lower()
            and "submodule" not in self.get_body().lower()
            and all("submodule" not in label for label in self.get_labels())
        )

    def _get_reviews(self) -> List[Tuple[str, str]]:
        if self._reviews is None:
            self._reviews = []
            info = self.info
            for _ in range(100):
                nodes = info["reviews"]["nodes"]
                self._reviews = [
                    (node["author"]["login"], node["state"]) for node in nodes
                ] + self._reviews
                if not info["reviews"]["pageInfo"]["hasPreviousPage"]:
                    break
                rc = gh_graphql(
                    GH_GET_PR_PREV_REVIEWS_QUERY,
                    name=self.project,
                    owner=self.org,
                    number=self.pr_num,
                    cursor=info["reviews"]["pageInfo"]["startCursor"],
                )
                info = rc["data"]["repository"]["pullRequest"]
        reviews = {}
        for author, state in self._reviews:
            if state != "COMMENTED":
                reviews[author] = state
        return list(reviews.items())

    def get_approved_by(self) -> List[str]:
        return [login for (login, state) in self._get_reviews() if state == "APPROVED"]

    def get_commit_count(self) -> int:
        return int(self.info["commits_with_authors"]["totalCount"])

    def get_pr_creator_login(self) -> str:
        return cast(str, self.info["author"]["login"])

    def _fetch_authors(self) -> List[Tuple[str, str]]:
        if self._authors is not None:
            return self._authors
        authors: List[Tuple[str, str]] = []

        def add_authors(info: Dict[str, Any]) -> None:
            for node in info["commits_with_authors"]["nodes"]:
                for author_node in node["commit"]["authors"]["nodes"]:
                    user_node = author_node["user"]
                    author = f"{author_node['name']} <{author_node['email']}>"
                    if user_node is None:
                        # If author is not github user, user node will be null
                        authors.append(("", author))
                    else:
                        authors.append((cast(str, user_node["login"]), author))

        info = self.info
        for _ in range(100):
            add_authors(info)
            if not info["commits_with_authors"]["pageInfo"]["hasNextPage"]:
                break
            rc = gh_graphql(
                GH_GET_PR_NEXT_AUTHORS_QUERY,
                name=self.project,
                owner=self.org,
                number=self.pr_num,
                cursor=info["commits_with_authors"]["pageInfo"]["endCursor"],
            )
            info = rc["data"]["repository"]["pullRequest"]
        self._authors = authors
        return authors

    def get_committer_login(self, num: int = 0) -> str:
        return self._fetch_authors()[num][0]

    def get_committer_author(self, num: int = 0) -> str:
        return self._fetch_authors()[num][1]

    def get_labels(self) -> List[str]:
        if self.labels is not None:
            return self.labels
        labels = (
            [node["node"]["name"] for node in self.info["labels"]["edges"]]
            if "labels" in self.info
            else []
        )
        self.labels = labels
        return self.labels

    def get_checkrun_conclusions(self) -> JobNameToStateDict:
        """Returns dict of checkrun -> [conclusion, url]"""
        if self.conclusions is not None:
            return self.conclusions
        orig_last_commit = self.last_commit()

        def get_pr_next_check_runs(
            edges: List[Dict[str, Dict[str, Any]]], edge_idx: int, checkruns: Any
        ) -> Any:
            rc = gh_graphql(
                GH_GET_PR_NEXT_CHECK_RUNS,
                name=self.project,
                owner=self.org,
                number=self.pr_num,
                cs_cursor=edges[edge_idx - 1]["cursor"] if edge_idx > 0 else None,
                cr_cursor=checkruns["pageInfo"]["endCursor"],
            )
            last_commit = rc["data"]["repository"]["pullRequest"]["commits"]["nodes"][
                -1
            ]["commit"]
            checkruns = last_commit["checkSuites"]["nodes"][-1]["checkRuns"]
            return checkruns

        def get_pr_next_checksuites(checksuites: Any) -> Any:
            rc = gh_graphql(
                GH_GET_PR_NEXT_CHECKSUITES,
                name=self.project,
                owner=self.org,
                number=self.pr_num,
                cursor=checksuites["edges"][-1]["cursor"],
            )
            info = rc["data"]["repository"]["pullRequest"]
            last_commit = info["commits"]["nodes"][-1]["commit"]
            if last_commit["oid"] != orig_last_commit["oid"]:
                raise RuntimeError("Last commit changed on PR")
            return last_commit["checkSuites"]

        checksuites = orig_last_commit["checkSuites"]

        self.conclusions = add_workflow_conclusions(
            checksuites, get_pr_next_check_runs, get_pr_next_checksuites
        )

        # Append old style statuses(like ones populated by CircleCI or EasyCLA) to conclusions
        if orig_last_commit["status"] and orig_last_commit["status"]["contexts"]:
            for status in orig_last_commit["status"]["contexts"]:
                name = status["context"]
                self.conclusions[name] = JobCheckState(
                    name,
                    status["targetUrl"],
                    status["state"],
                    classification=None,
                    job_id=None,
                    title=None,
                    summary=None,
                )

        return self.conclusions

    def get_authors(self) -> Dict[str, str]:
        rc = {}
        for idx in range(len(self._fetch_authors())):
            rc[self.get_committer_login(idx)] = self.get_committer_author(idx)

        return rc

    def get_author(self) -> str:
        authors = self.get_authors()
        if len(authors) == 1:
            return next(iter(authors.values()))
        creator = self.get_pr_creator_login()
        # If PR creator is not among authors
        # Assume it was authored by first commit author
        if creator not in authors:
            return self.get_committer_author(0)
        return authors[creator]

    def get_title(self) -> str:
        return cast(str, self.info["title"])

    def get_body(self) -> str:
        return cast(str, self.info["body"])

    def get_merge_commit(self) -> Optional[str]:
        mc = self.info["mergeCommit"]
        return mc["oid"] if mc is not None else None

    def get_pr_url(self) -> str:
        return f"https://github.com/{self.org}/{self.project}/pull/{self.pr_num}"

    @staticmethod
    def _comment_from_node(node: Any) -> GitHubComment:
        editor = node["editor"]
        return GitHubComment(
            body_text=node["bodyText"],
            created_at=node["createdAt"] if "createdAt" in node else "",
            author_login=node["author"]["login"],
            author_association=node["authorAssociation"],
            editor_login=editor["login"] if editor else None,
            database_id=node["databaseId"],
            url=node["url"],
        )

    def get_comments(self) -> List[GitHubComment]:
        if self.comments is not None:
            return self.comments
        self.comments = []
        info = self.info["comments"]
        # Do not try to fetch more than 10K comments
        for _ in range(100):
            self.comments = [
                self._comment_from_node(node) for node in info["nodes"]
            ] + self.comments
            if not info["pageInfo"]["hasPreviousPage"]:
                break
            rc = gh_graphql(
                GH_GET_PR_PREV_COMMENTS,
                name=self.project,
                owner=self.org,
                number=self.pr_num,
                cursor=info["pageInfo"]["startCursor"],
            )
            info = rc["data"]["repository"]["pullRequest"]["comments"]
        return self.comments

    def get_last_comment(self) -> GitHubComment:
        return self._comment_from_node(self.info["comments"]["nodes"][-1])

    def get_comment_by_id(self, database_id: int) -> GitHubComment:
        if self.comments is None:
            # Fastpath - try searching in partial prefetched comments
            for node in self.info["comments"]["nodes"]:
                comment = self._comment_from_node(node)
                if comment.database_id == database_id:
                    return comment

        for comment in self.get_comments():
            if comment.database_id == database_id:
                return comment

        # The comment could have actually been a review left on the PR (the message written alongside the review).
        # (This is generally done to trigger the merge right when a comment is left)
        # Check those review comments to see if one of those was the comment in question.
        for node in self.info["reviews"]["nodes"]:
            # These review comments contain all the fields regular comments need
            comment = self._comment_from_node(node)
            if comment.database_id == database_id:
                return comment

        raise RuntimeError(f"Comment with id {database_id} not found")

    def get_diff_revision(self) -> Optional[str]:
        rc = RE_DIFF_REV.search(self.get_body())
        return rc.group(1) if rc is not None else None

    def has_internal_changes(self) -> bool:
        checkrun_name = INTERNAL_CHANGES_CHECKRUN_NAME
        if self.get_diff_revision() is None:
            return False
        checks = self.get_checkrun_conclusions()
        if checks is None or checkrun_name not in checks:
            return False
        return checks[checkrun_name].status != "SUCCESS"

    def has_no_connected_diff(self) -> bool:
        checkrun_name = INTERNAL_CHANGES_CHECKRUN_NAME
        checks = self.get_checkrun_conclusions()
        if checks is None or checkrun_name not in checks:
            return False
        return checks[checkrun_name].title == HAS_NO_CONNECTED_DIFF_TITLE

    def merge_ghstack_into(
        self,
        repo: GitRepo,
        skip_mandatory_checks: bool,
        comment_id: Optional[int] = None,
        skip_all_rule_checks: bool = False,
    ) -> List["GitHubPR"]:
        assert self.is_ghstack_pr()
        ghstack_prs = get_ghstack_prs(
            repo, self, open_only=False
        )  # raises error if out of sync
        pr_dependencies = []
        for pr, rev in ghstack_prs:
            if pr.is_closed():
                pr_dependencies.append(pr)
                continue

            commit_msg = pr.gen_commit_message(
                filter_ghstack=True, ghstack_deps=pr_dependencies
            )
            if pr.pr_num != self.pr_num and not skip_all_rule_checks:
                # Raises exception if matching rule is not found
                find_matching_merge_rule(
                    pr,
                    repo,
                    skip_mandatory_checks=skip_mandatory_checks,
                    skip_internal_checks=can_skip_internal_checks(self, comment_id),
                )
            repo.cherry_pick(rev)
            repo.amend_commit_message(commit_msg)
            pr_dependencies.append(pr)
        return [x for x, _ in ghstack_prs if not x.is_closed()]

    def gen_commit_message(
        self,
        filter_ghstack: bool = False,
        ghstack_deps: Optional[List["GitHubPR"]] = None,
    ) -> str:
        """Fetches title and body from PR description
        adds reviewed by, pull request resolved and optionally
        filters out ghstack info"""
        # Adding the url here makes it clickable within the Github UI
        approved_by_urls = ", ".join(
            prefix_with_github_url(login) for login in self.get_approved_by()
        )
        # Remove "cc: " line from the message body
        msg_body = re.sub(RE_PR_CC_LINE, "", self.get_body())
        if filter_ghstack:
            msg_body = re.sub(RE_GHSTACK_DESC, "", msg_body)
        msg = self.get_title() + f" (#{self.pr_num})\n\n"
        msg += msg_body

        msg += f"\nPull Request resolved: {self.get_pr_url()}\n"
        msg += f"Approved by: {approved_by_urls}\n"
        if ghstack_deps:
            msg += f"ghstack dependencies: {', '.join([f'#{pr.pr_num}' for pr in ghstack_deps])}\n"

        # Mention PR co-authors, which should be at the end of the message
        # And separated from the body by two newlines
        first_coauthor = True
        for author_login, author_name in self.get_authors().items():
            if author_login != self.get_pr_creator_login():
                if first_coauthor:
                    msg, first_coauthor = (msg + "\n", False)
                msg += f"\nCo-authored-by: {author_name}"

        return msg

    def add_numbered_label(self, label_base: str, dry_run: bool) -> None:
        labels = self.get_labels() if self.labels is not None else []
        full_label = label_base
        count = 0
        for label in labels:
            if label_base in label:
                count += 1
                full_label = f"{label_base}X{count}"
        gh_add_labels(self.org, self.project, self.pr_num, [full_label], dry_run)

    def merge_into(
        self,
        repo: GitRepo,
        *,
        skip_mandatory_checks: bool = False,
        dry_run: bool = False,
        comment_id: Optional[int] = None,
        ignore_current_checks: Optional[List[str]] = None,
    ) -> None:
        # Raises exception if matching rule is not found
        (
            merge_rule,
            pending_checks,
            failed_checks,
            ignorable_checks,
        ) = find_matching_merge_rule(
            self,
            repo,
            skip_mandatory_checks=skip_mandatory_checks,
            skip_internal_checks=can_skip_internal_checks(self, comment_id),
            ignore_current_checks=ignore_current_checks,
        )
        additional_merged_prs = self.merge_changes(
            repo, skip_mandatory_checks, comment_id
        )

        repo.push(self.default_branch(), dry_run)
        if not dry_run:
            self.add_numbered_label(MERGE_COMPLETE_LABEL, dry_run)
            for pr in additional_merged_prs:
                pr.add_numbered_label(MERGE_COMPLETE_LABEL, dry_run)

        # When the merge process reaches this part, we can assume that the commit
        # has been successfully pushed to trunk
        merge_commit_sha = repo.rev_parse(name=self.default_branch())

        if comment_id and self.pr_num:
<<<<<<< HEAD
            # Finally, upload the record to Rockset. The list of pending and failed
=======
            # Finally, upload the record to s3. The list of pending and failed
>>>>>>> 9b2e453e
            # checks are at the time of the merge
            save_merge_record(
                comment_id=comment_id,
                pr_num=self.pr_num,
                owner=self.org,
                project=self.project,
                author=self.get_author(),
                pending_checks=pending_checks,
                failed_checks=failed_checks,
                ignore_current_checks=ignorable_checks.get("IGNORE_CURRENT_CHECK", []),
                broken_trunk_checks=ignorable_checks.get("BROKEN_TRUNK", []),
                flaky_checks=ignorable_checks.get("FLAKY", []),
                unstable_checks=ignorable_checks.get("UNSTABLE", []),
                last_commit_sha=self.last_commit().get("oid", ""),
                merge_base_sha=self.get_merge_base(),
                merge_commit_sha=merge_commit_sha,
                is_failed=False,
                skip_mandatory_checks=skip_mandatory_checks,
                ignore_current=bool(ignore_current_checks),
            )
        else:
            print("Missing comment ID or PR number, couldn't upload to s3")

        # Usually Github will see that the commit has "resolves <pr_num>" in the
        # commit message and close the PR, but sometimes it doesn't, leading to
        # confusion.  When it doesn't, we close it manually.
        time.sleep(60)  # Give Github some time to close the PR
        manually_close_merged_pr(
            pr=self,
            additional_merged_prs=additional_merged_prs,
            merge_commit_sha=merge_commit_sha,
            dry_run=dry_run,
        )

        # Usually Github will see that the commit has "resolves <pr_num>" in the
        # commit message and close the PR, but sometimes it doesn't, leading to
        # confusion.  When it doesn't, we close it manually.
        time.sleep(60)  # Give Github some time to close the PR
        manually_close_merged_pr(
            pr=self,
            additional_merged_prs=additional_merged_prs,
            merge_commit_sha=merge_commit_sha,
            dry_run=dry_run,
        )

    def merge_changes(
        self,
        repo: GitRepo,
        skip_mandatory_checks: bool = False,
        comment_id: Optional[int] = None,
        branch: Optional[str] = None,
        skip_all_rule_checks: bool = False,
    ) -> List["GitHubPR"]:
        """
        :param skip_all_rule_checks: If true, skips all rule checks, useful for dry-running merge locally
        """
        branch_to_merge_into = self.default_branch() if branch is None else branch
        if repo.current_branch() != branch_to_merge_into:
            repo.checkout(branch_to_merge_into)
        if not self.is_ghstack_pr():
            msg = self.gen_commit_message()
            pr_branch_name = f"__pull-request-{self.pr_num}__init__"
            repo.fetch(f"pull/{self.pr_num}/head", pr_branch_name)
            repo._run_git("merge", "--squash", pr_branch_name)
            repo._run_git("commit", f'--author="{self.get_author()}"', "-m", msg)
            return []
        else:
            return self.merge_ghstack_into(
                repo,
                skip_mandatory_checks,
                comment_id=comment_id,
                skip_all_rule_checks=skip_all_rule_checks,
            )


class MergeRuleFailedError(RuntimeError):
    def __init__(self, message: str, rule: Optional["MergeRule"] = None) -> None:
        super().__init__(message)
        self.rule = rule


class MandatoryChecksMissingError(MergeRuleFailedError):
    pass


class PostCommentError(Exception):
    pass


@dataclass
class MergeRule:
    name: str
    patterns: List[str]
    approved_by: List[str]
    mandatory_checks_name: Optional[List[str]]
    ignore_flaky_failures: bool = True


def gen_new_issue_link(
    org: str, project: str, labels: List[str], template: str = "bug-report.yml"
) -> str:
    labels_str = ",".join(labels)
    return (
        f"https://github.com/{org}/{project}/issues/new?"
        f"labels={urllib.parse.quote(labels_str)}&"
        f"template={urllib.parse.quote(template)}"
    )


def read_merge_rules(
    repo: Optional[GitRepo], org: str, project: str
) -> List[MergeRule]:
    """Returns the list of all merge rules for the repo or project.

    NB: this function is used in Meta-internal workflows, see the comment
    at the top of this file for details.
    """
    repo_relative_rules_path = MERGE_RULE_PATH
    if repo is None:
        json_data = gh_fetch_url(
            f"https://api.github.com/repos/{org}/{project}/contents/{repo_relative_rules_path}",
            headers={"Accept": "application/vnd.github.v3+json"},
            reader=json.load,
        )
        content = base64.b64decode(json_data["content"])
        return [MergeRule(**x) for x in yaml.safe_load(content)]
    else:
        rules_path = Path(repo.repo_dir) / repo_relative_rules_path
        if not rules_path.exists():
            print(f"{rules_path} does not exist, returning empty rules")
            return []
        with open(rules_path) as fp:
            rc = yaml.safe_load(fp)
        return [MergeRule(**x) for x in rc]


def find_matching_merge_rule(
    pr: GitHubPR,
    repo: Optional[GitRepo] = None,
    skip_mandatory_checks: bool = False,
    skip_internal_checks: bool = False,
    ignore_current_checks: Optional[List[str]] = None,
) -> Tuple[
    MergeRule,
    List[Tuple[str, Optional[str], Optional[int]]],
    List[Tuple[str, Optional[str], Optional[int]]],
    Dict[str, List[Any]],
]:
    """
    Returns merge rule matching to this pr together with the list of associated pending
    and failing jobs OR raises an exception.

    NB: this function is used in Meta-internal workflows, see the comment at the top of
    this file for details.
    """
    changed_files = pr.get_changed_files()
    approved_by = set(pr.get_approved_by())

    issue_link = gen_new_issue_link(
        org=pr.org,
        project=pr.project,
        labels=["module: ci"],
    )
    reject_reason = f"No rule found to match PR. Please [report]{issue_link} this issue to DevX team."

    rules = read_merge_rules(repo, pr.org, pr.project)
    if not rules:
        reject_reason = f"Rejecting the merge as no rules are defined for the repository in {MERGE_RULE_PATH}"
        raise RuntimeError(reject_reason)

    checks = pr.get_checkrun_conclusions()
    checks = get_classifications(
        pr.pr_num,
        pr.project,
        checks,
        ignore_current_checks=ignore_current_checks,
    )

    # This keeps the list of all approvers that could stamp the change
    all_rule_approvers = {}

    # PRs can fail multiple merge rules, but it only needs to pass one rule to be approved.
    # If it fails all rules, we need to find the rule that it came closest to passing and report
    # that to the dev.
    #
    # reject_reason_score ranks rules by relevancy. The higher the score, the more relevant the
    # rule & rejection reason, and we only care about the most relevant rule/reason
    #
    # reject_reason_score intrepretation:
    # Score 0 to 10K - how many files rule matched
    # Score 10K - matched all files, but no overlapping approvers
    # Score 20K - matched all files and approvers, but mandatory checks are pending
    # Score 30k - Matched all files and approvers, but mandatory checks failed
    reject_reason_score = 0
    for rule in rules:
        rule_name = rule.name
        patterns_re = patterns_to_regex(rule.patterns)
        non_matching_files = []

        # Does this rule apply to all the files?
        for fname in changed_files:
            if not patterns_re.match(fname):
                non_matching_files.append(fname)
        if len(non_matching_files) > 0:
            num_matching_files = len(changed_files) - len(non_matching_files)
            if num_matching_files > reject_reason_score:
                reject_reason_score = num_matching_files
                reject_reason = "\n".join(
                    (
                        f"Not all files match rule `{rule_name}`.",
                        f"{num_matching_files} files matched, but there are still non-matching files:",
                        f"{','.join(non_matching_files[:5])}{', ...' if len(non_matching_files) > 5 else ''}",
                    )
                )
            continue

        # If rule needs approvers but PR has not been reviewed, skip it
        if len(rule.approved_by) > 0 and len(approved_by) == 0:
            if reject_reason_score < 10000:
                reject_reason_score = 10000
                reject_reason = f"PR #{pr.pr_num} has not been reviewed yet"
            continue

        # Does the PR have the required approvals for this rule?
        rule_approvers = set()
        for approver in rule.approved_by:
            if "/" in approver:
                org, name = approver.split("/")
                rule_approvers.update(gh_get_team_members(org, name))
            else:
                rule_approvers.add(approver)
        approvers_intersection = approved_by.intersection(rule_approvers)
        # If rule requires approvers but they aren't the ones that reviewed PR
        if len(approvers_intersection) == 0 and len(rule_approvers) > 0:
            # Less than or equal is intentionally used here to gather all potential
            # approvers
            if reject_reason_score <= 10000:
                reject_reason_score = 10000

                all_rule_approvers[rule.name] = rule.approved_by
                # Prepare the reject reason
                all_rule_approvers_msg = [
                    f"- {name} ({', '.join(approved_by[:5])}{', ...' if len(approved_by) > 5 else ''})"
                    for name, approved_by in all_rule_approvers.items()
                ]

                reject_reason = "Approvers from one of the following sets are needed:\n"
                reject_reason += "\n".join(all_rule_approvers_msg)

            continue

        # Does the PR pass the checks required by this rule?
        mandatory_checks = (
            rule.mandatory_checks_name if rule.mandatory_checks_name is not None else []
        )
        required_checks = list(
            filter(
                lambda x: ("EasyCLA" in x)
                or ("Facebook CLA Check" in x)
                or not skip_mandatory_checks,
                mandatory_checks,
            )
        )
        pending_checks, failed_checks, _ = categorize_checks(
            checks,
            required_checks,
            ok_failed_checks_threshold=IGNORABLE_FAILED_CHECKS_THESHOLD
            if rule.ignore_flaky_failures
            else 0,
        )

        # categorize_checks assumes all tests are required if required_checks is empty.
        # this is a workaround as we want to keep that behavior for categorize_checks
        # generally.
        if not required_checks:
            pending_checks = []
            failed_checks = []

        hud_link = f"https://hud.pytorch.org/{pr.org}/{pr.project}/commit/{pr.last_commit()['oid']}"
        if len(failed_checks) > 0:
            if reject_reason_score < 30000:
                reject_reason_score = 30000
                reject_reason = "\n".join(
                    (
                        f"{len(failed_checks)} mandatory check(s) failed.  The first few are:",
                        *checks_to_markdown_bullets(failed_checks),
                        "",
                        f"Dig deeper by [viewing the failures on hud]({hud_link})",
                    )
                )
            continue
        elif len(pending_checks) > 0:
            if reject_reason_score < 20000:
                reject_reason_score = 20000
                reject_reason = "\n".join(
                    (
                        f"{len(pending_checks)} mandatory check(s) are pending/not yet run.  The first few are:",
                        *checks_to_markdown_bullets(pending_checks),
                        "",
                        f"Dig deeper by [viewing the pending checks on hud]({hud_link})",
                    )
                )
            continue

        if not skip_internal_checks and pr.has_internal_changes():
            raise RuntimeError(
                "This PR has internal changes and must be landed via Phabricator! Please try reimporting/rexporting the PR!"
            )

        # Categorize all checks when skip_mandatory_checks (force merge) is set. Do it here
        # where the list of checks is readily available. These records will be saved into
        # s3 merge records
        (
            pending_mandatory_checks,
            failed_mandatory_checks,
            ignorable_checks,
        ) = categorize_checks(
            checks,
            [],
            ok_failed_checks_threshold=IGNORABLE_FAILED_CHECKS_THESHOLD,
        )
        return (
            rule,
            pending_mandatory_checks,
            failed_mandatory_checks,
            ignorable_checks,
        )

    if reject_reason_score == 20000:
        raise MandatoryChecksMissingError(reject_reason, rule)
    raise MergeRuleFailedError(reject_reason, rule)


def checks_to_str(checks: List[Tuple[str, Optional[str]]]) -> str:
    return ", ".join(f"[{c[0]}]({c[1]})" if c[1] is not None else c[0] for c in checks)


def checks_to_markdown_bullets(
    checks: List[Tuple[str, Optional[str], Optional[int]]]
) -> List[str]:
    return [
        f"- [{c[0]}]({c[1]})" if c[1] is not None else f"- {c[0]}" for c in checks[:5]
    ]


def manually_close_merged_pr(
    pr: GitHubPR,
    additional_merged_prs: List[GitHubPR],
    merge_commit_sha: str,
    dry_run: bool,
) -> None:
    def _comment_and_close(pr: GitHubPR, comment: str) -> None:
        pr = GitHubPR(pr.org, pr.project, pr.pr_num)  # Refresh the PR
        if not pr.is_closed():
            gh_post_pr_comment(pr.org, pr.project, pr.pr_num, comment, dry_run)
            gh_close_pr(pr.org, pr.project, pr.pr_num, dry_run)

    message = (
        f"This PR (#{pr.pr_num}) was merged in {merge_commit_sha} but it is still open, likely due to a Github bug, "
        "so mergebot is closing it manually.  If you think this is a mistake, please feel free to reopen and contact Dev Infra."
    )
    _comment_and_close(pr, message)
    for additional_pr in additional_merged_prs:
        message = (
            f"This PR (#{additional_pr.pr_num}) was merged as part of PR #{pr.pr_num} in the stack under {merge_commit_sha} "
            "but it is still open, likely due to a Github bug, so mergebot is closing it manually. "
            "If you think this is a mistake, please feel free to reopen and contact Dev Infra."
        )
        _comment_and_close(additional_pr, message)

    print(f"PR {pr.pr_num} and all additional PRs in the stack have been closed.")


@retries_decorator()
def save_merge_record(
    comment_id: int,
    pr_num: int,
    owner: str,
    project: str,
    author: str,
    pending_checks: List[Tuple[str, Optional[str], Optional[int]]],
    failed_checks: List[Tuple[str, Optional[str], Optional[int]]],
    ignore_current_checks: List[Tuple[str, Optional[str], Optional[int]]],
    broken_trunk_checks: List[Tuple[str, Optional[str], Optional[int]]],
    flaky_checks: List[Tuple[str, Optional[str], Optional[int]]],
    unstable_checks: List[Tuple[str, Optional[str], Optional[int]]],
    last_commit_sha: str,
    merge_base_sha: str,
    merge_commit_sha: str = "",
    is_failed: bool = False,
    skip_mandatory_checks: bool = False,
    ignore_current: bool = False,
    error: str = "",
) -> None:
    """
    This saves the merge records as a json, which can later be uploaded to s3
    """

    # Prepare the record to be written into s3
    data = [
        {
            "comment_id": comment_id,
            "pr_num": pr_num,
            "owner": owner,
            "project": project,
            "author": author,
            "pending_checks": pending_checks,
            "failed_checks": failed_checks,
            "ignore_current_checks": ignore_current_checks,
            "broken_trunk_checks": broken_trunk_checks,
            "flaky_checks": flaky_checks,
            "unstable_checks": unstable_checks,
            "last_commit_sha": last_commit_sha,
            "merge_base_sha": merge_base_sha,
            "merge_commit_sha": merge_commit_sha,
            "is_failed": is_failed,
            "skip_mandatory_checks": skip_mandatory_checks,
            "ignore_current": ignore_current,
            "error": error,
            # This is a unique identifier for the record for deduping purposes
            # in Rockset.  Any unique string would work.  This will not be used
            # after we migrate off Rockset
            "_id": f"{project}-{pr_num}-{comment_id}-{os.environ.get('GITHUB_RUN_ID')}",
        }
    ]
    repo_root = Path(__file__).resolve().parent.parent.parent

    with open(repo_root / "merge_record.json", "w") as f:
        json.dump(data, f)


@retries_decorator()
def get_drci_classifications(pr_num: int, project: str = "pytorch") -> Any:
    """
    Query HUD API to find similar failures to decide if they are flaky
    """
    # NB: This doesn't work internally atm because this requires making an
    # external API call to HUD
    failures = gh_fetch_url(
        f"https://hud.pytorch.org/api/drci/drci?prNumber={pr_num}",
        data=f"repo={project}",
        headers={
            "Authorization": os.getenv("DRCI_BOT_KEY", ""),
            "Accept": "application/vnd.github.v3+json",
        },
        method="POST",
        reader=json.load,
    )

    return failures.get(str(pr_num), {}) if failures else {}


REMOVE_JOB_NAME_SUFFIX_REGEX = re.compile(r", [0-9]+, [0-9]+, .+\)$")


def remove_job_name_suffix(name: str, replacement: str = ")") -> str:
    return re.sub(REMOVE_JOB_NAME_SUFFIX_REGEX, replacement, name)


def is_broken_trunk(
    check: JobCheckState,
    drci_classifications: Any,
) -> bool:
    if not check or not drci_classifications:
        return False

    name = check.name
    job_id = check.job_id

    # Consult the list of broken trunk failures from Dr.CI
    return any(
        (name == broken_trunk["name"]) or (job_id and job_id == broken_trunk["id"])
        for broken_trunk in drci_classifications.get("BROKEN_TRUNK", [])
    )


def is_unstable(
    check: JobCheckState,
    drci_classifications: Any,
) -> bool:
    if not check or not drci_classifications:
        return False

    name = check.name
    job_id = check.job_id

    # The job name has the unstable keyword. This is the original way to mark a job
    # as unstable on HUD, Dr.CI, and trymerge
    if "unstable" in name:
        return True

    # Consult the list of unstable failures from Dr.CI
    return any(
        (name == unstable["name"] or (job_id and job_id == unstable["id"]))
        for unstable in drci_classifications.get("UNSTABLE", [])
    )


def is_flaky(
    check: JobCheckState,
    drci_classifications: Any,
) -> bool:
    if not check or not drci_classifications:
        return False

    name = check.name
    job_id = check.job_id

    # Consult the list of flaky failures from Dr.CI
    return any(
        (name == flaky["name"] or (job_id and job_id == flaky["id"]))
        for flaky in drci_classifications.get("FLAKY", [])
    )


def is_invalid_cancel(
    name: str,
    conclusion: Optional[str],
    drci_classifications: Any,
) -> bool:
    """
    After https://github.com/pytorch/test-infra/pull/4579, invalid cancelled
    signals have been removed from HUD and Dr.CI. The same needs to be done
    here for consistency
    """
    if (
        not name
        or not drci_classifications
        or not conclusion
        or conclusion.upper() != "CANCELLED"
    ):
        return False

    # If a job is cancelled and not listed as a failure by Dr.CI, it's an
    # invalid signal and can be ignored
    return all(
        name != failure["name"] for failure in drci_classifications.get("FAILED", [])
    )


def get_classifications(
    pr_num: int,
    project: str,
    checks: Dict[str, JobCheckState],
    ignore_current_checks: Optional[List[str]],
) -> Dict[str, JobCheckState]:
    # Get the failure classification from Dr.CI, which is the source of truth
    # going forward. It's preferable to try calling Dr.CI API directly first
    # to get the latest results as well as update Dr.CI PR comment
    drci_classifications = get_drci_classifications(pr_num=pr_num, project=project)

    def get_readable_drci_results(drci_classifications: Any) -> str:
        try:
            s = f"From Dr.CI API ({pr_num}):\n"
            for classification, jobs in drci_classifications.items():
                s += f"  {classification}: \n"
                for job in jobs:
                    s += f"    {job['id']} {job['name']}\n"
            return s
        except Exception:
            return f"From Dr.CI API: {json.dumps(drci_classifications)}"

    print(get_readable_drci_results(drci_classifications))

    # NB: if the latest results from Dr.CI is not available, i.e. when calling from
    # SandCastle, we fallback to any results we can find on Dr.CI check run summary
    if (
        not drci_classifications
        and DRCI_CHECKRUN_NAME in checks
        and checks[DRCI_CHECKRUN_NAME]
        and checks[DRCI_CHECKRUN_NAME].summary
    ):
        drci_summary = checks[DRCI_CHECKRUN_NAME].summary
        try:
            print(f"From Dr.CI checkrun summary: {drci_summary}")
            drci_classifications = json.loads(str(drci_summary))
        except json.JSONDecodeError as error:
            warn("Invalid Dr.CI checkrun summary")
            drci_classifications = {}

    checks_with_classifications = checks.copy()
    for name, check in checks.items():
        if check.status == "SUCCESS" or check.status == "NEUTRAL":
            continue

        if is_unstable(check, drci_classifications):
            checks_with_classifications[name] = JobCheckState(
                check.name,
                check.url,
                check.status,
                "UNSTABLE",
                check.job_id,
                check.title,
                check.summary,
            )
            continue

        # NB: It's important to note that when it comes to ghstack and broken trunk classification,
        # Dr.CI uses the base of the whole stack
        if is_broken_trunk(check, drci_classifications):
            checks_with_classifications[name] = JobCheckState(
                check.name,
                check.url,
                check.status,
                "BROKEN_TRUNK",
                check.job_id,
                check.title,
                check.summary,
            )
            continue

        elif is_flaky(check, drci_classifications):
            checks_with_classifications[name] = JobCheckState(
                check.name,
                check.url,
                check.status,
                "FLAKY",
                check.job_id,
                check.title,
                check.summary,
            )
            continue

        elif is_invalid_cancel(name, check.status, drci_classifications):
            # NB: Create a new category here for invalid cancelled signals because
            # there are usually many of them when they happen. So, they shouldn't
            # be counted toward ignorable failures threshold
            checks_with_classifications[name] = JobCheckState(
                check.name,
                check.url,
                check.status,
                "INVALID_CANCEL",
                check.job_id,
                check.title,
                check.summary,
            )
            continue

        if ignore_current_checks is not None and name in ignore_current_checks:
            checks_with_classifications[name] = JobCheckState(
                check.name,
                check.url,
                check.status,
                "IGNORE_CURRENT_CHECK",
                check.job_id,
                check.title,
                check.summary,
            )

    return checks_with_classifications


def filter_checks_with_lambda(
    checks: JobNameToStateDict, status_filter: Callable[[Optional[str]], bool]
) -> List[JobCheckState]:
    return [check for check in checks.values() if status_filter(check.status)]


def get_pr_commit_sha(repo: GitRepo, pr: GitHubPR) -> str:
    commit_sha = pr.get_merge_commit()
    if commit_sha is not None:
        return commit_sha
    commits = repo.commits_resolving_gh_pr(pr.pr_num)
    if len(commits) == 0:
        raise PostCommentError("Can't find any commits resolving PR")
    return commits[0]


def validate_revert(
    repo: GitRepo, pr: GitHubPR, *, comment_id: Optional[int] = None
) -> Tuple[str, str]:
    comment = (
        pr.get_last_comment()
        if comment_id is None
        else pr.get_comment_by_id(comment_id)
    )
    if comment.editor_login is not None:
        raise PostCommentError("Don't want to revert based on edited command")
    author_association = comment.author_association
    author_login = comment.author_login
    allowed_reverters = ["COLLABORATOR", "MEMBER", "OWNER"]
    # For some reason, one can not be a member of private repo, only CONTRIBUTOR
    if pr.is_base_repo_private():
        allowed_reverters.append("CONTRIBUTOR")
    if author_association not in allowed_reverters:
        raise PostCommentError(
            f"Will not revert as @{author_login} is not one of "
            f"[{', '.join(allowed_reverters)}], but instead is {author_association}."
        )

    # Raises exception if matching rule is not found, but ignores all status checks
    find_matching_merge_rule(
        pr, repo, skip_mandatory_checks=True, skip_internal_checks=True
    )
    commit_sha = get_pr_commit_sha(repo, pr)
    return (author_login, commit_sha)


def get_ghstack_dependent_prs(
    repo: GitRepo, pr: GitHubPR, only_closed: bool = True
) -> List[Tuple[str, GitHubPR]]:
    """
    Get the PRs in the stack that are above this PR (inclusive).
    Throws error if stack have branched or original branches are gone
    """
    assert pr.is_ghstack_pr()
    orig_ref = f"{repo.remote}/{pr.get_ghstack_orig_ref()}"
    rev_list = repo.revlist(f"{pr.default_branch()}..{orig_ref}")
    if len(rev_list) == 0:
        raise RuntimeError(
            f"PR {pr.pr_num} does not have any revisions associated with it"
        )
    skip_len = len(rev_list) - 1
    for branch in repo.branches_containing_ref(orig_ref):
        candidate = repo.revlist(f"{pr.default_branch()}..{branch}")
        # Pick longest candidate
        if len(candidate) > len(rev_list):
            candidate, rev_list = rev_list, candidate
        # Validate that candidate always ends rev-list
        if rev_list[-len(candidate) :] != candidate:
            raise RuntimeError(
                f"Branch {branch} revlist {', '.join(candidate)} is not a subset of {', '.join(rev_list)}"
            )
    # Remove commits original PR depends on
    if skip_len > 0:
        rev_list = rev_list[:-skip_len]
    rc: List[Tuple[str, GitHubPR]] = []
    for pr_, sha in _revlist_to_prs(repo, pr, rev_list):
        if not pr_.is_closed():
            if not only_closed:
                rc.append(("", pr_))
            continue
        commit_sha = get_pr_commit_sha(repo, pr_)
        rc.append((commit_sha, pr_))
    return rc


def do_revert_prs(
    repo: GitRepo,
    shas_and_prs: List[Tuple[str, GitHubPR]],
    *,
    author_login: str,
    extra_msg: str = "",
    skip_internal_checks: bool = False,
    dry_run: bool = False,
) -> None:
    # Prepare and push revert commits
    commit_shas: List[str] = []
    for commit_sha, pr in shas_and_prs:
        revert_msg = f"\nReverted {pr.get_pr_url()} on behalf of {prefix_with_github_url(author_login)}"
        revert_msg += extra_msg
        repo.checkout(pr.default_branch())
        repo.revert(commit_sha)
        msg = repo.commit_message("HEAD")
        msg = re.sub(RE_PULL_REQUEST_RESOLVED, "", msg)
        msg += revert_msg
        repo.amend_commit_message(msg)
    repo.push(shas_and_prs[0][1].default_branch(), dry_run)

    # Comment/reopen PRs
    for commit_sha, pr in shas_and_prs:
        revert_message = (
            f"@{pr.get_pr_creator_login()} your PR has been successfully reverted."
        )
        if (
            pr.has_internal_changes()
            and not pr.has_no_connected_diff()
            and not skip_internal_checks
        ):
            revert_message += "\n:warning: This PR might contain internal changes"
            revert_message += "\ncc: @pytorch/pytorch-dev-infra"
        gh_post_pr_comment(
            pr.org, pr.project, pr.pr_num, revert_message, dry_run=dry_run
        )

        pr.add_numbered_label("reverted", dry_run)
        if not dry_run:
            gh_post_commit_comment(pr.org, pr.project, commit_sha, revert_msg)
            gh_update_pr_state(pr.org, pr.project, pr.pr_num)


def try_revert(
    repo: GitRepo,
    pr: GitHubPR,
    *,
    dry_run: bool = False,
    comment_id: Optional[int] = None,
    reason: Optional[str] = None,
) -> None:
    try:
        author_login, commit_sha = validate_revert(repo, pr, comment_id=comment_id)
    except PostCommentError as e:
        gh_post_pr_comment(pr.org, pr.project, pr.pr_num, str(e), dry_run=dry_run)
        return

    extra_msg = f" due to {reason}" if reason is not None else ""
    extra_msg += (
        f" ([comment]({pr.get_comment_by_id(comment_id).url}))\n"
        if comment_id is not None
        else "\n"
    )
    shas_and_prs = [(commit_sha, pr)]
    if pr.is_ghstack_pr():
        try:
            shas_and_prs = get_ghstack_dependent_prs(repo, pr)
            prs_to_revert = " ".join([t[1].get_pr_url() for t in shas_and_prs])
            print(f"About to stack of PRs: {prs_to_revert}")
        except Exception as e:
            print(
                f"Failed to fetch dependent PRs: {str(e)}, fall over to single revert"
            )

    do_revert_prs(
        repo,
        shas_and_prs,
        author_login=author_login,
        extra_msg=extra_msg,
        dry_run=dry_run,
        skip_internal_checks=can_skip_internal_checks(pr, comment_id),
    )


def prefix_with_github_url(suffix_str: str) -> str:
    return f"https://github.com/{suffix_str}"


def check_for_sev(org: str, project: str, skip_mandatory_checks: bool) -> None:
    if skip_mandatory_checks:
        return
    response = cast(
        Dict[str, Any],
        gh_fetch_json_list(
            "https://api.github.com/search/issues",
            params={"q": f'repo:{org}/{project} is:open is:issue label:"ci: sev"'},
        ),
    )
    if response["total_count"] != 0:
        for item in response["items"]:
            if "MERGE BLOCKING" in item["body"]:
                raise RuntimeError(
                    "Not merging any PRs at the moment because there is a "
                    + "merge blocking https://github.com/pytorch/pytorch/labels/ci:%20sev issue open at: \n"
                    + f"{item['html_url']}"
                )
    return


def has_label(labels: List[str], pattern: Pattern[str] = CIFLOW_LABEL) -> bool:
    return len(list(filter(pattern.match, labels))) > 0


def categorize_checks(
    check_runs: JobNameToStateDict,
    required_checks: List[str],
    ok_failed_checks_threshold: Optional[int] = None,
) -> Tuple[
    List[Tuple[str, Optional[str], Optional[int]]],
    List[Tuple[str, Optional[str], Optional[int]]],
    Dict[str, List[Any]],
]:
    """
    Categories all jobs into the list of pending and failing jobs. All known flaky
    failures and broken trunk are ignored by defaults when ok_failed_checks_threshold
    is not set (unlimited)
    """
    pending_checks: List[Tuple[str, Optional[str], Optional[int]]] = []
    failed_checks: List[Tuple[str, Optional[str], Optional[int]]] = []

    # failed_checks_categorization is used to keep track of all ignorable failures when saving the merge record on s3
    failed_checks_categorization: Dict[str, List[Any]] = defaultdict(list)

    # If required_checks is not set or empty, consider all names are relevant
    relevant_checknames = [
        name
        for name in check_runs.keys()
        if not required_checks or any(x in name for x in required_checks)
    ]

    for checkname in required_checks:
        if all(checkname not in x for x in check_runs.keys()):
            pending_checks.append((checkname, None, None))

    for checkname in relevant_checknames:
        status = check_runs[checkname].status
        url = check_runs[checkname].url
        classification = check_runs[checkname].classification
        job_id = check_runs[checkname].job_id

        if status is None and classification != "UNSTABLE":
            # NB: No need to wait if the job classification is unstable as it would be
            # ignored anyway. This is useful to not need to wait for scarce resources
            # like ROCm, which is also frequently in unstable mode
            pending_checks.append((checkname, url, job_id))
        elif classification == "INVALID_CANCEL":
            continue
        elif not is_passing_status(check_runs[checkname].status):
            target = (
                failed_checks_categorization[classification]
                if classification
                in ("IGNORE_CURRENT_CHECK", "BROKEN_TRUNK", "FLAKY", "UNSTABLE")
                else failed_checks
            )
            target.append((checkname, url, job_id))

    flaky_or_broken_trunk = (
        failed_checks_categorization["BROKEN_TRUNK"]
        + failed_checks_categorization["FLAKY"]
    )

    if flaky_or_broken_trunk:
        warn(
            f"The following {len(flaky_or_broken_trunk)} checks failed but were likely due flakiness or broken trunk: "
            + ", ".join([x[0] for x in flaky_or_broken_trunk])
            + (
                f" but this is greater than the threshold of {ok_failed_checks_threshold} so merge will fail"
                if ok_failed_checks_threshold is not None
                and len(flaky_or_broken_trunk) > ok_failed_checks_threshold
                else ""
            )
        )

    if (
        ok_failed_checks_threshold is not None
        and len(flaky_or_broken_trunk) > ok_failed_checks_threshold
    ):
        failed_checks = failed_checks + flaky_or_broken_trunk

    # The list of failed_checks_categorization is returned so that it can be saved into the s3 merge record
    return (pending_checks, failed_checks, failed_checks_categorization)


def merge(
    pr: GitHubPR,
    repo: GitRepo,
    dry_run: bool = False,
    skip_mandatory_checks: bool = False,
    comment_id: Optional[int] = None,
    timeout_minutes: int = 400,
    stale_pr_days: int = 3,
    ignore_current: bool = False,
) -> None:
    initial_commit_sha = pr.last_commit()["oid"]
    pr_link = f"https://github.com/{pr.org}/{pr.project}/pull/{pr.pr_num}"
    print(f"Attempting merge of {initial_commit_sha} ({pr_link})")

    if MERGE_IN_PROGRESS_LABEL not in pr.get_labels():
        gh_add_labels(pr.org, pr.project, pr.pr_num, [MERGE_IN_PROGRESS_LABEL], dry_run)

    explainer = TryMergeExplainer(
        skip_mandatory_checks,
        pr.get_labels(),
        pr.pr_num,
        pr.org,
        pr.project,
        ignore_current,
    )

    # probably a bad name, but this is a list of current checks that should be
    # ignored and is toggled by the --ignore-current flag
    ignore_current_checks_info = []

    if pr.is_ghstack_pr():
        get_ghstack_prs(repo, pr)  # raises error if out of sync

    check_for_sev(pr.org, pr.project, skip_mandatory_checks)

    if skip_mandatory_checks:
        gh_post_pr_comment(
            pr.org,
            pr.project,
            pr.pr_num,
            explainer.get_merge_message(),
            dry_run=dry_run,
        )
        return pr.merge_into(
            repo,
            dry_run=dry_run,
            skip_mandatory_checks=skip_mandatory_checks,
            comment_id=comment_id,
        )

    # Check for approvals
    find_matching_merge_rule(pr, repo, skip_mandatory_checks=True)

    if not has_required_labels(pr):
        raise RuntimeError(LABEL_ERR_MSG.lstrip(" #"))

    if ignore_current:
        checks = pr.get_checkrun_conclusions()
        _, failing, _ = categorize_checks(
            checks,
            list(checks.keys()),
            ok_failed_checks_threshold=IGNORABLE_FAILED_CHECKS_THESHOLD,
        )
        ignore_current_checks_info = failing

    gh_post_pr_comment(
        pr.org,
        pr.project,
        pr.pr_num,
        explainer.get_merge_message(ignore_current_checks_info),
        dry_run=dry_run,
    )

    start_time = time.time()
    last_exception = ""
    elapsed_time = 0.0
    ignore_current_checks = [
        x[0] for x in ignore_current_checks_info
    ]  # convert to List[str] for convenience
    while elapsed_time < timeout_minutes * 60:
        check_for_sev(pr.org, pr.project, skip_mandatory_checks)
        current_time = time.time()
        elapsed_time = current_time - start_time
        print(
            f"Attempting merge of https://github.com/{pr.org}/{pr.project}/pull/{pr.pr_num} ({elapsed_time / 60} minutes elapsed)"
        )
        pr = GitHubPR(pr.org, pr.project, pr.pr_num)
        if initial_commit_sha != pr.last_commit()["oid"]:
            raise RuntimeError(
                "New commits were pushed while merging. Please rerun the merge command."
            )
        try:
            required_checks = []
            failed_rule_message = None
            ignore_flaky_failures = True
            try:
                find_matching_merge_rule(
                    pr, repo, ignore_current_checks=ignore_current_checks
                )
            except MandatoryChecksMissingError as ex:
                if ex.rule is not None:
                    ignore_flaky_failures = ex.rule.ignore_flaky_failures
                    if ex.rule.mandatory_checks_name is not None:
                        required_checks = ex.rule.mandatory_checks_name
                failed_rule_message = ex

            checks = pr.get_checkrun_conclusions()
            checks = get_classifications(
                pr.pr_num,
                pr.project,
                checks,
                ignore_current_checks=ignore_current_checks,
            )
            pending, failing, _ = categorize_checks(
                checks,
                required_checks
                + [x for x in checks.keys() if x not in required_checks],
                ok_failed_checks_threshold=IGNORABLE_FAILED_CHECKS_THESHOLD
                if ignore_flaky_failures
                else 0,
            )
            # HACK until GitHub will be better about surfacing those
            startup_failures = filter_checks_with_lambda(
                checks, lambda status: status == "STARTUP_FAILURE"
            )
            if len(startup_failures) > 0:
                raise RuntimeError(
                    f"{len(startup_failures)} STARTUP failures reported, please check workflows syntax! "
                    + ", ".join(f"[{x.name}]({x.url})" for x in startup_failures[:5])
                )
            # END of HACK

            if len(failing) > 0:
                raise RuntimeError(
                    f"{len(failing)} jobs have failed, first few of them are: "
                    + ", ".join(f"[{x[0]}]({x[1]})" for x in failing[:5])
                )
            if len(pending) > 0:
                if failed_rule_message is not None:
                    raise failed_rule_message
                else:
                    raise MandatoryChecksMissingError(
                        f"Still waiting for {len(pending)} jobs to finish, "
                        + f"first few of them are: {', '.join(x[0] for x in pending[:5])}"
                    )

            return pr.merge_into(
                repo,
                dry_run=dry_run,
                skip_mandatory_checks=skip_mandatory_checks,
                comment_id=comment_id,
                ignore_current_checks=ignore_current_checks,
            )
        except MandatoryChecksMissingError as ex:
            last_exception = str(ex)
            print(
                f"Merge of https://github.com/{pr.org}/{pr.project}/pull/{pr.pr_num} failed due to: {ex}. Retrying in 5 min"
            )
            time.sleep(5 * 60)
    # Finally report timeout back
    msg = f"Merged timed out after {timeout_minutes} minutes. Please contact the pytorch_dev_infra team."
    msg += f"The last exception was: {last_exception}"
    gh_add_labels(pr.org, pr.project, pr.pr_num, ["land-failed"], dry_run)
    raise RuntimeError(msg)


def main() -> None:
    args = parse_args()
    repo = GitRepo(get_git_repo_dir(), get_git_remote_name())
    org, project = repo.gh_owner_and_name()
    pr = GitHubPR(org, project, args.pr_num)

    def handle_exception(e: Exception, title: str = "Merge failed") -> None:
        exception = f"**Reason**: {e}"

        failing_rule = None
        if isinstance(e, MergeRuleFailedError):
            failing_rule = e.rule.name if e.rule else None

        internal_debugging = ""
        run_url = os.getenv("GH_RUN_URL")
        if run_url is not None:
            # Hide this behind a collapsed bullet since it's not helpful to most devs
            internal_debugging = "\n".join(
                line
                for line in (
                    "<details><summary>Details for Dev Infra team</summary>",
                    f'Raised by <a href="{run_url}">workflow job</a>\n',
                    f"Failing merge rule: {failing_rule}" if failing_rule else "",
                    "</details>",
                )
                if line
            )  # ignore empty lines during the join

        msg = "\n".join((f"## {title}", f"{exception}", "", f"{internal_debugging}"))

        gh_post_pr_comment(org, project, args.pr_num, msg, dry_run=args.dry_run)
        import traceback

        traceback.print_exc()

    if args.revert:
        try:
            gh_post_pr_comment(
                org,
                project,
                args.pr_num,
                get_revert_message(org, project, pr.pr_num),
                args.dry_run,
            )
            try_revert(
                repo,
                pr,
                dry_run=args.dry_run,
                comment_id=args.comment_id,
                reason=args.reason,
            )
        except Exception as e:
            handle_exception(e, f"Reverting PR {args.pr_num} failed")
        return

    if pr.is_closed():
        gh_post_pr_comment(
            org,
            project,
            args.pr_num,
            f"Can't merge closed PR #{args.pr_num}",
            dry_run=args.dry_run,
        )
        return

    if pr.is_cross_repo() and pr.is_ghstack_pr():
        gh_post_pr_comment(
            org,
            project,
            args.pr_num,
            "Cross-repo ghstack merges are not supported",
            dry_run=args.dry_run,
        )
        return
    if not pr.is_ghstack_pr() and pr.base_ref() != pr.default_branch():
        gh_post_pr_comment(
            org,
            project,
            args.pr_num,
            f"PR targets {pr.base_ref()} rather than {pr.default_branch()}, refusing merge request",
            dry_run=args.dry_run,
        )
        return

    if args.check_mergeability:
        if pr.is_ghstack_pr():
            get_ghstack_prs(repo, pr)  # raises error if out of sync
        pr.merge_changes(
            repo,
            skip_mandatory_checks=True,
            skip_all_rule_checks=True,
        )
        return

    if not args.force and pr.has_invalid_submodule_updates():
        message = (
            f"This PR updates submodules {', '.join(pr.get_changed_submodules())}\n"
        )
        message += '\nIf those updates are intentional, please add "submodule" keyword to PR title/description.'
        gh_post_pr_comment(org, project, args.pr_num, message, dry_run=args.dry_run)
        return
    try:
        merge(
            pr,
            repo,
            dry_run=args.dry_run,
            skip_mandatory_checks=args.force,
            comment_id=args.comment_id,
            ignore_current=args.ignore_current,
        )
    except Exception as e:
        handle_exception(e)

        if args.comment_id and args.pr_num:
            # Finally, upload the record to s3, we don't have access to the
            # list of pending and failed checks here, but they are not really
            # needed at the moment
            save_merge_record(
                comment_id=args.comment_id,
                pr_num=args.pr_num,
                owner=org,
                project=project,
                author=pr.get_author(),
                pending_checks=[],
                failed_checks=[],
                ignore_current_checks=[],
                broken_trunk_checks=[],
                flaky_checks=[],
                unstable_checks=[],
                last_commit_sha=pr.last_commit().get("oid", ""),
                merge_base_sha=pr.get_merge_base(),
                is_failed=True,
                skip_mandatory_checks=args.force,
                ignore_current=args.ignore_current,
                error=str(e),
            )
        else:
            print("Missing comment ID or PR number, couldn't upload to s3")
    finally:
        if not args.check_mergeability:
            gh_remove_label(
                org, project, args.pr_num, MERGE_IN_PROGRESS_LABEL, args.dry_run
            )


if __name__ == "__main__":
    main()<|MERGE_RESOLUTION|>--- conflicted
+++ resolved
@@ -1178,11 +1178,7 @@
         merge_commit_sha = repo.rev_parse(name=self.default_branch())
 
         if comment_id and self.pr_num:
-<<<<<<< HEAD
-            # Finally, upload the record to Rockset. The list of pending and failed
-=======
             # Finally, upload the record to s3. The list of pending and failed
->>>>>>> 9b2e453e
             # checks are at the time of the merge
             save_merge_record(
                 comment_id=comment_id,
@@ -1205,17 +1201,6 @@
             )
         else:
             print("Missing comment ID or PR number, couldn't upload to s3")
-
-        # Usually Github will see that the commit has "resolves <pr_num>" in the
-        # commit message and close the PR, but sometimes it doesn't, leading to
-        # confusion.  When it doesn't, we close it manually.
-        time.sleep(60)  # Give Github some time to close the PR
-        manually_close_merged_pr(
-            pr=self,
-            additional_merged_prs=additional_merged_prs,
-            merge_commit_sha=merge_commit_sha,
-            dry_run=dry_run,
-        )
 
         # Usually Github will see that the commit has "resolves <pr_num>" in the
         # commit message and close the PR, but sometimes it doesn't, leading to
