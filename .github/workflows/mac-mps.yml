name: Mac MPS

on:
  push:
    tags:
      - ciflow/mps/*
  workflow_dispatch:

concurrency:
  group: ${{ github.workflow }}-${{ github.event.pull_request.number || github.ref_name }}-${{ github.ref_type == 'branch' && github.sha }}-${{ github.event_name == 'workflow_dispatch' }}
  cancel-in-progress: true

permissions: read-all

jobs:
  macos-py3-arm64-build:
    name: macos-py3-arm64
    uses: ./.github/workflows/_mac-build.yml
    with:
      sync-tag: macos-py3-arm64-build
      build-environment: macos-py3-arm64
      runner-type: macos-m1-stable
      build-generates-artifacts: true
      # To match the one pre-installed in the m1 runners
      python-version: 3.9.12
      # The runner macos-m2-14 is not a typo, it's a custom runner that is different
      # than our AWS macos-m1-14 runners
      test-matrix: |
        { include: [
          { config: "mps", shard: 1, num_shards: 1, runner: "macos-m1-13" },
<<<<<<< HEAD
          { config: "mps", shard: 1, num_shards: 1, runner: "macos-m2-14" },
          { config: "mps", shard: 1, num_shards: 1, runner: "macos-m2-15" },          
=======
          { config: "mps", shard: 1, num_shards: 1, runner: "macos-m1-14" },
>>>>>>> 53a5e0f1
        ]}

  macos-py3-arm64-mps-test:
    name: macos-py3-arm64-mps
    uses: ./.github/workflows/_mac-test-mps.yml
    needs: macos-py3-arm64-build
    with:
      sync-tag: macos-py3-arm64-mps-test
      build-environment: macos-py3-arm64
      # Same as the build job
      python-version: 3.9.12
      test-matrix: ${{ needs.macos-py3-arm64-build.outputs.test-matrix }}<|MERGE_RESOLUTION|>--- conflicted
+++ resolved
@@ -28,12 +28,9 @@
       test-matrix: |
         { include: [
           { config: "mps", shard: 1, num_shards: 1, runner: "macos-m1-13" },
-<<<<<<< HEAD
           { config: "mps", shard: 1, num_shards: 1, runner: "macos-m2-14" },
           { config: "mps", shard: 1, num_shards: 1, runner: "macos-m2-15" },          
-=======
           { config: "mps", shard: 1, num_shards: 1, runner: "macos-m1-14" },
->>>>>>> 53a5e0f1
         ]}
 
   macos-py3-arm64-mps-test:
