# Owner(s): ["module: sparse"]
import itertools
import random
import unittest

import torch
from torch import nn
import torch.nn.functional as F

from torch.sparse import (
    SparseSemiStructuredTensor,
    SparseSemiStructuredTensorCUSPARSELT,
    SparseSemiStructuredTensorCUTLASS,
    to_sparse_semi_structured,
)

from torch.sparse._semi_structured_conversions import (
    sparse_semi_structured_from_dense_cutlass,
    _sparse_semi_structured_tile,
    _compute_compressed_swizzled_bitmask,
)

from torch.testing import make_tensor

from torch.testing._internal.common_device_type import (
    dtypes,
    instantiate_device_type_tests,
)

from torch.testing._internal.common_dtype import all_types_and_complex
import torch._dynamo.test_case

from torch.testing._internal.common_utils import (
    parametrize,
    run_tests,
    subtest,
    TestCase,
    TEST_WITH_ROCM,
    IS_WINDOWS,
)

import pytest

from torch.utils._triton import has_triton

SEMI_STRUCTURED_SUPPORTED_BACKENDS = dict()

_IS_SM8X = False
_IS_SM9X = False

if torch.cuda.is_available():
    _IS_SM8X = torch.cuda.get_device_capability(0)[0] == 8
    _IS_SM9X = torch.cuda.get_device_capability(0)[0] == 9

    # CUTLASS kernels only work for Ampere
    if _IS_SM8X:
        SEMI_STRUCTURED_SUPPORTED_BACKENDS["cutlass"] = SparseSemiStructuredTensorCUTLASS

<<<<<<< HEAD
    # check if cslt is available for now using this:
    # TODO when we add cusparselt as a backend, we can update this to be use torch.cusparselt.is_available()
    try:
        torch._cslt_compress(torch.ones(128, 256).cuda())
=======
    # add cuSPASRELt tests if available
    if torch.backends.cusparselt.is_available() and (_IS_SM8X or _IS_SM9X):
>>>>>>> 416a7894
        SEMI_STRUCTURED_SUPPORTED_BACKENDS["cusparselt"] = SparseSemiStructuredTensorCUSPARSELT
    except Exception:
        pass

inference_dtypes = dtypes(torch.float16, torch.bfloat16, torch.int8)
training_dtypes = dtypes(torch.float16, torch.bfloat16)
parametrize_backends = parametrize("backend", SEMI_STRUCTURED_SUPPORTED_BACKENDS)

atol_rtol_kw = {
    torch.float16: {
        "rtol": 1e-3,
        "atol": 1e-3,
    },
    torch.bfloat16: {
        "rtol": 1e-1,
        "atol": 1e-1,
    },
}

def sparse24_largest_mask_2d(original):
    sparse = SparseSemiStructuredTensorCUTLASS.prune_dense_static_sort(original)
    return sparse.to_dense().bool()

def sparsify24_dense(original):
    return sparse24_largest_mask_2d(original) * original

def rand_sparse_semi_structured_mask(
    r, c, dtype=torch.float16, device="cuda", choice=None
):
    """
    This function returns a 1:2 sparse matrix of size (r, c).
    Note that this means this matrix will also be 2:4 and 4:8 sparse as well.
    """

    choices = [[0, 1], [1, 0]]
    mask_entries = [choice or random.choice(choices) for i in range(r * c // 2)]

    return (
        torch.tensor(mask_entries, dtype=dtype, device=device)
        .reshape(r, c)
        .contiguous()
    )

def rand_sparse_semi_structured(r, c, dtype, device, choice=None):
    pattern = '2by4' if dtype != torch.float32 else '1by2'
    if pattern == '1by2':
        ksparse = 2
        choices = [
            [0, 1],
            [1, 0]
        ]
    elif pattern == '2by4':
        ksparse = 4
        choices = [
            [1, 1, 0, 0],
            [1, 0, 1, 0],
            [1, 0, 0, 1],
            [0, 1, 1, 0],
            [0, 1, 0, 1],
            [0, 0, 1, 1]
        ]
    mask_entries = [choice or random.choice(choices) for i in range(r * c // ksparse)]
    mask = torch.tensor(mask_entries, dtype=torch.bool).view(r, c).to(device)
    dense = make_tensor(r, c, dtype=dtype, device=device)
    dense[dense == 0] = 1  # To prevent zeros except where mask applied.
    dense = dense.masked_fill(~mask, 0)
    return dense


def rand_sparse_semi_structured_all_patterns(r, c, dtype, device):
    pattern = '2by4' if dtype != torch.float32 else '1by2'
    if pattern == '1by2':
        ksparse = 2
        choices = [
            [[0, 0], [0, 1]],
            [[0, 1], [0, 1]],
            [[1, 0], [1, 0]],
            [[1, 1], [1, 0]]
        ]
    elif pattern == '2by4':
        ksparse = 4
        choices = [
            [[0, 0, 0, 0], [0, 0, 1, 1]],
            [[0, 0, 0, 1], [0, 0, 1, 1]],
            [[0, 0, 1, 0], [0, 0, 1, 1]],
            [[0, 0, 1, 1], [0, 0, 1, 1]],
            [[0, 1, 0, 0], [0, 1, 1, 0]],
            [[0, 1, 0, 1], [0, 1, 0, 1]],
            [[0, 1, 1, 0], [0, 1, 1, 0]],
            [[0, 1, 1, 1], [0, 1, 0, 1]],
            [[1, 0, 0, 0], [1, 0, 1, 0]],
            [[1, 0, 0, 1], [1, 0, 0, 1]],
            [[1, 0, 1, 0], [1, 0, 1, 0]],
            [[1, 0, 1, 1], [1, 0, 0, 1]],
            [[1, 1, 0, 0], [1, 1, 0, 0]],
            [[1, 1, 0, 1], [1, 1, 0, 0]],
            [[1, 1, 1, 0], [1, 1, 0, 0]],
            [[1, 1, 1, 1], [1, 1, 0, 0]],
        ]
    mask_rows = [random.randint(0, len(choices) - 1) for i in range(r * c // ksparse)]

    COL_INV, COL_VAL = 0, 1
    mask_entries_inv = [choices[i][COL_INV] for i in mask_rows]
    mask_entries_val = [choices[i][COL_VAL] for i in mask_rows]
    mask_inv = torch.tensor(mask_entries_inv, dtype=torch.bool).view(r, c).to(device)
    mask_val = torch.tensor(mask_entries_val, dtype=torch.bool).view(r, c).to(device)
    dense = make_tensor(r, c, dtype=dtype, device=device)
    dense[dense == 0] = 1   # To prevent zeros except where mask below applied.
    dense_inv = dense.masked_fill(~mask_inv, 0)
    dense_val = dense_inv.masked_fill(~mask_val, 0)

    return dense_inv, dense_val


class SparseSemiStructuredTensorCompileTest(torch._dynamo.test_case.TestCase):

    def setUp(self):
        if len(SEMI_STRUCTURED_SUPPORTED_BACKENDS) == 0:
            self.skipTest('semi-structured sparsity has no available backend!')
        super().setUp()

    def tearDown(self):
        super().tearDown()

    @staticmethod
    def _test_mlp_contiguous_relu_compile(backend, dense_input_shape):
        """
        Test nn.Linear + .contiguous() + nn.ReLU with SparseSemiStructuredTensor + torch.compile
        We expect:
            (1) The sparse tensor subclass should turn nn.Linear into `aten._structured_sparse_addmm` + `aten.contiguous()`
            (2) Inductor should fuse the .contiguous() call into the relu
        """

        class Model(nn.Module):
            def __init__(self) -> None:
                super().__init__()
                self.linear = nn.Linear(128, 128)

            def forward(self, x):
                x = self.linear(x)
                x = x.contiguous()
                return torch.nn.functional.relu(x)

        input = torch.rand(dense_input_shape, device="cuda").half()
        model = Model().eval().cuda().half()
        mod_linear = model.linear
        m, n = mod_linear.weight.shape
        mask = torch.Tensor([1, 0, 0, 1]).tile((m, n // 4)).bool().cuda()
        # set masked weight
        mod_linear.weight = nn.Parameter(mod_linear.weight * mask)

        dense_result = model(input)
        mod_linear.weight = nn.Parameter(SEMI_STRUCTURED_SUPPORTED_BACKENDS[backend].from_dense(mod_linear.weight))
        sparse_result = model(input)

        model = torch.compile(model, backend="inductor", fullgraph=True)
        sparse_compile_result = model(input)

        # test that sparse_compile_result and dense_result are numerically close
        torch.testing.assert_close(dense_result, sparse_compile_result, rtol=1e-3, atol=1e-3)
        # assert sparse and sparse_compile have the same strides,
        # as meta registrations may return contiguous tensors when the output is transposed
        # https://github.com/pytorch/pytorch/pull/114477
        assert sparse_result.stride() == sparse_compile_result.stride()

    @unittest.skipIf(IS_WINDOWS, "torch.compile not supported on windows")
    @unittest.skipIf("cusparselt" not in SEMI_STRUCTURED_SUPPORTED_BACKENDS, "cusparselt not supported on this machine")
    def test_mlp_contiguous_relu_compile_cusparselt(self):
        """
        test for cuSPASRELt meta registrations (_cslt_sparse_mm) + torch.compile
        """
        for dense_input_shape in [(1, 128), (64, 128), (128, 128), (64, 128, 128)]:
            SparseSemiStructuredTensorCompileTest._test_mlp_contiguous_relu_compile("cusparselt", dense_input_shape)


    @unittest.skipIf("cutlass" not in SEMI_STRUCTURED_SUPPORTED_BACKENDS, "cutlass not supported on this machine")
    @unittest.skipIf(IS_WINDOWS, "torch.compile not supported on windows")
    def test_mlp_contiguous_relu_compile_cutlass(self):
        """
        test for CUTLASS meta registrations (_sparse_semi_structured_addmm) + torch.compile
        """
        for dense_input_shape in [(1, 128), (64, 128), (128, 128), (64, 128, 128)]:
            SparseSemiStructuredTensorCompileTest._test_mlp_contiguous_relu_compile("cutlass", dense_input_shape)


    @unittest.skipIf(IS_WINDOWS, "torch.compile not supported on windows")
    @unittest.skipIf("cusparselt" not in SEMI_STRUCTURED_SUPPORTED_BACKENDS, "cusparselt not supported on this machine")
    def test_sp24_compile(self) -> None:
        x = torch.randn([1024, 512], device="cuda", dtype=torch.float16, requires_grad=True)
        e = torch.eye(x.shape[0], x.shape[0], device="cuda", dtype=torch.float16)

        def fn(x, e):
            y = SparseSemiStructuredTensorCUSPARSELT.prune_dense_static_sort(x)
            y = y.t()
            return x @ y

        # Eager
        output = fn(x, e)
        output.backward(output)
        # Torch compile
        output = torch.compile(fn)(x, e)
        output.backward(output)

class TestSparseSemiStructured(TestCase):

    def setUp(self):
        if len(SEMI_STRUCTURED_SUPPORTED_BACKENDS) == 0:
            self.skipTest('semi-structured sparsity has no available backend!')
        if IS_WINDOWS:
            self.skipTest("torch.compile not supported on windows")

    @inference_dtypes
    @parametrize_backends
    def test_to_sparse_semi_structured(self, dtype, backend):
        SparseSemiStructuredTensor._FORCE_CUTLASS = (backend == "cutlass")
        A = rand_sparse_semi_structured_mask(128, 256, dtype=dtype)
        A_sparse = to_sparse_semi_structured(A)

        assert A.shape == A_sparse.shape
        assert A.device == A_sparse.device
        assert A.dtype == A_sparse.dtype

        assert isinstance(A, torch.Tensor)
        assert isinstance(A_sparse, SparseSemiStructuredTensor)

    @inference_dtypes
    @parametrize_backends
    @parametrize("dense_input_shape", [(128, 1), (128, 64), (128, 128)])
    def test_mm_sparse_first_NN(self, dense_input_shape, dtype, device, backend):
        """
        Ensure torch.mm(A_sparse, B) is correct for float16 and will throw error for int8
        """
        SparseSemiStructuredTensor._FORCE_CUTLASS = (backend == "cutlass")
        A = rand_sparse_semi_structured_mask(256, 128, dtype=dtype)
        A_sparse = to_sparse_semi_structured(A)

        B = torch.rand(dense_input_shape, device=A_sparse.device).to(dtype)

        # Currently we don't support int matmul on GPU, so evaluate on CPU and copy over
        if dtype is torch.int8:
            if backend == "cutlass":
                with self.assertRaisesRegex(RuntimeError, "spgemm_cutlass_dispatch_layouts"):
                    sparse_result = torch.mm(A_sparse, B)
            else:
                with self.assertRaisesRegex(RuntimeError,
                                            "CUDA error: operation not supported when calling `cusparseLtMatmulDescriptorInit"):
                    sparse_result = torch.mm(A_sparse, B)
        else:
            dense_result = torch.mm(A, B)
            sparse_result = torch.mm(A_sparse, B)
            torch.testing.assert_close(dense_result, sparse_result, rtol=1e-3, atol=1e-3)

    @inference_dtypes
    @parametrize_backends
    @parametrize("dense_input_shape", [(1, 128), (64, 128), (128, 128)])
    def test_mm_sparse_first_NT(self, dense_input_shape, dtype, device, backend):
        """
        Ensure torch.mm(A_sparse, B.t()) is correct for float16/bfloat16
        and will throw an error for int8 + padding
        """
        SparseSemiStructuredTensor._FORCE_CUTLASS = (backend == "cutlass")
        A = rand_sparse_semi_structured_mask(256, 128, dtype=dtype)
        A_sparse = to_sparse_semi_structured(A)

        B = torch.rand(dense_input_shape, device=A_sparse.device).to(dtype)

        # Currently we don't support int matmul on GPU, so evaluate on CPU and copy over
        if dtype is torch.int8 and dense_input_shape in {(1, 128)}:
            # padding with int8 throws an error because transposing B yields a contiguous output
            # and row-row 2:4 sparse @ dense with NN is not supported by cuSPARSELt or CUTLASS.
            if backend == "cutlass":
                with self.assertRaisesRegex(RuntimeError, "spgemm_cutlass_dispatch_layouts"):
                    sparse_result = torch.mm(A_sparse, B.t())
            else:
                with self.assertRaisesRegex(RuntimeError,
                                            "CUDA error: operation not supported when calling `cusparseLtMatmulDescriptorInit"):
                    sparse_result = torch.mm(A_sparse, B.t())
        elif dtype is torch.int8:
            # test transpose
            dense_result = torch.mm(A.cpu(), B.t().cpu()).to(device, dtype=torch.int8)
            sparse_result = torch.mm(A_sparse, B.t())
            torch.testing.assert_close(dense_result, sparse_result, rtol=1e-3, atol=1e-3)
        else:
            # test transpose
            dense_result = torch.mm(A, B.t())
            sparse_result = torch.mm(A_sparse, B.t())
            torch.testing.assert_close(dense_result, sparse_result, rtol=1e-3, atol=1e-3)

    @inference_dtypes
    @parametrize("dense_input_shape", [(1, 128), (64, 128), (128, 128)])
    @parametrize_backends
    def test_mm_sparse_first_TN(self, dtype, dense_input_shape, device, backend):
        """
        Ensure torch.mm(A_sparse.t(), B) throws error
        """
        SparseSemiStructuredTensor._FORCE_CUTLASS = (backend == "cutlass")
        if backend == "cutlass" and IS_WINDOWS:
            self.skipTest("CUTLASS not supported on Windows")
        A = rand_sparse_semi_structured_mask(128, 256, dtype=dtype)
        A_sparse = to_sparse_semi_structured(A)

        B = torch.rand(dense_input_shape, device=A_sparse.device).to(dtype)

        with self.assertRaisesRegex(
            NotImplementedError,
            r"`SparseSemiStructuredTensor.*` matmul: operation is not supported",
        ):
            torch.mm(A_sparse.t(), B)

    @inference_dtypes
    @parametrize("dense_input_shape", [(1, 128), (64, 128), (128, 128)])
    @parametrize_backends
    def test_mm_sparse_second_NT(self, dense_input_shape, dtype, device, backend):
        """
        Ensure torch.mm(A, B_sparse.t()) is correct
        """
        SparseSemiStructuredTensor._FORCE_CUTLASS = (backend == "cutlass")
        if backend == "cutlass" and IS_WINDOWS:
            self.skipTest("CUTLASS not supported on Windows")
        B = rand_sparse_semi_structured_mask(256, 128, dtype=dtype)
        B_sparse = to_sparse_semi_structured(B)

        A = torch.rand(dense_input_shape, device=B_sparse.device).to(dtype)

        # Currently we don't support int matmul on GPU, so evaluate on CPU and copy over
        if dtype is torch.int8:
            dense_result = torch.mm(A.cpu(), B.t().cpu()).to(device, dtype=torch.int8)
            sparse_result = torch.mm(A, B_sparse.t())
        else:
            dense_result = torch.mm(A, B.t())
            sparse_result = torch.mm(A, B_sparse.t())

        torch.testing.assert_close(dense_result, sparse_result, rtol=1e-3, atol=1e-3)

    @inference_dtypes
    @parametrize("dense_input_shape", [(1, 128), (64, 128), (128, 128)])
    @parametrize_backends
    def test_mm_sparse_second_NN(self, dense_input_shape, dtype, device, backend):
        """
        Ensure torch.mm(A, B_sparse) throws error
        """
        SparseSemiStructuredTensor._FORCE_CUTLASS = (backend == "cutlass")
        if backend == "cutlass" and IS_WINDOWS:
            self.skipTest("CUTLASS not supported on Windows")
        B = rand_sparse_semi_structured_mask(256, 128, dtype=dtype)
        B_sparse = to_sparse_semi_structured(B)

        A = torch.rand(dense_input_shape, device=B_sparse.device).to(dtype)

        with self.assertRaisesRegex(
            NotImplementedError,
            r"`SparseSemiStructuredTensor.*` matmul: operation is not supported",
        ):
            sparse_result = torch.mm(A, B_sparse)

    @parametrize("dense_input_shape", [(1, 128), (64, 128), (128, 128), (64, 128, 128)])
    @parametrize("inference_mode", [subtest(True), subtest(False)])
    @parametrize_backends
    def test_linear(self, dense_input_shape, inference_mode, device, backend):
        """
        Test nn.Linear has the same numerics
        """
        SparseSemiStructuredTensor._FORCE_CUTLASS = (backend == "cutlass")
        if backend == "cutlass" and IS_WINDOWS:
            self.skipTest("CUTLASS not supported on Windows")
        input = torch.rand((dense_input_shape), device=device).half()
        model = nn.Linear(128, 256).to(device).half()
        m, n = model.weight.shape
        mask = rand_sparse_semi_structured_mask(m, n, device=device, dtype=torch.bool)
        # set masked weight
        model.weight = nn.Parameter(model.weight * mask)

        dense_result = model(input)

        model.weight = nn.Parameter(to_sparse_semi_structured(model.weight))

        if inference_mode:
            with torch.inference_mode():
                sparse_result = model(input)
        else:
            sparse_result = model(input)

        torch.testing.assert_close(dense_result, sparse_result, rtol=1e-3, atol=1e-3)

    @parametrize("dense_input_shape", [(1, 128), (64, 128), (128, 128), (64, 128, 128)])
    @parametrize_backends
    def test_mlp(self, device, dense_input_shape, backend):
        SparseSemiStructuredTensor._FORCE_CUTLASS = (backend == "cutlass")
        input = torch.rand(dense_input_shape, device=device).half()
        model = (
            nn.Sequential(
                nn.Linear(128, 256),
                nn.Linear(256, 128),
            )
            .half()
            .to(device)
        )

        for i in range(2):
            m, n = model[i].weight.shape
            mask = rand_sparse_semi_structured_mask(
                m, n, device=device, dtype=torch.bool
            )
            # set masked weight
            model[i].weight = nn.Parameter(model[i].weight * mask)

        dense_result = model(input)

        for i in range(2):
            model[i].weight = nn.Parameter(to_sparse_semi_structured(model[i].weight))

        sparse_result = model(input)

        torch.testing.assert_close(dense_result, sparse_result, rtol=1e-3, atol=1e-3)

    @parametrize_backends
    def test_values(self, backend):
        SparseSemiStructuredTensor._FORCE_CUTLASS = (backend == "cutlass")
        if backend == "cutlass" and IS_WINDOWS:
            self.skipTest("CUTLASS not supported on Windows")
        A = rand_sparse_semi_structured_mask(128, 128)
        A_sparse = to_sparse_semi_structured(A)
        assert A_sparse.values().shape == (128, 64)
        assert (A_sparse.values() == 1).all()

    @parametrize_backends
    def test_indices(self, backend):
        SparseSemiStructuredTensor._FORCE_CUTLASS = (backend == "cutlass")
        if backend == "cutlass" and IS_WINDOWS:
            self.skipTest("CUTLASS not supported on Windows")
        A = rand_sparse_semi_structured_mask(128, 128)
        A_sparse = to_sparse_semi_structured(A)
        assert A_sparse.indices().shape == (128, 8)

    @inference_dtypes
    @parametrize_backends
    def test_min_sparse_shape(self, dtype, device, backend):
        SparseSemiStructuredTensor._FORCE_CUTLASS = (backend == "cutlass")
        config = SEMI_STRUCTURED_SUPPORTED_BACKENDS[backend]._DTYPE_SHAPE_CONSTRAINTS[dtype]
        A = rand_sparse_semi_structured_mask(config.sparse_min_rows, config.sparse_min_cols, dtype=dtype, device=device)
        A_sparse = to_sparse_semi_structured(A)
        B = torch.rand((config.sparse_min_cols, config.dense_min_cols), device=device).to(dtype)
        if dtype == torch.int8:
            dense_res = torch.mm(A.cpu(), B.cpu()).to(device, dtype=torch.int8)
            # int8 sparse matmul not supported for R/R -> R layout, so we transpose one of the arguments to get R/C -> R
            B_t = B.t().contiguous()
            sparse_res = torch.mm(A_sparse, B_t.t())
        else:
            dense_res = torch.mm(A, B)
            sparse_res = torch.mm(A_sparse, B)
        torch.testing.assert_close(sparse_res, dense_res, rtol=1e-3, atol=1e-3)

    @inference_dtypes
    @parametrize_backends
    def test_unsupported_shape(self, dtype, device, backend):
        SparseSemiStructuredTensor._FORCE_CUTLASS = (backend == "cutlass")
        if backend == "cutlass" and IS_WINDOWS:
            self.skipTest("CUTLASS not supported on Windows")
        A = rand_sparse_semi_structured_mask(2, 2, dtype=dtype, device=device)
        with self.assertRaisesRegex(RuntimeError, "Error original_tensor.shape"):
            A_sparse = to_sparse_semi_structured(A)

    @dtypes(*all_types_and_complex())
    @parametrize_backends
    def test_unsupported_dtype(self, dtype, device, backend):
        SparseSemiStructuredTensor._FORCE_CUTLASS = (backend == "cutlass")
        if backend == "cutlass" and IS_WINDOWS:
            self.skipTest("CUTLASS not supported on Windows")
        A = rand_sparse_semi_structured_mask(128, 128, dtype=dtype, device=device)

        if dtype not in SEMI_STRUCTURED_SUPPORTED_BACKENDS[backend]._DTYPE_SHAPE_CONSTRAINTS:
            with self.assertRaisesRegex(RuntimeError, "Error original_tensor.dtype"):
                A_sparse = to_sparse_semi_structured(A)
        else:
            A_sparse = to_sparse_semi_structured(A)

    @parametrize_backends
    def test_unsupported_dim(self, device, backend):
        SparseSemiStructuredTensor._FORCE_CUTLASS = (backend == "cutlass")
        if backend == "cutlass" and IS_WINDOWS:
            self.skipTest("CUTLASS not supported on Windows")
        A = torch.rand(128, 128, 128, device=device, dtype=torch.float16)

        with self.assertRaisesRegex(RuntimeError, "Error original_tensor.dim"):
            A_sparse = to_sparse_semi_structured(A)


def create_random_mask(shape) -> torch.Tensor:
    r = random.Random(0)
    mask = torch.zeros(shape, dtype=torch.bool)
    for line in range(mask.shape[0]):
        for col in range(0, mask.shape[1], 4):
            sparsity = r.choice(
                [
                    [False, False, True, True],
                    [False, True, False, True],
                    [True, False, False, True],
                    [False, True, True, False],
                    [True, False, True, False],
                    [True, True, False, False],
                ]
            )
            mask[line, col : col + 4] = torch.tensor(sparsity, dtype=torch.bool)
    return mask

class TestSparseSemiStructuredTraining(TestCase):

    def setUp(self):
        if not _IS_SM8X:
            self.skipTest("SparseSemiStructuredTensor training only supported on SM8x (Ampere)")

        if IS_WINDOWS:
            self.skipTest('CUTLASS not supported on windows')


    @training_dtypes
    def test_prune_dense_static_sort(self, dtype) -> None:
        # Ideally we would like to clone and compare, but that won't work because the sorting order will be different
        # instead we pass the pruned matrix to the CUDA implementation and preserve the sparsity pattern.
        dense = torch.randn(128, 128, device="cuda", dtype=dtype)
        pruned = _sparse_semi_structured_tile(dense)

        # CUTLASS
        reference_cutlass = SparseSemiStructuredTensorCUTLASS.prune_dense_static_sort(pruned, algorithm="largest_abs_values_greedy")
        torch.testing.assert_close(pruned, reference_cutlass.to_dense())

        packed_cutlass, meta_cutlass = sparse_semi_structured_from_dense_cutlass(pruned)
        packed_t_cutlass, meta_t_cutlass = sparse_semi_structured_from_dense_cutlass(pruned.t().contiguous())
        meta_cutlass = meta_cutlass.as_strided(reference_cutlass.meta.shape, reference_cutlass.meta.stride())
        meta_t_cutlass = meta_t_cutlass.as_strided(reference_cutlass.meta_t.shape, reference_cutlass.meta_t.stride())
        compressed_swizzled_bitmask = _compute_compressed_swizzled_bitmask(pruned)
        compressed_swizzled_bitmask = compressed_swizzled_bitmask.as_strided(reference_cutlass.compressed_swizzled_bitmask.shape,
                                                                             reference_cutlass.compressed_swizzled_bitmask.stride())
        cutlass = SparseSemiStructuredTensorCUTLASS(dense.shape,
                                                    packed_cutlass,
                                                    meta_cutlass,
                                                    packed_t_cutlass,
                                                    meta_t_cutlass,
                                                    compressed_swizzled_bitmask)
        torch.testing.assert_close(reference_cutlass.to_dense(), cutlass.to_dense())

        # CUSPARSELT
        reference_cusparselt = SparseSemiStructuredTensorCUSPARSELT.prune_dense_static_sort(pruned,
                                                                                            algorithm="largest_abs_values_greedy")
        torch.testing.assert_close(pruned, reference_cusparselt.to_dense())

        packed_cusparselt = torch._cslt_compress(pruned)
        packed_t_cusparselt = torch._cslt_compress(pruned.t().contiguous())
        cusparselt = SparseSemiStructuredTensorCUSPARSELT(dense.shape,
                                                          packed_cusparselt,
                                                          None,
                                                          packed_t_cusparselt,
                                                          None,
                                                          compressed_swizzled_bitmask)
        torch.testing.assert_close(reference_cusparselt.to_dense(), cusparselt.to_dense())



    @training_dtypes
    @parametrize_backends
    def test_pruning_algo_largest_abs_values_greedy(self, dtype, backend) -> None:
        inp = torch.tensor(
            [[4, 3, 2, 1], [-1, -3, 0.6, 0.5], [1, 2, 3, 4], [10, 2, -1, 5]],
            device="cuda",
            dtype=dtype,
        )
        inp = F.pad(inp, (0, 128 - 4, 0, 128 - 4), "constant", 1)
        sInp = SEMI_STRUCTURED_SUPPORTED_BACKENDS[backend].prune_dense_static_sort(inp, algorithm="largest_abs_values_greedy")

        mask = sInp.to_dense() / inp
        assert mask[:4, :4].int().tolist() == [
            [1, 1, 0, 0],
            [0, 1, 1, 0],
            [0, 0, 1, 1],
            [1, 0, 0, 1],
        ]

    @training_dtypes
    def test_gemm(self, dtype) -> None:
        M, N, K = 32, 32, 64
        a = torch.randn([M, K], device="cuda", dtype=dtype)
        b = torch.randn([K, N], device="cuda", dtype=dtype)
        mask = rand_sparse_semi_structured_mask(M, K, dtype=torch.bool)

        a.masked_fill_(~mask, 0)

        a_sparse = to_sparse_semi_structured(a)

        masked_a = a * mask
        ref_out = masked_a @ b
        sp24_out = a_sparse @ b
        torch.testing.assert_close(ref_out, sp24_out, **atol_rtol_kw[dtype])


    @training_dtypes
    @parametrize_backends
    def test_pack_both_ways_meta_correctness(self, dtype, backend) -> None:
        M, N = 128, 256
        # Construct x to make sure we always have exactly 8 elements per 4x4 tile
        a = (4 * torch.arange(8))[:, None] + torch.arange(8)[None, :]
        a = a.repeat(M // 8, N // 8)
        assert a.shape == (M, N)
        a = a.cuda().to(dtype)
        b = torch.randn([a.shape[1], 128], device="cuda", dtype=dtype)

        a_sparse = SEMI_STRUCTURED_SUPPORTED_BACKENDS[backend].prune_dense_static_sort(a)

        mask_dense = sparse24_largest_mask_2d(a).to(dtype)

        if backend == "cutlass":
            assert isinstance(a_sparse, SparseSemiStructuredTensorCUTLASS)
            (packed, meta, packed_t, meta_t, bitmask) = torch._sparse_semi_structured_tile(
                mask_dense, use_cutlass=True)

            sparse_mask = SparseSemiStructuredTensorCUTLASS(
                mask_dense.shape,
                packed=packed,
                meta=meta,
                packed_t=packed_t,
                meta_t=meta_t,
                compressed_swizzled_bitmask=bitmask,
            )
            torch.testing.assert_close(a_sparse.meta.view(torch.short), sparse_mask.meta)

        ref_gemm = (mask_dense * a) @ b
        pack_gemm = a_sparse @ b
        torch.testing.assert_close(ref_gemm, pack_gemm, **atol_rtol_kw[dtype])

    @training_dtypes
    def test_pack_both_ways_id(self, dtype) -> None:
        N = 512
        torch.manual_seed(0)
        a = torch.randn([N, N], dtype=dtype, device="cuda")
        b = torch.eye(N, dtype=dtype, device="cuda")

        packed, meta, packed_t, meta_t = torch._sparse_semi_structured_tile(a)[
            :4
        ]
        # Heuristic to ensure we pack the same values
        torch.testing.assert_close(
            packed.to(torch.float64).sum(), packed_t.to(torch.float64).sum()
        )

        mask_dense = sparse24_largest_mask_2d(a.to(dtype))

        ref_gemm = mask_dense * a
        # Test A@B
        pack_gemm = torch._sparse_semi_structured_linear(b.t(), packed, meta).t()
        max_diff = (ref_gemm - pack_gemm).abs().argmax()
        torch.testing.assert_close(
            ref_gemm, pack_gemm,
            **atol_rtol_kw[dtype]
        ), f"packed is wrong at pos: ({max_diff // N}, {max_diff % N})"
        # Test A.t@B
        pack_gemm = torch._sparse_semi_structured_linear(b.t(), packed_t, meta_t)
        max_diff = (ref_gemm - pack_gemm).abs().argmax()

        torch.testing.assert_close(
            ref_gemm, pack_gemm,
            **atol_rtol_kw[dtype]
        ), f"packed_t is wrong at pos: ({max_diff // N}, {max_diff % N})"

    @training_dtypes
    def test_pack_both_ways_edge_case1(self, dtype) -> None:
        # In this case, the heuristic will keep 7 values out of 16
        # instead of 8. let's see how the kernel handles this
        quad = torch.tensor(
            [
                [2, -1, -2, -3],  # Should be packed as `2 <null>`
                [-1, 8, -1, 6],
                [-1, -1, 4, 5],
                [-1, 3, 7, -1],
            ],
            dtype=dtype,
            device="cuda",
        )
        a = torch.randn([32, 64], dtype=dtype, device="cuda")
        a[:4, :4] = quad
        packed, meta, packed_t, meta_t = torch._sparse_semi_structured_tile(a)[:4]
        # Check first line in A
        assert packed[0, 0].item() == 2
        assert packed[0, 1].item() == 0
        # And first column in A.t
        assert packed_t[0, 0].item() == 2
        assert packed_t[0, 1].item() == 0

    @training_dtypes
    def test_sp24_apply(self, dtype) -> None:
        M, N = 256, 1024
        x = torch.randn([M, N], dtype=dtype, device="cuda")
        (
            packed,
            meta,
            packed_t,
            meta_t,
            bitmask,
        ) = torch._sparse_semi_structured_tile(x)
        packed2, packed_t2 = torch._sparse_semi_structured_apply(x, bitmask)
        torch.testing.assert_close(packed, packed2)
        torch.testing.assert_close(packed_t, packed_t2)

    @training_dtypes
    def test_sp24_apply_dense(self, dtype) -> None:
        M, N = 256, 1024
        x = torch.randn([M, N], dtype=dtype, device="cuda")
        (
            packed,
            meta,
            packed_t,
            meta_t,
            bitmask,
        ) = torch._sparse_semi_structured_tile(x)

        expected = SparseSemiStructuredTensorCUTLASS(
            x.shape,
            packed=packed,
            meta=meta,
            packed_t=packed_t,
            meta_t=meta_t,
            compressed_swizzled_bitmask=bitmask,
        ).to_dense()

        packed2, packed_t2 = torch._sparse_semi_structured_apply(x, bitmask)
        sparse = SparseSemiStructuredTensorCUTLASS(
            x.shape,
            packed=packed2,
            meta=meta,
            packed_t=packed_t2,
            meta_t=meta_t,
            compressed_swizzled_bitmask=bitmask,
        )

        dense = torch._sparse_semi_structured_apply_dense(x, bitmask)

        torch.testing.assert_close(dense, expected)
        torch.testing.assert_close(sparse.to_dense(), expected)


    @training_dtypes
    def test_sp24_matmuls(self, dtype) -> None:
        M, N, K = 64, 256, 1024
        a = torch.randn([M, K], device="cuda", dtype=dtype)
        b = torch.randn([K, N], device="cuda", dtype=dtype)
        a_m = sparse24_largest_mask_2d(a)
        b_m = sparse24_largest_mask_2d(b)
        (packed, meta, packed_t, meta_t, bitmask) = torch._sparse_semi_structured_tile(a)
        a_s = SparseSemiStructuredTensorCUTLASS(
            a.shape,
            packed=packed,
            meta=meta,
            packed_t=packed_t,
            meta_t=meta_t,
            compressed_swizzled_bitmask=bitmask,
        )
        (packed, meta, packed_t, meta_t, bitmask) = torch._sparse_semi_structured_tile(b)
        b_s = SparseSemiStructuredTensorCUTLASS(
            b.shape,
            packed=packed,
            meta=meta,
            packed_t=packed_t,
            meta_t=meta_t,
            compressed_swizzled_bitmask=bitmask,
        )

        torch.testing.assert_close(a_s @ b, (a * a_m) @ b, rtol=1e-1, atol=1.5e-1)
        torch.testing.assert_close(a @ b_s, a @ (b * b_m), rtol=1e-1, atol=1.5e-1)
        torch.testing.assert_close(
            a @ a_s.t(), a @ (a * a_m).t(), rtol=1e-1, atol=1.5e-1
        )
        torch.testing.assert_close(
            a_s.t() @ a, (a * a_m).t() @ a, rtol=1e-1, atol=1e-1
        )

    def test_sp24_matmuls_mat_vec(self) -> None:
        a = torch.randn([64, 128], device="cuda", dtype=torch.float16)
        b = torch.randn([128], device="cuda", dtype=torch.float16)
        a_m = sparse24_largest_mask_2d(a)
        a_s = to_sparse_semi_structured(a)

        with pytest.raises(NotImplementedError):
            torch.testing.assert_close(a_s @ b, (a * a_m) @ b, **atol_rtol_kw[a.dtype])


    def test_sp24_matmuls_bmm(self) -> None:
        a = torch.randn([64, 128], device="cuda", dtype=torch.float16)
        b = torch.randn([5, 6, 128], device="cuda", dtype=torch.float16)
        a_m = sparse24_largest_mask_2d(a)
        a_s = to_sparse_semi_structured(a)

        with pytest.raises(NotImplementedError):
            torch.testing.assert_close(a_s @ b, (a * a_m) @ b, **atol_rtol_kw[a.dtype])

class TestSparseSemiStructuredCUTLASS(TestCase):
    """
    This contains CUTLASS specific tests for
         - torch._sparse_semi_structured_linear
    """
    def setUp(self):
        if "cutlass" not in SEMI_STRUCTURED_SUPPORTED_BACKENDS:
            self.skipTest('CUTLASS not enabled')

    @unittest.skipIf(TEST_WITH_ROCM or IS_WINDOWS, "ROCm and Windows doesn't support CUTLASS")
    @inference_dtypes
    def test_linear_cutlass(self, device, dtype):

        def run_test(batch_shape, m, n, k, device, dtype, dtype_out, add_bias, activation, rtol, atol):
            weight = rand_sparse_semi_structured(m, k, dtype, device)
            input = make_tensor((*batch_shape, n, k), dtype=dtype, device=device)
            bias = make_tensor((m,), dtype=dtype_out, device=device) if add_bias else None

            dtype_dense = torch.float32
            input_dense = input.to(dtype_dense)
            weight_dense = weight.to(dtype_dense)
            bias_dense = bias.to(dtype_dense) if add_bias else None
            output0 = torch.nn.functional.linear(input_dense, weight_dense, bias=bias_dense)
            if activation == "relu":
                relu = torch.nn.ReLU()
                output0 = relu(output0)
            elif activation == "silu":
                silu = torch.nn.SiLU()
                output0 = silu(output0)

            compressed = to_sparse_semi_structured(weight)

            weight_sparse = compressed.values()
            meta = compressed.indices()

            output1 = torch._sparse_semi_structured_linear(input, weight_sparse, meta, bias=bias, activation=activation,
                                                           out_dtype=dtype_out if dtype == torch.int8 else None)
            torch.testing.assert_close(output1.to(dtype_dense), output0, rtol=rtol, atol=atol)

        if dtype == torch.float32:
            # Inputs are converted to TF32 internally for sparse GEMM,
            # so make dense GEMM to do the same for matching results.
            orig = torch.backends.cuda.matmul.allow_tf32
            torch.backends.cuda.matmul.allow_tf32 = True

        batch_shapes = [[], [3], [3, 1]]
        dtype_out = {torch.int8: torch.int32, torch.half: torch.half, torch.bfloat16: torch.bfloat16, torch.float32: torch.float32}
        activations = [None, "relu", "silu"]
        rtol, atol = 1e-3, 1e-3
        if dtype == torch.bfloat16:
            rtol, atol = 5e-3, 5e-3
        elif dtype == torch.float32:
            rtol, atol = 1e-3, 75e-2
        for batch_shape, m, n, k, add_bias, activation in \
                itertools.product(batch_shapes, range(3), range(3), range(3), (False, True), activations):
            if activation == "silu" and dtype == torch.int8:
                continue  # SiLU not supported for integer inputs

            m = 2 ** m * 32
            n = 2 ** n * 32
            k = 2 ** k * 128
            run_test(batch_shape, m, n, k, device, dtype, dtype_out[dtype], add_bias, activation, rtol, atol)

        if dtype == torch.float32:
            torch.backends.cuda.matmul.allow_tf32 = orig


    @unittest.skipIf(TEST_WITH_ROCM or IS_WINDOWS, "ROCm and Windows doesn't support CUTLASS")
    @parametrize("backend", ["cutlass"])
    @inference_dtypes
    def test_sparse_semi_structured_ops_cutlass(self, device, dtype, backend):
        SparseSemiStructuredTensor._FORCE_CUTLASS = (backend == "cutlass")
        if backend == "cutlass" and IS_WINDOWS:
            self.skipTest("CUTLASS not supported on Windows")

        def run_test(m, n, k, device, dtype, dtype_out, use_input, rtol, atol):
            mat1 = rand_sparse_semi_structured(m, k, dtype, device)
            # mat2 transposed as int8 case supports only row-major/column-major combination
            mat2 = make_tensor((n, k), dtype=dtype, device=device).t()
            input = make_tensor((m,), dtype=dtype_out, device=device) if use_input else None

            if use_input:
                if dtype.is_floating_point:
                    alpha = 1.3
                    beta = -0.7
                else:
                    alpha = 2
                    beta = -3

            dtype_dense = torch.float32
            mat1_dense = mat1.to(dtype_dense)
            mat2_dense = mat2.to(dtype_dense)
            if not use_input:
                output0 = torch.mm(mat1_dense, mat2_dense)
            else:
                input_dense = input.to(dtype_dense)[:, None]
                output0 = torch.addmm(input_dense, mat1_dense, mat2_dense, alpha=alpha, beta=beta)

            compressed = to_sparse_semi_structured(mat1)

            mat1_sparse = compressed.values()
            mat1_meta = compressed.indices()

            if not use_input:
                output1 = torch._sparse_semi_structured_mm(mat1_sparse, mat1_meta, mat2, out_dtype=dtype_out)
            else:
                output1 = torch._sparse_semi_structured_addmm(
                    input, mat1_sparse, mat1_meta, mat2, alpha=alpha, beta=beta, out_dtype=dtype_out
                )
            torch.testing.assert_close(output1.to(dtype_dense), output0, rtol=rtol, atol=atol)

        if dtype == torch.float32:
            # Inputs are converted to TF32 internally for sparse GEMM,
            # so make dense GEMM to do the same for matching results.
            orig = torch.backends.cuda.matmul.allow_tf32
            torch.backends.cuda.matmul.allow_tf32 = True

        dtype_out = {torch.int8: torch.int32, torch.half: torch.half, torch.bfloat16: torch.bfloat16, torch.float32: torch.float32}
        rtol, atol = 1e-3, 1e-3
        if dtype == torch.bfloat16:
            rtol, atol = 5e-3, 5e-3
        elif dtype == torch.float32:
            rtol, atol = 1e-3, 75e-2
        for m, n, k, use_input in \
                itertools.product(range(3), range(3), range(3), (False, True)):
            m = 2 ** m * 32
            n = 2 ** n * 32
            k = 2 ** k * 128
            run_test(m, n, k, device, dtype, dtype_out[dtype], use_input, rtol, atol)

        if dtype == torch.float32:
            torch.backends.cuda.matmul.allow_tf32 = orig


    @unittest.skipIf(not has_triton(), "Test needs triton and recent GPU arch")
    @inference_dtypes
    def test_conversions(self, device, dtype):

        def run_test(r, c, device, dtype):
            dense_ref = rand_sparse_semi_structured(r, c, dtype, device)

            compressed = to_sparse_semi_structured(dense_ref)

            # The torch.ops.aten._to_sparse_semi_structured operator
            # uses CUTLASS to perform conversion from given dense
            # matrix to the pair of corresponding sparse and metadata
            # matrices, with the later used here as a reference to
            # compare the metadata matrix produced by conversion
            # performed by SparseSemiStructuredTensor class
            # constructor against.
            _, meta_ref = torch.ops.aten._to_sparse_semi_structured(dense_ref)

            meta = compressed.indices()
            torch.testing.assert_close(meta, meta_ref, rtol=0, atol=0)

            dense = compressed.to_dense()
            torch.testing.assert_close(dense, dense_ref, rtol=0, atol=0)

        shapes = [[32, 128], [32, 256], [64, 128], [64, 256]]
        for r, c in shapes:
            run_test(r, c, device, dtype)

    @unittest.skipIf(not has_triton(), "Test needs triton and recent GPU arch")
    @inference_dtypes
    def test_conversions_all_patterns(self, device, dtype):
        r, c = 32, 128

        dense_inv, dense_val = rand_sparse_semi_structured_all_patterns(r, c, dtype, device)

        compressed = to_sparse_semi_structured(dense_inv)
        dense = compressed.to_dense()

        torch.testing.assert_close(dense, dense_val, rtol=0, atol=0)



CUSPARSELT_NUM_ALG_IDS = 4
CUSPARSELT_MIXED_DTYPE_SUPPORT = [torch.float16, torch.bfloat16, torch.int32]


class TestSparseSemiStructuredCUSPARSELT(TestCase):
    """
    This contains cuSPARSELt specific tests for
        torch._cslt_compress
        torch._cslt_sparse_mm
    """
    def setUp(self):
        if "cusparselt" not in SEMI_STRUCTURED_SUPPORTED_BACKENDS:
            self.skipTest('cuSPARSELt not enabled')

    @parametrize("out_dtype", CUSPARSELT_MIXED_DTYPE_SUPPORT)
    @parametrize("dense_input_shape", [(128, 128)])
    def test_cslt_sparse_mm_mixed_dtype(self, dense_input_shape, out_dtype, device):
        A = rand_sparse_semi_structured_mask(128, 128, dtype=torch.int8)
        A_compressed = torch._cslt_compress(A)

        B = torch.rand(dense_input_shape, device=device).to(torch.int8)

        dense_result = torch.mm(A.cpu().to(torch.int64), B.t().cpu().to(torch.int64)).to(device, dtype=out_dtype)
        sparse_result = torch._cslt_sparse_mm(A_compressed, B.t(), out_dtype=out_dtype)
        torch.testing.assert_close(dense_result, sparse_result, rtol=1e-3, atol=1e-3)

    @unittest.skip("cuSPARSELt v0.6.x does not support bfloat/float16 alpha scaling")
    @training_dtypes
    def test_cslt_sparse_mm_alpha(self, dtype, device):
        A = torch.Tensor([0, 0, 1, 1]).tile((128, 64)).to(dtype).cuda()
        B = torch.ones((256, 128), device=device).to(dtype)
        alpha = torch.Tensor([2**(-i) for i in range(128)]).cuda()
        bias = torch.ones(128, device=device).to(dtype)

        A_compressed = torch._cslt_compress(A)
        sparse_result = torch._cslt_sparse_mm(A_compressed, B, alpha=alpha, bias=bias)

        alpha_scaled = torch.stack([alpha] * 128).t()
        dense_result = alpha_scaled * torch.mm(A.to(torch.float32), B.to(torch.float32))
        dense_result = dense_result.to(dtype)

        torch.testing.assert_close(sparse_result, dense_result, rtol=1e-3, atol=1e-3)

    @parametrize("out_dtype", CUSPARSELT_MIXED_DTYPE_SUPPORT)
    def test_cslt_sparse_mm_alpha_mixed_dtype(self, out_dtype, device):
        A = torch.Tensor([0, 0, 10, 10]).tile((128, 64)).to(torch.int8).cuda()
        B = torch.ones((128, 256), device=device).to(torch.int8).t()
        alpha = torch.Tensor([2**(-i) if out_dtype is not torch.int32 else 1
                              for i in range(128)]).cuda()

        A_compressed = torch._cslt_compress(A)
        sparse_result = torch._cslt_sparse_mm(A_compressed, B, alpha=alpha, out_dtype=out_dtype).cpu()

        alpha_scaled = torch.stack([alpha] * 128).t()
        dense_result = alpha_scaled.cpu() * torch.mm(A.to(torch.int64).cpu(), B.to(torch.int64).cpu())
        dense_result = dense_result.to(out_dtype)

        torch.testing.assert_close(sparse_result, dense_result, rtol=1e-3, atol=1e-3)

    @parametrize("alg_id", range(CUSPARSELT_NUM_ALG_IDS))
    @inference_dtypes
    def test_cslt_sparse_mm_alg_id(self, device, dtype, alg_id):
        # alg_id=3 not supported for float32 dtype
        if dtype == torch.float32 and alg_id == 3:
            return
        A = rand_sparse_semi_structured_mask(128, 128, dtype=dtype)
        A_compressed = torch._cslt_compress(A)
        B = torch.ones((128, 128), device=device).to(dtype)

        A_compressed = torch._cslt_compress(A)
        sparse_result = torch._cslt_sparse_mm(A_compressed, B.t(), alg_id=alg_id)

        dense_result = torch.mm(A.to(torch.float32), B.to(torch.float32))
        dense_result = dense_result.to(dtype)

        torch.testing.assert_close(sparse_result, dense_result, rtol=1e-3, atol=1e-3)

    @inference_dtypes
    def test_cslt_sparse_mm_search(self, device, dtype):
        A = rand_sparse_semi_structured_mask(128, 128, dtype=dtype)
        A_compressed = torch._cslt_compress(A)
        B = torch.ones((128, 128), device=device).to(dtype)

        A_compressed = torch._cslt_compress(A)
        alg_id = torch._cslt_sparse_mm_search(A_compressed, B.t())
        # for cuSPARSELt v0.4.0 there is a bug where although there are 5 alg_ids, we run into an error
        # when setting using the last one (4)
        # in cuSPARSELt v0.5.0 there are only 4 alg_ids total, so we should remove the +1 here when we update.
        # TODO Move this into the cuSPARSELt backendk
        assert alg_id in range(CUSPARSELT_NUM_ALG_IDS + 1)

<<<<<<< HEAD
instantiate_device_type_tests(TestSparseSemiStructured, globals(), only_for="cuda")
instantiate_device_type_tests(TestSparseSemiStructuredCUTLASS, globals(), only_for="cuda")
instantiate_device_type_tests(TestSparseSemiStructuredCUSPARSELT, globals(), only_for="cuda")
instantiate_device_type_tests(TestSparseSemiStructuredTraining, globals(), only_for="cuda")
=======
    def test_cusparselt_backend(self):
        version = _get_torch_cuda_version()
        assert torch.backends.cusparselt.is_available()

        # CUDA 11.8 has cuSPARSELt v0.4.0 support
        if version == (11, 8):
            assert torch.backends.cusparselt.version() == 400
        # CUDA 12.1 has cuSPARSELt v0.5.2 support
        elif version == (12, 1):
            assert torch.backends.cusparselt.version() == 502
        # CUDA 12.4+ has cuSPARSELt v0.6.2 support
        elif version >= (12, 4):
            assert torch.backends.cusparselt.version() == 602
        else:
            assert torch.backends.cusparselt.version() is None

if len(SEMI_STRUCTURED_SUPPORTED_BACKENDS) > 0:
    instantiate_device_type_tests(TestSparseSemiStructured, globals(), only_for="cuda")
if "cutlass" in SEMI_STRUCTURED_SUPPORTED_BACKENDS:
    instantiate_device_type_tests(TestSparseSemiStructuredCUTLASS, globals(), only_for="cuda")
    instantiate_device_type_tests(TestSparseSemiStructuredTraining, globals(), only_for="cuda")
if "cusparselt" in SEMI_STRUCTURED_SUPPORTED_BACKENDS:
    instantiate_device_type_tests(TestSparseSemiStructuredCUSPARSELT, globals(), only_for="cuda")
>>>>>>> 416a7894

if __name__ == "__main__":
    run_tests()<|MERGE_RESOLUTION|>--- conflicted
+++ resolved
@@ -21,7 +21,7 @@
 )
 
 from torch.testing import make_tensor
-
+from torch.testing._internal.common_cuda import _get_torch_cuda_version
 from torch.testing._internal.common_device_type import (
     dtypes,
     instantiate_device_type_tests,
@@ -29,7 +29,6 @@
 
 from torch.testing._internal.common_dtype import all_types_and_complex
 import torch._dynamo.test_case
-
 from torch.testing._internal.common_utils import (
     parametrize,
     run_tests,
@@ -56,18 +55,9 @@
     if _IS_SM8X:
         SEMI_STRUCTURED_SUPPORTED_BACKENDS["cutlass"] = SparseSemiStructuredTensorCUTLASS
 
-<<<<<<< HEAD
-    # check if cslt is available for now using this:
-    # TODO when we add cusparselt as a backend, we can update this to be use torch.cusparselt.is_available()
-    try:
-        torch._cslt_compress(torch.ones(128, 256).cuda())
-=======
     # add cuSPASRELt tests if available
     if torch.backends.cusparselt.is_available() and (_IS_SM8X or _IS_SM9X):
->>>>>>> 416a7894
         SEMI_STRUCTURED_SUPPORTED_BACKENDS["cusparselt"] = SparseSemiStructuredTensorCUSPARSELT
-    except Exception:
-        pass
 
 inference_dtypes = dtypes(torch.float16, torch.bfloat16, torch.int8)
 training_dtypes = dtypes(torch.float16, torch.bfloat16)
@@ -1124,12 +1114,6 @@
         # TODO Move this into the cuSPARSELt backendk
         assert alg_id in range(CUSPARSELT_NUM_ALG_IDS + 1)
 
-<<<<<<< HEAD
-instantiate_device_type_tests(TestSparseSemiStructured, globals(), only_for="cuda")
-instantiate_device_type_tests(TestSparseSemiStructuredCUTLASS, globals(), only_for="cuda")
-instantiate_device_type_tests(TestSparseSemiStructuredCUSPARSELT, globals(), only_for="cuda")
-instantiate_device_type_tests(TestSparseSemiStructuredTraining, globals(), only_for="cuda")
-=======
     def test_cusparselt_backend(self):
         version = _get_torch_cuda_version()
         assert torch.backends.cusparselt.is_available()
@@ -1153,7 +1137,6 @@
     instantiate_device_type_tests(TestSparseSemiStructuredTraining, globals(), only_for="cuda")
 if "cusparselt" in SEMI_STRUCTURED_SUPPORTED_BACKENDS:
     instantiate_device_type_tests(TestSparseSemiStructuredCUSPARSELT, globals(), only_for="cuda")
->>>>>>> 416a7894
 
 if __name__ == "__main__":
     run_tests()