# Owner(s): ["oncall: quantization"]
from typing import List, Tuple

import torch
from torch import Tensor
<<<<<<< HEAD
from torch._export import capture_pre_autograd_graph
from torch._utils_internal import capture_pre_autograd_graph_using_training_ir
=======
>>>>>>> 9b2e453e
from torch.ao.quantization import observer, ObserverOrFakeQuantize, QConfigMapping
from torch.ao.quantization.qconfig import (
    default_per_channel_symmetric_qnnpack_qconfig,
    float_qparams_weight_only_qconfig,
    per_channel_weight_observer_range_neg_127_to_127,
    QConfig,
    weight_observer_range_neg_127_to_127,
)
from torch.ao.quantization.quantize_pt2e import (
    convert_pt2e,
    prepare_pt2e,
    prepare_qat_pt2e,
)
from torch.ao.quantization.quantizer import (
    DerivedQuantizationSpec,
    FixedQParamsQuantizationSpec,
    QuantizationAnnotation,
    QuantizationSpec,
    Quantizer,
    SharedQuantizationSpec,
)
from torch.ao.quantization.quantizer.composable_quantizer import (  # noqa: F811
    ComposableQuantizer,
)
from torch.ao.quantization.quantizer.embedding_quantizer import (  # noqa: F811
    EmbeddingQuantizer,
)
from torch.ao.quantization.quantizer.xnnpack_quantizer import (
    get_symmetric_quantization_config,
    XNNPACKQuantizer,
)
from torch.ao.quantization.quantizer.xnnpack_quantizer_utils import (
    OP_TO_ANNOTATOR,
    QuantizationConfig,
)
from torch.export import export_for_training
from torch.fx import Node
from torch.testing._internal.common_quantization import (
    NodeSpec as ns,
    PT2EQuantizationTestCase,
    skipIfNoQNNPACK,
    TestHelperModules,
)
from torch.testing._internal.common_utils import (
    instantiate_parametrized_tests,
    parametrize,
    TemporaryFileName,
    TEST_CUDA,
)


@skipIfNoQNNPACK
class TestQuantizePT2E(PT2EQuantizationTestCase):
    def test_simple_quantizer(self):
        # TODO: use OP_TO_ANNOTATOR
        class BackendAQuantizer(Quantizer):
            def annotate(self, model: torch.fx.GraphModule) -> torch.fx.GraphModule:
                for node in model.graph.nodes:
                    if (
                        node.op == "call_function"
                        and node.target == torch.ops.aten.conv2d.default
                    ):
                        input_act = node.args[0]
                        assert isinstance(input_act, Node)
                        weight = node.args[1]
                        assert isinstance(weight, Node)
                        bias = node.args[2]
                        assert isinstance(bias, Node)
                        act_qspec = QuantizationSpec(
                            dtype=torch.uint8,
                            quant_min=0,
                            quant_max=255,
                            qscheme=torch.per_tensor_affine,
                            is_dynamic=False,
                            observer_or_fake_quant_ctr=observer.default_observer,
                        )
                        weight_qspec = QuantizationSpec(
                            dtype=torch.int8,
                            quant_min=-128,
                            quant_max=127,
                            qscheme=torch.per_tensor_affine,
                            is_dynamic=False,
                            observer_or_fake_quant_ctr=observer.default_weight_observer,
                        )
                        bias_qspec = QuantizationSpec(
                            dtype=torch.float32,
                            is_dynamic=False,
                            observer_or_fake_quant_ctr=observer.PlaceholderObserver,
                        )
                        node.meta["quantization_annotation"] = QuantizationAnnotation(
                            input_qspec_map={
                                input_act: act_qspec,
                                weight: weight_qspec,
                                bias: bias_qspec,
                            },
                            output_qspec=act_qspec,
                            _annotated=True,
                        )

            def validate(self, model: torch.fx.GraphModule) -> None:
                pass

        example_inputs = (torch.randn(1, 3, 5, 5),)
        node_occurrence = {
            # two for input of the first conv, one for output for the first conv
            torch.ops.quantized_decomposed.quantize_per_tensor.default: 2,
            torch.ops.quantized_decomposed.dequantize_per_tensor.default: 3,
        }
        node_list = [
            torch.ops.quantized_decomposed.dequantize_per_tensor.default,
            torch.ops.quantized_decomposed.dequantize_per_tensor.default,
            torch.ops.aten.conv2d.default,
            torch.ops.quantized_decomposed.quantize_per_tensor.default,
        ]
        self._test_quantizer(
            TestHelperModules.ConvWithBNRelu(relu=False, bn=False),
            example_inputs,
            BackendAQuantizer(),
            node_occurrence,
            node_list,
        )

    def test_wo_annotate_conv_output_quantizer(self):
        # TODO: use OP_TO_ANNOTATOR
        class BackendAQuantizer(Quantizer):
            def annotate(self, model: torch.fx.GraphModule) -> torch.fx.GraphModule:
                act_qspec = QuantizationSpec(
                    dtype=torch.uint8,
                    quant_min=0,
                    quant_max=255,
                    qscheme=torch.per_tensor_affine,
                    is_dynamic=False,
                    observer_or_fake_quant_ctr=observer.default_observer,
                )
                weight_qspec = QuantizationSpec(
                    dtype=torch.int8,
                    quant_min=-128,
                    quant_max=127,
                    qscheme=torch.per_tensor_affine,
                    is_dynamic=False,
                    observer_or_fake_quant_ctr=observer.default_weight_observer,
                )
                bias_qspec = QuantizationSpec(
                    dtype=torch.float32,
                    is_dynamic=False,
                    observer_or_fake_quant_ctr=observer.PlaceholderObserver,
                )
                for node in model.graph.nodes:
                    if (
                        node.op == "call_function"
                        and node.target == torch.ops.aten.conv2d.default
                    ):
                        input_act = node.args[0]
                        assert isinstance(input_act, Node)
                        weight = node.args[1]
                        assert isinstance(weight, Node)
                        bias = node.args[2]
                        assert isinstance(bias, Node)
                        node.meta["quantization_annotation"] = QuantizationAnnotation(
                            input_qspec_map={
                                input_act: act_qspec,
                                weight: weight_qspec,
                                bias: bias_qspec,
                            },
                            _annotated=True,
                        )

            def validate(self, model: torch.fx.GraphModule) -> None:
                pass

        m = torch.nn.Conv2d(2, 2, 1)
        x = torch.rand(1, 2, 14, 14)
        example_inputs = (x,)
        m = self._quantize(m, BackendAQuantizer(), example_inputs)
        # Ensure the conv has no observer inserted at output
        node_occurrence = {
            # two for input of conv
            ns.call_function(
                torch.ops.quantized_decomposed.quantize_per_tensor.default
            ): 1,
            ns.call_function(
                torch.ops.quantized_decomposed.dequantize_per_tensor.default
            ): 2,
        }
        node_list = [
            ns.call_function(
                torch.ops.quantized_decomposed.dequantize_per_tensor.default
            ),
            ns.call_function(
                torch.ops.quantized_decomposed.dequantize_per_tensor.default
            ),
            ns.call_function(torch.ops.aten.conv2d.default),
        ]
        self.checkGraphModuleNodes(
            m, expected_node_list=node_list, expected_node_occurrence=node_occurrence
        )

    def test_max_pool2d_quantizer(self):
        # TODO: use OP_TO_ANNOTATOR
        class BackendAQuantizer(Quantizer):
            def annotate(self, model: torch.fx.GraphModule) -> torch.fx.GraphModule:
                act_qspec = QuantizationSpec(
                    dtype=torch.uint8,
                    quant_min=0,
                    quant_max=255,
                    qscheme=torch.per_tensor_affine,
                    is_dynamic=False,
                    observer_or_fake_quant_ctr=observer.default_observer,
                )
                weight_qspec = QuantizationSpec(
                    dtype=torch.int8,
                    quant_min=-128,
                    quant_max=127,
                    qscheme=torch.per_tensor_affine,
                    is_dynamic=False,
                    observer_or_fake_quant_ctr=observer.default_weight_observer,
                )
                bias_qspec = QuantizationSpec(
                    dtype=torch.float32,
                    is_dynamic=False,
                    observer_or_fake_quant_ctr=observer.PlaceholderObserver,
                )
                for node in model.graph.nodes:
                    if (
                        node.op == "call_function"
                        and node.target == torch.ops.aten.conv2d.default
                    ):
                        input_act = node.args[0]
                        assert isinstance(input_act, Node)
                        weight = node.args[1]
                        assert isinstance(weight, Node)
                        bias = node.args[2]
                        assert isinstance(bias, Node)
                        node.meta["quantization_annotation"] = QuantizationAnnotation(
                            input_qspec_map={
                                input_act: act_qspec,
                                weight: weight_qspec,
                                bias: bias_qspec,
                            },
                            _annotated=True,
                        )
                    if (
                        node.op == "call_function"
                        and node.target == torch.ops.aten.max_pool2d.default
                    ):
                        maxpool_node = node
                        input_act = maxpool_node.args[0]
                        assert isinstance(input_act, Node)
                        maxpool_node.meta[
                            "quantization_annotation"
                        ] = QuantizationAnnotation(
                            input_qspec_map={
                                input_act: act_qspec,
                            },
                            output_qspec=SharedQuantizationSpec(
                                (input_act, maxpool_node)
                            ),
                            _annotated=True,
                        )

            def validate(self, model: torch.fx.GraphModule) -> None:
                pass

        m = TestHelperModules.ConvMaxPool2d()
        x = torch.rand(1, 2, 14, 14)
        example_inputs = (x,)
        m = self._quantize(m, BackendAQuantizer(), example_inputs)
        node_occurrence = {
            # two for input of conv
            # one for input of maxpool
            # one for output of maxpool
            ns.call_function(
                torch.ops.quantized_decomposed.quantize_per_tensor.default
            ): 3,
            ns.call_function(
                torch.ops.quantized_decomposed.dequantize_per_tensor.default
            ): 4,
        }
        node_list = [
            ns.call_function(
                torch.ops.quantized_decomposed.dequantize_per_tensor.default
            ),
            ns.call_function(
                torch.ops.quantized_decomposed.dequantize_per_tensor.default
            ),
            ns.call_function(torch.ops.aten.conv2d.default),
            ns.call_function(
                torch.ops.quantized_decomposed.quantize_per_tensor.default
            ),
            ns.call_function(
                torch.ops.quantized_decomposed.dequantize_per_tensor.default
            ),
            ns.call_function(torch.ops.aten.max_pool2d.default),
        ]
        self.checkGraphModuleNodes(
            m, expected_node_list=node_list, expected_node_occurrence=node_occurrence
        )

    def test_derived_qspec(self):
        # TODO: use OP_TO_ANNOTATOR
        class BackendAQuantizer(Quantizer):
            def annotate(self, model: torch.fx.GraphModule) -> torch.fx.GraphModule:
                for node in model.graph.nodes:
                    if (
                        node.op == "call_function"
                        and node.target == torch.ops.aten.conv2d.default
                    ):
                        input_act = node.args[0]
                        assert isinstance(input_act, Node)
                        weight = node.args[1]
                        assert isinstance(weight, Node)
                        bias = node.args[2]
                        assert isinstance(bias, Node)
                        act_qspec = QuantizationSpec(
                            dtype=torch.uint8,
                            quant_min=0,
                            quant_max=255,
                            qscheme=torch.per_tensor_affine,
                            is_dynamic=False,
                            observer_or_fake_quant_ctr=observer.default_observer,
                        )
                        weight_qspec = QuantizationSpec(
                            dtype=torch.int8,
                            quant_min=-128,
                            quant_max=127,
                            qscheme=torch.per_tensor_affine,
                            is_dynamic=False,
                            observer_or_fake_quant_ctr=observer.default_weight_observer,
                        )

                        def derive_qparams_fn(
                            obs_or_fqs: List[ObserverOrFakeQuantize],
                        ) -> Tuple[Tensor, Tensor]:
                            assert (
                                len(obs_or_fqs) == 2
                            ), f"Expecting two obs/fqs, one for activation and one for weight, got: {len(obs_or_fqs)}"
                            act_obs_or_fq = obs_or_fqs[0]
                            weight_obs_or_fq = obs_or_fqs[1]
                            act_scale, act_zp = act_obs_or_fq.calculate_qparams()
                            (
                                weight_scale,
                                weight_zp,
                            ) = weight_obs_or_fq.calculate_qparams()
                            return torch.tensor([act_scale * weight_scale]).to(
                                torch.float32
                            ), torch.tensor([0]).to(torch.int32)

                        bias_qspec = DerivedQuantizationSpec(
                            derived_from=[(input_act, node), (weight, node)],
                            derive_qparams_fn=derive_qparams_fn,
                            dtype=torch.int32,
                            quant_min=-(2**31),
                            quant_max=2**31 - 1,
                            qscheme=torch.per_tensor_symmetric,
                        )
                        node.meta["quantization_annotation"] = QuantizationAnnotation(
                            input_qspec_map={
                                input_act: act_qspec,
                                weight: weight_qspec,
                                bias: bias_qspec,
                            },
                            output_qspec=act_qspec,
                            _annotated=True,
                        )

            def validate(self, model: torch.fx.GraphModule) -> None:
                pass

        m = TestHelperModules.ConvWithBNRelu(relu=False, bn=False).eval()
        example_inputs = (torch.randn(1, 3, 5, 5),)

        m = self._quantize(m, BackendAQuantizer(), example_inputs)
        node_occurrence = {
            # input, weight, bias, output for the conv
            # note: quantize op for weight and bias are const propagated
            ns.call_function(
                torch.ops.quantized_decomposed.quantize_per_tensor.default
            ): 2,
            ns.call_function(
                torch.ops.quantized_decomposed.dequantize_per_tensor.default
            ): 4,
        }
        node_list = [
            ns.call_function(
                torch.ops.quantized_decomposed.dequantize_per_tensor.default
            ),
            ns.call_function(
                torch.ops.quantized_decomposed.dequantize_per_tensor.default
            ),
            ns.call_function(
                torch.ops.quantized_decomposed.dequantize_per_tensor.default
            ),
            ns.call_function(torch.ops.aten.conv2d.default),
            ns.call_function(
                torch.ops.quantized_decomposed.quantize_per_tensor.default
            ),
        ]
        self.checkGraphModuleNodes(
            m, expected_node_list=node_list, expected_node_occurrence=node_occurrence
        )

    def test_derived_qspec_per_channel(self):
        class BackendAQuantizer(Quantizer):
            def annotate(self, model: torch.fx.GraphModule) -> torch.fx.GraphModule:
                for node in model.graph.nodes:
                    if (
                        node.op == "call_function"
                        and node.target == torch.ops.aten.conv2d.default
                    ):
                        input_act = node.args[0]
                        assert isinstance(input_act, Node)
                        weight = node.args[1]
                        assert isinstance(weight, Node)
                        bias = node.args[2]
                        assert isinstance(bias, Node)
                        act_qspec = QuantizationSpec(
                            dtype=torch.uint8,
                            quant_min=0,
                            quant_max=255,
                            qscheme=torch.per_tensor_affine,
                            is_dynamic=False,
                            observer_or_fake_quant_ctr=observer.default_observer,
                        )
                        weight_qspec = QuantizationSpec(
                            dtype=torch.int8,
                            quant_min=-128,
                            quant_max=127,
                            qscheme=torch.per_channel_affine,
                            is_dynamic=False,
                            ch_axis=0,
                            observer_or_fake_quant_ctr=observer.default_per_channel_weight_observer,
                        )

                        def derive_qparams_fn(
                            obs_or_fqs: List[ObserverOrFakeQuantize],
                        ) -> Tuple[Tensor, Tensor]:
                            assert (
                                len(obs_or_fqs) == 1
                            ), f"Expecting one weight obs/fq, got: {len(obs_or_fqs)}"
                            weight_obs_or_fq = obs_or_fqs[0]
                            (
                                weight_scale,
                                weight_zp,
                            ) = weight_obs_or_fq.calculate_qparams()
                            return weight_scale, torch.zeros_like(weight_scale)

                        bias_qspec = DerivedQuantizationSpec(
                            derived_from=[(weight, node)],
                            derive_qparams_fn=derive_qparams_fn,
                            dtype=torch.int32,
                            quant_min=-(2**31),
                            quant_max=2**31 - 1,
                            qscheme=torch.per_channel_symmetric,
                            ch_axis=0,
                        )
                        node.meta["quantization_annotation"] = QuantizationAnnotation(
                            input_qspec_map={
                                input_act: act_qspec,
                                weight: weight_qspec,
                                bias: bias_qspec,
                            },
                            output_qspec=act_qspec,
                            _annotated=True,
                        )

            def validate(self, model: torch.fx.GraphModule) -> None:
                pass

        m = TestHelperModules.ConvWithBNRelu(relu=False, bn=False).eval()
        example_inputs = (torch.randn(1, 3, 5, 5),)

        m = self._quantize(m, BackendAQuantizer(), example_inputs)

        node_occurrence = {
            # input, output for the conv
            ns.call_function(
                torch.ops.quantized_decomposed.quantize_per_tensor.default
            ): 2,
            ns.call_function(
                torch.ops.quantized_decomposed.dequantize_per_tensor.default
            ): 2,
            # weight and bias for conv
            # note: quantize op for weight and bias are const propagated
            ns.call_function(
                torch.ops.quantized_decomposed.quantize_per_channel.default
            ): 0,
            ns.call_function(
                torch.ops.quantized_decomposed.dequantize_per_channel.default
            ): 2,
        }
        node_list = [
            ns.call_function(
                torch.ops.quantized_decomposed.dequantize_per_channel.default
            ),
            ns.call_function(
                torch.ops.quantized_decomposed.dequantize_per_channel.default
            ),
            ns.call_function(torch.ops.aten.conv2d.default),
            ns.call_function(
                torch.ops.quantized_decomposed.quantize_per_tensor.default
            ),
        ]
        self.checkGraphModuleNodes(
            m, expected_node_list=node_list, expected_node_occurrence=node_occurrence
        )

    def test_fixed_qparams_qspec_ptq(self):
        self._test_fixed_qparams_qspec(is_qat=False)

    # TODO: refactor and move this to test_quantize_pt2_qat.py
    def test_fixed_qparams_qspec_qat(self):
        self._test_fixed_qparams_qspec(is_qat=True)

    def _test_fixed_qparams_qspec(self, is_qat: bool):
        class M(torch.nn.Module):
            def forward(self, x):
                return torch.sigmoid(x)

        class BackendAQuantizer(Quantizer):
            def annotate(self, model: torch.fx.GraphModule) -> torch.fx.GraphModule:
                for node in model.graph.nodes:
                    if (
                        node.op == "call_function"
                        and node.target == torch.ops.aten.sigmoid.default
                    ):
                        input_act = node.args[0]
                        assert isinstance(input_act, Node)
                        act_qspec = FixedQParamsQuantizationSpec(
                            dtype=torch.uint8,
                            quant_min=0,
                            quant_max=255,
                            qscheme=torch.per_tensor_affine,
                            scale=1.0 / 256.0,
                            zero_point=0,
                        )
                        node.meta["quantization_annotation"] = QuantizationAnnotation(
                            input_qspec_map={
                                input_act: act_qspec,
                            },
                            output_qspec=act_qspec,
                            _annotated=True,
                        )

            def validate(self, model: torch.fx.GraphModule) -> None:
                pass

        m = M().eval()
        example_inputs = (torch.randn(1, 3, 5, 5),)

        m = self._quantize(m, BackendAQuantizer(), example_inputs, is_qat)
        fixed_scale = 1.0 / 256.0
        fixed_zero_point = 0
        for n in m.graph.nodes:
            if n.op == "call_function":
                if (
                    n.target
                    == torch.ops.quantized_decomposed.quantize_per_tensor.default
                ):
                    scale_0 = n.args[1]
                    zero_point_0 = n.args[2]
                if (
                    n.target
                    == torch.ops.quantized_decomposed.dequantize_per_tensor.default
                ):
                    scale_1 = n.args[1]
                    zero_point_1 = n.args[2]
        self.assertEqual(scale_0, fixed_scale)
        self.assertEqual(zero_point_0, fixed_zero_point)
        self.assertEqual(scale_1, fixed_scale)
        self.assertEqual(zero_point_1, fixed_zero_point)
        node_occurrence = {
            # two for input of the first conv, one for output for the first conv
            ns.call_function(
                torch.ops.quantized_decomposed.quantize_per_tensor.default
            ): 2,
            ns.call_function(
                torch.ops.quantized_decomposed.dequantize_per_tensor.default
            ): 2,
        }
        node_list = [
            ns.call_function(
                torch.ops.quantized_decomposed.dequantize_per_tensor.default
            ),
            ns.call_function(torch.ops.aten.sigmoid.default),
            ns.call_function(
                torch.ops.quantized_decomposed.quantize_per_tensor.default
            ),
        ]
        self.checkGraphModuleNodes(
            m, expected_node_list=node_list, expected_node_occurrence=node_occurrence
        )

    def test_fixed_qparams_qspec_observer_dedup(self):
        class BackendAQuantizer(Quantizer):
            def annotate(self, model: torch.fx.GraphModule) -> torch.fx.GraphModule:
                act_qspec = FixedQParamsQuantizationSpec(
                    dtype=torch.uint8,
                    quant_min=0,
                    quant_max=255,
                    qscheme=torch.per_tensor_affine,
                    scale=1.0 / 256.0,
                    zero_point=0,
                )
                for node in model.graph.nodes:
                    if (
                        node.op == "call_function"
                        and node.target == torch.ops.aten.sigmoid.default
                    ):
                        input_act = node.args[0]
                        assert isinstance(input_act, Node)
                        node.meta["quantization_annotation"] = QuantizationAnnotation(
                            input_qspec_map={
                                input_act: act_qspec,
                            },
                            output_qspec=act_qspec,
                            _annotated=True,
                        )
                    elif (
                        node.op == "call_function"
                        and node.target == torch.ops.aten.add.Tensor
                    ):
                        input_act0 = node.args[0]
                        assert isinstance(input_act, Node)
                        input_act1 = node.args[1]
                        assert isinstance(input_act, Node)
                        node.meta["quantization_annotation"] = QuantizationAnnotation(
                            input_qspec_map={
                                input_act0: act_qspec,
                                input_act1: act_qspec,
                            },
                            output_qspec=act_qspec,
                            _annotated=True,
                        )

            def validate(self, model: torch.fx.GraphModule) -> None:
                pass

        class M(torch.nn.Module):
            def forward(self, x, y):
                return torch.sigmoid(x) + y

            def example_inputs(self):
                return (
                    torch.randn(1, 3, 5, 5),
                    torch.randn(1, 3, 5, 5),
                )

        m = M().eval()
        example_inputs = m.example_inputs()
        m = self._quantize(m, BackendAQuantizer(), example_inputs, is_qat=False)

        node_occurrence = {
            # two for input of the first conv, one for output for the first conv
            ns.call_function(
                torch.ops.quantized_decomposed.quantize_per_tensor.default
            ): 4,
            ns.call_function(
                torch.ops.quantized_decomposed.dequantize_per_tensor.default
            ): 4,
        }
        node_list = [
            ns.call_function(
                torch.ops.quantized_decomposed.dequantize_per_tensor.default
            ),
            ns.call_function(torch.ops.aten.sigmoid.default),
            ns.call_function(
                torch.ops.quantized_decomposed.quantize_per_tensor.default
            ),
            ns.call_function(
                torch.ops.quantized_decomposed.dequantize_per_tensor.default
            ),
            ns.call_function(torch.ops.aten.add.Tensor),
            ns.call_function(
                torch.ops.quantized_decomposed.quantize_per_tensor.default
            ),
        ]
        self.checkGraphModuleNodes(
            m, expected_node_list=node_list, expected_node_occurrence=node_occurrence
        )

    def test_shared_qspec(self):
        class BackendAQuantizer(Quantizer):
            def annotate(self, model: torch.fx.GraphModule) -> torch.fx.GraphModule:
                for node in model.graph.nodes:
                    if (
                        node.op == "call_function"
                        and node.target == torch.ops.aten.conv2d.default
                    ):
                        input_act = node.args[0]
                        assert isinstance(input_act, Node)
                        weight = node.args[1]
                        assert isinstance(weight, Node)
                        bias = node.args[2]
                        assert isinstance(bias, Node)
                        act_qspec = QuantizationSpec(
                            dtype=torch.uint8,
                            quant_min=0,
                            quant_max=255,
                            qscheme=torch.per_tensor_affine,
                            is_dynamic=False,
                            observer_or_fake_quant_ctr=observer.default_observer,
                        )
                        weight_qspec = QuantizationSpec(
                            dtype=torch.int8,
                            quant_min=-128,
                            quant_max=127,
                            qscheme=torch.per_tensor_affine,
                            is_dynamic=False,
                            observer_or_fake_quant_ctr=observer.default_weight_observer,
                        )
                        bias_qspec = QuantizationSpec(
                            dtype=torch.float32,
                            is_dynamic=False,
                            observer_or_fake_quant_ctr=observer.PlaceholderObserver,
                        )
                        node.meta["quantization_annotation"] = QuantizationAnnotation(
                            input_qspec_map={
                                input_act: act_qspec,
                                weight: weight_qspec,
                                bias: bias_qspec,
                            },
                            output_qspec=act_qspec,
                            _annotated=True,
                        )
                    elif node.target is torch.ops.aten.cat.default:
                        cat_node = node
                        input_nodes = cat_node.args[0]
                        first_input_node = input_nodes[0]
                        input_qspec_map = {}
                        act_qspec = QuantizationSpec(
                            dtype=torch.uint8,
                            quant_min=0,
                            quant_max=255,
                            qscheme=torch.per_tensor_affine,
                            is_dynamic=False,
                            observer_or_fake_quant_ctr=observer.default_observer,
                        )
                        input_qspec_map[first_input_node] = act_qspec
                        share_qparams_with_input_act0_qspec = SharedQuantizationSpec(
                            (first_input_node, cat_node)
                        )
                        for input_node in input_nodes[1:]:
                            input_qspec_map[
                                input_node
                            ] = share_qparams_with_input_act0_qspec

                        cat_node.meta[
                            "quantization_annotation"
                        ] = QuantizationAnnotation(
                            input_qspec_map=input_qspec_map,
                            output_qspec=share_qparams_with_input_act0_qspec,
                            _annotated=True,
                        )

            def validate(self, model: torch.fx.GraphModule) -> None:
                pass

        m = TestHelperModules.Conv2dWithCat().eval()
        example_inputs = (torch.randn(1, 3, 5, 5), torch.randn(1, 3, 5, 5))

        # program capture
        m = export_for_training(
            m,
            example_inputs,
        ).module()
        m = prepare_pt2e(m, BackendAQuantizer())
        # make sure the two observers for input are shared
        conv_output_obs = []
        for n in m.graph.nodes:
            if n.op == "call_function" and n.target == torch.ops.aten.conv2d.default:
                conv_output_obs.append(getattr(m, next(iter(n.users)).target))
            if n.op == "call_function" and n.target == torch.ops.aten.cat.default:
                inputs = n.args[0]
                input0 = inputs[0]
                input1 = inputs[1]
                assert input0.op == "call_module"
                assert input1.op == "call_module"
                obs_ins0 = getattr(m, input0.target)
                obs_ins1 = getattr(m, input1.target)
                assert obs_ins0 == obs_ins1
        assert (
            len(conv_output_obs) == 2
        ), "expecting two observer that follows conv2d ops"
        # checking that the output observers for the two convs are shared as well
        assert conv_output_obs[0] == conv_output_obs[1]

        m(*example_inputs)
        m = convert_pt2e(m)

        node_occurrence = {
            # two for input of the first conv, one for output for the first conv
            ns.call_function(
                torch.ops.quantized_decomposed.quantize_per_tensor.default
            ): 5,
            ns.call_function(
                torch.ops.quantized_decomposed.dequantize_per_tensor.default
            ): 7,
        }
        node_list = [
            ns.call_function(
                torch.ops.quantized_decomposed.dequantize_per_tensor.default
            ),
            ns.call_function(
                torch.ops.quantized_decomposed.dequantize_per_tensor.default
            ),
            ns.call_function(torch.ops.aten.cat.default),
            ns.call_function(
                torch.ops.quantized_decomposed.quantize_per_tensor.default
            ),
        ]
        self.checkGraphModuleNodes(
            m, expected_node_list=node_list, expected_node_occurrence=node_occurrence
        )

    def _test_transitive_sharing_with_cat_helper(self, quantizer):
        m = TestHelperModules.Conv2dWithTwoCat().eval()
        example_inputs = (
            torch.randn(1, 3, 5, 5),
            torch.randn(1, 3, 5, 5),
            torch.randn(1, 6, 3, 3),
            torch.randn(1, 6, 3, 3),
        )

        # program capture
        m = export_for_training(
            m,
            example_inputs,
        ).module()
        m = prepare_pt2e(m, quantizer)
        m(*example_inputs)
        # make sure the two input observers and output are shared
        conv_output_obs = []
        for n in m.graph.nodes:
            if n.op == "call_function" and n.target == torch.ops.aten.conv2d.default:
                conv_output_obs.append(getattr(m, next(iter(n.users)).target))
            if n.op == "call_function" and n.target == torch.ops.aten.cat.default:
                inputs = n.args[0]
                input0 = inputs[0]
                input1 = inputs[1]
                assert input0.op == "call_module"
                assert input1.op == "call_module"
                obs_ins0 = getattr(m, input0.target)
                obs_ins1 = getattr(m, input1.target)
                assert obs_ins0 == obs_ins1

                output_obs = next(iter(n.users))
                assert output_obs.op == "call_module"
                obs_ins2 = getattr(m, output_obs.target)
                assert obs_ins0 == obs_ins2, "input observer does not match output"

        assert (
            len(conv_output_obs) == 2
        ), "expecting two observer that follows conv2d ops"
        # checking that the output observers for the two convs are shared as well
        assert conv_output_obs[0] == conv_output_obs[1]

        m(*example_inputs)
        m = convert_pt2e(m)

        node_occurrence = {
            # two for input of the first conv, one for output for the first conv
            ns.call_function(
                torch.ops.quantized_decomposed.quantize_per_tensor.default
            ): 7,
            ns.call_function(
                torch.ops.quantized_decomposed.dequantize_per_tensor.default
            ): 9,
        }
        node_list = [
            ns.call_function(
                torch.ops.quantized_decomposed.dequantize_per_tensor.default
            ),
            ns.call_function(
                torch.ops.quantized_decomposed.dequantize_per_tensor.default
            ),
            ns.call_function(torch.ops.aten.cat.default),
            ns.call_function(
                torch.ops.quantized_decomposed.quantize_per_tensor.default
            ),
            ns.call_function(
                torch.ops.quantized_decomposed.dequantize_per_tensor.default
            ),
            ns.call_function(torch.ops.aten.cat.default),
            ns.call_function(
                torch.ops.quantized_decomposed.quantize_per_tensor.default
            ),
        ]
        self.checkGraphModuleNodes(
            m, expected_node_list=node_list, expected_node_occurrence=node_occurrence
        )

    def test_shared_qspec_transitivity(self):
        """This tests the transitivity of SharedQuantizationSpec, that is
        if A is shared with B, B is shared with C, then C should be shared with A as well

        x1 -> conv1 -> cat1 -----> cat2
        x2 -> conv2 -/            /
                       x3 -> add /
                       x4  /

        both cat has shared input and output, and because of cat and (cat1 -> cat2) is the same Tensor
        so there is an implicit sharing here, all tensors connect to cat1 and cat2 are in the same
        sharing group after transitive sharing
        """

        # TODO: refactor this to a common util
        class BackendAQuantizer(Quantizer):
            def annotate(self, model: torch.fx.GraphModule) -> torch.fx.GraphModule:
                for node in model.graph.nodes:
                    if (
                        node.op == "call_function"
                        and node.target == torch.ops.aten.conv2d.default
                    ):
                        input_act = node.args[0]
                        assert isinstance(input_act, Node)
                        weight = node.args[1]
                        assert isinstance(weight, Node)
                        bias = node.args[2]
                        assert isinstance(bias, Node)
                        act_qspec = QuantizationSpec(
                            dtype=torch.uint8,
                            quant_min=0,
                            quant_max=255,
                            qscheme=torch.per_tensor_affine,
                            is_dynamic=False,
                            observer_or_fake_quant_ctr=observer.default_observer,
                        )
                        weight_qspec = QuantizationSpec(
                            dtype=torch.int8,
                            quant_min=-128,
                            quant_max=127,
                            qscheme=torch.per_tensor_affine,
                            is_dynamic=False,
                            observer_or_fake_quant_ctr=observer.default_weight_observer,
                        )
                        bias_qspec = QuantizationSpec(
                            dtype=torch.float32,
                            is_dynamic=False,
                            observer_or_fake_quant_ctr=observer.PlaceholderObserver,
                        )
                        node.meta["quantization_annotation"] = QuantizationAnnotation(
                            input_qspec_map={
                                input_act: act_qspec,
                                weight: weight_qspec,
                                bias: bias_qspec,
                            },
                            output_qspec=act_qspec,
                            _annotated=True,
                        )
                    elif node.target is torch.ops.aten.cat.default:
                        cat_node = node
                        input_nodes = cat_node.args[0]
                        first_input_node = input_nodes[0]
                        input_qspec_map = {}
                        act_qspec = QuantizationSpec(
                            dtype=torch.uint8,
                            quant_min=0,
                            quant_max=255,
                            qscheme=torch.per_tensor_affine,
                            is_dynamic=False,
                            observer_or_fake_quant_ctr=observer.default_observer,
                        )
                        input_qspec_map[first_input_node] = act_qspec
                        share_qparams_with_input_act0_qspec = SharedQuantizationSpec(
                            (first_input_node, cat_node)
                        )
                        for input_node in input_nodes[1:]:
                            input_qspec_map[
                                input_node
                            ] = share_qparams_with_input_act0_qspec

                        cat_node.meta[
                            "quantization_annotation"
                        ] = QuantizationAnnotation(
                            input_qspec_map=input_qspec_map,
                            output_qspec=share_qparams_with_input_act0_qspec,
                            _annotated=True,
                        )

            def validate(self, model: torch.fx.GraphModule) -> None:
                pass

        self._test_transitive_sharing_with_cat_helper(BackendAQuantizer())

    def test_shared_qspec_transitivity_case_2(self):
        """This tests the transitivity of SharedQuantizationSpec, that is
        if A is shared with B, B is shared with C, then C should be shared with A as well

        x1 -> conv1 -> cat1 -----> cat2
        x2 -> conv2 -/            /
                       x3 -> add /
                       x4  /

        both cat has shared input and output, and because of cat and (cat1 -> cat2) is the same Tensor
        so there is an implicit sharing here, all tensors connect to cat1 and cat2 are in the same
        sharing group after transitive sharing

        the difference is that for this one, all edges and nodes are shared with the second input edge of cat
        instead of the first input edge of cat as in previous example
        """

        # TODO: refactor this to a common util
        class BackendAQuantizer(Quantizer):
            def annotate(self, model: torch.fx.GraphModule) -> torch.fx.GraphModule:
                for node in model.graph.nodes:
                    if (
                        node.op == "call_function"
                        and node.target == torch.ops.aten.conv2d.default
                    ):
                        input_act = node.args[0]
                        assert isinstance(input_act, Node)
                        weight = node.args[1]
                        assert isinstance(weight, Node)
                        bias = node.args[2]
                        assert isinstance(bias, Node)
                        act_qspec = QuantizationSpec(
                            dtype=torch.uint8,
                            quant_min=0,
                            quant_max=255,
                            qscheme=torch.per_tensor_affine,
                            is_dynamic=False,
                            observer_or_fake_quant_ctr=observer.default_observer,
                        )
                        weight_qspec = QuantizationSpec(
                            dtype=torch.int8,
                            quant_min=-128,
                            quant_max=127,
                            qscheme=torch.per_tensor_affine,
                            is_dynamic=False,
                            observer_or_fake_quant_ctr=observer.default_weight_observer,
                        )
                        bias_qspec = QuantizationSpec(
                            dtype=torch.float32,
                            is_dynamic=False,
                            observer_or_fake_quant_ctr=observer.PlaceholderObserver,
                        )
                        node.meta["quantization_annotation"] = QuantizationAnnotation(
                            input_qspec_map={
                                input_act: act_qspec,
                                weight: weight_qspec,
                                bias: bias_qspec,
                            },
                            output_qspec=act_qspec,
                            _annotated=True,
                        )
                    elif node.target is torch.ops.aten.cat.default:
                        cat_node = node
                        input_nodes = cat_node.args[0]
                        first_input_node = input_nodes[0]
                        second_input_node = input_nodes[1]
                        input_qspec_map = {}
                        act_qspec = QuantizationSpec(
                            dtype=torch.uint8,
                            quant_min=0,
                            quant_max=255,
                            qscheme=torch.per_tensor_affine,
                            is_dynamic=False,
                            observer_or_fake_quant_ctr=observer.default_observer,
                        )
                        input_qspec_map[second_input_node] = act_qspec
                        share_qparams_with_input_act1_qspec = SharedQuantizationSpec(
                            (second_input_node, cat_node)
                        )
                        input_qspec_map[
                            first_input_node
                        ] = share_qparams_with_input_act1_qspec

                        cat_node.meta[
                            "quantization_annotation"
                        ] = QuantizationAnnotation(
                            input_qspec_map=input_qspec_map,
                            output_qspec=share_qparams_with_input_act1_qspec,
                            _annotated=True,
                        )

            def validate(self, model: torch.fx.GraphModule) -> None:
                pass

        self._test_transitive_sharing_with_cat_helper(BackendAQuantizer())

    def test_allow_implicit_sharing(self):
        """This tests the allow_transitive_sharing flag of QuantizationAnnotation, that is
        if a node is configured with allow_implicit_sharing=False, we will not have implicit sharing
        for node and (node, consumer) even they refer to the same Tensor

        x1 -> add1 -----> add3
        x2 -/              /
               x3 -> add2 /
               x4 -/

        all add has shared input and output, and second input is using shared quantization spec pointing
        to first input, but we set allow_implicit_sharing to False for all add nodes so input and output of add1,
        add2 and add3 will each belong to one sharing group, so we'll have:

        x1 -> obs1 -> add1 -> obs1 -> obs3--> add3 -> obs3
        x2 -> obs1 -/                         /
               x3 -> obs2 -> add2 -> obs2 -> obs3
               x4 -> obs2 -/
        """

        # TODO: refactor this to a common util
        class BackendAQuantizer(Quantizer):
            def annotate(self, model: torch.fx.GraphModule) -> torch.fx.GraphModule:
                for node in model.graph.nodes:
                    if node.target is torch.ops.aten.add.Tensor:
                        add_node = node
                        first_input_node = add_node.args[0]
                        second_input_node = add_node.args[1]
                        input_qspec_map = {}
                        act_qspec = QuantizationSpec(
                            dtype=torch.uint8,
                            quant_min=0,
                            quant_max=255,
                            qscheme=torch.per_tensor_affine,
                            is_dynamic=False,
                            observer_or_fake_quant_ctr=observer.default_observer,
                        )
                        input_qspec_map[second_input_node] = act_qspec
                        share_qparams_with_input_act1_qspec = SharedQuantizationSpec(
                            (second_input_node, add_node)
                        )
                        input_qspec_map[
                            first_input_node
                        ] = share_qparams_with_input_act1_qspec

                        add_node.meta[
                            "quantization_annotation"
                        ] = QuantizationAnnotation(
                            input_qspec_map=input_qspec_map,
                            output_qspec=share_qparams_with_input_act1_qspec,
                            allow_implicit_sharing=False,
                            _annotated=True,
                        )

            def validate(self, model: torch.fx.GraphModule) -> None:
                pass

        m = TestHelperModules.ThreeAdd().eval()
        example_inputs = (
            torch.randn(1, 3, 5, 5),
            torch.randn(1, 3, 5, 5),
            torch.randn(1, 3, 5, 5),
            torch.randn(1, 3, 5, 5),
        )

        # program capture
        m = export_for_training(
            m,
            example_inputs,
        ).module()
        quantizer = BackendAQuantizer()
        m = prepare_pt2e(m, quantizer)
        m(*example_inputs)
        observers = []
        for n in m.graph.nodes:
            if n.target == torch.ops.aten.add.Tensor:
                input_obs1 = getattr(m, n.args[0].target)
                input_obs2 = getattr(m, n.args[1].target)
                output_obs = getattr(m, next(iter(n.users)).target)
                self.assertIs(input_obs1, input_obs2)
                self.assertIs(input_obs1, output_obs)
                observers.append(input_obs1)
        assert len(observers) == 3
        self.assertIsNot(observers[0], observers[1])
        self.assertIsNot(observers[0], observers[2])
        self.assertIsNot(observers[1], observers[2])

    @parametrize("dtype", (torch.float32, torch.bfloat16))
    @parametrize("quant_dtype", (torch.int16, torch.float8_e5m2, torch.float8_e4m3fn))
    def test_quantization_dtype(self, dtype, quant_dtype):
        class DtypeActQuantizer(Quantizer):
            def annotate(self, model: torch.fx.GraphModule) -> torch.fx.GraphModule:
                info_fun = torch.iinfo if quant_dtype == torch.int16 else torch.finfo
                activate_qspec = QuantizationSpec(
                    dtype=quant_dtype,
                    quant_min=int(info_fun(quant_dtype).min),
                    quant_max=int(info_fun(quant_dtype).max),
                    qscheme=torch.per_tensor_affine,
                    is_dynamic=False,
                    observer_or_fake_quant_ctr=observer.default_observer,
                )
                int8_qspec = QuantizationSpec(
                    dtype=torch.int8,
                    quant_min=-128,
                    quant_max=127,
                    qscheme=torch.per_tensor_symmetric,
                    is_dynamic=False,
                    observer_or_fake_quant_ctr=observer.default_weight_observer,
                )
                quantization_config = QuantizationConfig(
                    input_activation=activate_qspec,
                    weight=int8_qspec,
                    bias=None,
                    output_activation=activate_qspec,
                )
                OP_TO_ANNOTATOR["conv"](model, quantization_config)

            def validate(self, model: torch.fx.GraphModule) -> None:
                pass

        class M(torch.nn.Module):
            def __init__(self, dtype):
                super().__init__()
                self.conv = torch.nn.Conv2d(3, 3, 3, dtype=dtype)

            def forward(self, x):
                return self.conv(x)

        quantizer = DtypeActQuantizer()
        node_occurrence = {
            # one for input of the first conv, one for output for the first conv
            torch.ops.quantized_decomposed.quantize_per_tensor.default: 2,
            torch.ops.quantized_decomposed.dequantize_per_tensor.default: 3,
        }
        node_list = [
            torch.ops.quantized_decomposed.dequantize_per_tensor.default,
            torch.ops.quantized_decomposed.dequantize_per_tensor.default,
            torch.ops.aten.conv2d.default,
            torch.ops.quantized_decomposed.quantize_per_tensor.default,
        ]
        example_inputs = (torch.randn(1, 3, 3, 3, dtype=dtype),)
        m = self._test_quantizer(
            M(dtype).eval(),
            example_inputs,
            quantizer,
            node_occurrence,
            node_list,
        )

        def verify_quant_dequant_iotypes(m):
            for node in m.graph.nodes:
                if (
                    node.op == "call_function"
                    and node.target.__name__ == "dequantize_per_tensor.default"
                ):
                    # Check dequantize node
                    dequant_node = node
                    dequant_in_dtype = dequant_node.args[5]
                    dequant_out_dtype = torch.float32
                    if "out_dtype" in dequant_node.kwargs:
                        dequant_out_dtype = dequant_node.kwargs["out_dtype"]

                    # Check preceding quantize node
                    # Depending on fold_quantize flag, quantize node may be absent
                    quant_node = node.args[0]
                    if (
                        quant_node.op == "call_function"
                        and quant_node.target.__name__ == "quantize_per_tensor.default"
                    ):
                        quant_in_dtype = torch.float32
                        if "val" in quant_node.args[0].meta:
                            quant_in_dtype = quant_node.args[0].meta["val"].dtype
                        quant_out_dtype = quant_node.args[5]
                        assert (
                            quant_in_dtype == dequant_out_dtype
                            and quant_out_dtype == dequant_in_dtype
                        ), "quant dequant io dtype check failed!"

        verify_quant_dequant_iotypes(m)

    def test_input_edge_sanity_check(self):
        class M(torch.nn.Module):
            def forward(self, x):
                return x + 6

        class BackendAQuantizer(Quantizer):
            def annotate(self, model: torch.fx.GraphModule) -> torch.fx.GraphModule:
                for node in model.graph.nodes:
                    if (
                        node.op == "call_function"
                        and node.target == torch.ops.aten.add.Tensor
                    ):
                        input_act1 = node.args[0]
                        # this is a constant, so not valid for annotation
                        input_act2 = node.args[1]
                        act_qspec = QuantizationSpec(
                            dtype=torch.uint8,
                            quant_min=0,
                            quant_max=255,
                            qscheme=torch.per_tensor_affine,
                            is_dynamic=False,
                            observer_or_fake_quant_ctr=observer.default_observer,
                        )
                        node.meta["quantization_annotation"] = QuantizationAnnotation(
                            input_qspec_map={
                                input_act1: act_qspec,
                                # this is supposed to error out
                                input_act2: act_qspec,
                            },
                            output_qspec=act_qspec,
                            _annotated=True,
                        )

            def validate(self, model: torch.fx.GraphModule) -> None:
                pass

        m = M().eval()
        example_inputs = torch.randn(1, 2, 3, 3)
<<<<<<< HEAD
        m = capture_pre_autograd_graph(m, (example_inputs,))
=======
        m = export_for_training(m, (example_inputs,)).module()
>>>>>>> 9b2e453e
        with self.assertRaises(Exception):
            m = prepare_pt2e(m, BackendAQuantizer())

    def test_fold_quantize(self):
        """Test to make sure the quantized model gets quantized weight (quantize_per_tensor op is folded)"""
        m = self._get_pt2e_quantized_linear()
        node_occurrence = {
            # quantize op for weight node is folded
            ns.call_function(
                torch.ops.quantized_decomposed.quantize_per_tensor.default
            ): 2,
            ns.call_function(
                torch.ops.quantized_decomposed.dequantize_per_tensor.default
            ): 3,
        }
        self.checkGraphModuleNodes(m, expected_node_occurrence=node_occurrence)

    def test_fold_quantize_per_channel(self):
        """Test to make sure the quantized model gets quantized weight (quantize_per_channel op is folded)"""
        m = self._get_pt2e_quantized_linear(is_per_channel=True)
        node_occurrence = {
            # quantize op for weight node is folded
            ns.call_function(
                torch.ops.quantized_decomposed.quantize_per_tensor.default
            ): 2,
            ns.call_function(
                torch.ops.quantized_decomposed.dequantize_per_channel.default
            ): 1,
            ns.call_function(
                torch.ops.quantized_decomposed.dequantize_per_tensor.default
            ): 2,
        }
        self.checkGraphModuleNodes(m, expected_node_occurrence=node_occurrence)

    def test_dont_fold_other_constant(self):
        """Make sure the constant propagation does not apply to things unrelated to
        quantization
        """

        class M(torch.nn.Module):
            def __init__(self) -> None:
                super().__init__()
                self.linear = torch.nn.Linear(2, 2)
                self.dont_fold_me = torch.nn.Parameter(torch.randn(2, 2))

            def forward(self, x):
                t = self.dont_fold_me.t()
                return self.linear(x) + t

        quantizer = XNNPACKQuantizer()
        operator_config = get_symmetric_quantization_config(is_per_channel=False)
        # only quantize linear, so add is not quantized and the constant Tensor
        # should not be folded
        quantizer.set_module_type(torch.nn.Linear, operator_config)
        example_inputs = (torch.randn(2, 2),)
        m = M().eval()
        m = self._quantize(m, quantizer, example_inputs)
        node_occurrence = {
            # quantize op for weight node is folded
            ns.call_function(
                torch.ops.quantized_decomposed.quantize_per_tensor.default
            ): 2,
            ns.call_function(
                torch.ops.quantized_decomposed.dequantize_per_tensor.default
            ): 3,
            # transpose op not folded
            ns.call_function(torch.ops.aten.t.default): 1,
        }
        self.checkGraphModuleNodes(m, expected_node_occurrence=node_occurrence)

    def test_fold_all_ops_before_quantize(self):
        """Test folding all ops that's before quantized operator:
        Before:
            get_attr(weight) -> transpose -> quantize -> dequantize
        After:
            get_attr(folded_weight) -> dequantize
        """

        class M(torch.nn.Module):
            def __init__(self) -> None:
                super().__init__()
                self.weight = torch.randn(2, 2)

            def forward(self, x):
                t = self.weight.t()
                return torch.nn.functional.linear(x, t)

        quantizer = XNNPACKQuantizer()
        operator_config = get_symmetric_quantization_config(is_per_channel=False)
        quantizer.set_global(operator_config)
        example_inputs = (torch.randn(2, 2),)
        m = M().eval()
        m = self._quantize(m, quantizer, example_inputs)
        node_occurrence = {
            # quantize op for weight node is folded
            ns.call_function(
                torch.ops.quantized_decomposed.quantize_per_tensor.default
            ): 2,
            ns.call_function(
                torch.ops.quantized_decomposed.dequantize_per_tensor.default
            ): 3,
        }
        self.checkGraphModuleNodes(m, expected_node_occurrence=node_occurrence)

    def test_constant_prop_preserve_metadata(self):
        """Test to make sure the get_attr node for const propagated weight Tensor gets the correct
        metadata (from original get_attr node from weight)
        """

        class M(torch.nn.Module):
            def __init__(self) -> None:
                super().__init__()
                self.linear = torch.nn.Linear(2, 2)

            def forward(self, x):
                return self.linear(x)

        quantizer = XNNPACKQuantizer()
        operator_config = get_symmetric_quantization_config()
        quantizer.set_global(operator_config)
        example_inputs = (torch.randn(2, 2),)
        m = M().eval()
        m = export_for_training(
            m,
            example_inputs,
        ).module()
        weight_meta = None
        for n in m.graph.nodes:
            if (
                n.op == "get_attr"
                and next(iter(n.users)).target == torch.ops.aten.linear.default
            ):
                weight_meta = n.meta
                break
        assert weight_meta is not None, "Expect to find metadata for weight node"

        m = prepare_pt2e(m, quantizer)
        m(*example_inputs)
        m = convert_pt2e(m)

        for n in m.graph.nodes:
            if n.op == "get_attr" and "frozen_param" in n.target:
                for key in n.meta:
                    self.assertEqual(n.meta[key], weight_meta[key])

    def test_save_load(self):
        """Test save/load a quantized model"""
        m = self._get_pt2e_quantized_linear()
        example_inputs = (torch.randn(2, 2),)
        ref_res = m(*example_inputs)

        with TemporaryFileName() as fname:
            # serialization
            quantized_ep = torch.export.export(m, example_inputs)
            torch.export.save(quantized_ep, fname)
            # deserialization
            loaded_ep = torch.export.load(fname)
            loaded_quantized_model = loaded_ep.module()
            res = loaded_quantized_model(*example_inputs)
            self.assertEqual(ref_res, res)

    def test_composable_quantizer_throw(self):
        class BadQuantizer(Quantizer):
            def annotate(self, gm: torch.fx.GraphModule) -> torch.fx.GraphModule:
                for n in gm.graph.nodes:
                    n.meta["quantization_annotation"] = None

            def validate(self, model: torch.fx.GraphModule) -> None:
                pass

        quantizer = XNNPACKQuantizer()
        quantization_config = get_symmetric_quantization_config(is_per_channel=True)
        quantizer.set_global(quantization_config)
        bad_quantizer = BadQuantizer()
        composable_quantizer = ComposableQuantizer([quantizer, bad_quantizer])
        m_eager = TestHelperModules.ConvLinearWPermute().eval()
        example_inputs = (torch.randn(2, 3, 4, 4),)
        self.assertRaises(
            RuntimeError,
            lambda: self._test_quantizer(
                m_eager, example_inputs, composable_quantizer, {}
            ),
        )

    def test_transform_for_annotation(self):
        class TestQuantizer(Quantizer):
            def transform_for_annotation(
                self, model: torch.fx.GraphModule
            ) -> torch.fx.GraphModule:
                # Make a copy of the graph to ensure that we are using the
                # return value of this function.
                graph = torch.fx.Graph()
                graph.graph_copy(model.graph, {})
                for n in graph.nodes:
                    if n.target == torch.ops.aten.add.Tensor:
                        n.target = torch.ops.aten.mul.Tensor
                model = torch.fx.GraphModule(model, graph)
                return model

            def annotate(self, model: torch.fx.GraphModule) -> torch.fx.GraphModule:
                return model

            def validate(self, model: torch.fx.GraphModule) -> None:
                pass

        class M(torch.nn.Module):
            def forward(self, x):
                return x + 3

        m = M().eval()
        quantizer = TestQuantizer()
        example_inputs = (torch.randn(1, 2, 3, 3),)
        m = export_for_training(m, example_inputs).module()
        m = prepare_pt2e(m, quantizer)
        m(*example_inputs)
        node_occurrence = {
            ns.call_function(torch.ops.aten.add.Tensor): 0,
            ns.call_function(torch.ops.aten.mul.Tensor): 1,
        }
        self.checkGraphModuleNodes(m, expected_node_occurrence=node_occurrence)

    def test_composable_quantizer_transform_for_annotation(self):
        class TestQuantizer1(Quantizer):
            def transform_for_annotation(
                self, model: torch.fx.GraphModule
            ) -> torch.fx.GraphModule:
                for n in model.graph.nodes:
                    if n.target == torch.ops.aten.add.Tensor:
                        n.target = torch.ops.aten.mul.Tensor
                return model

            def annotate(self, model: torch.fx.GraphModule) -> torch.fx.GraphModule:
                return model

            def validate(self, model: torch.fx.GraphModule) -> None:
                pass

        class TestQuantizer2(Quantizer):
            def transform_for_annotation(
                self, model: torch.fx.GraphModule
            ) -> torch.fx.GraphModule:
                for n in model.graph.nodes:
                    if n.target == torch.ops.aten.sub.Tensor:
                        n.target = torch.ops.aten.div.Tensor
                return model

            def annotate(self, model: torch.fx.GraphModule) -> torch.fx.GraphModule:
                return model

            def validate(self, model: torch.fx.GraphModule) -> None:
                pass

        class M(torch.nn.Module):
            def forward(self, x, y, z):
                return x + y - z

        m = M().eval()
        quantizer = ComposableQuantizer([TestQuantizer1(), TestQuantizer2()])
        example_inputs = (
            torch.randn(1, 2, 3, 3),
            torch.randn(1, 2, 3, 3),
            torch.randn(1, 2, 3, 3),
        )
        m = export_for_training(m, example_inputs).module()
        m = prepare_pt2e(m, quantizer)
        m(*example_inputs)
        node_occurrence = {
            ns.call_function(torch.ops.aten.add.Tensor): 0,
            ns.call_function(torch.ops.aten.sub.Tensor): 0,
            ns.call_function(torch.ops.aten.mul.Tensor): 1,
            ns.call_function(torch.ops.aten.div.Tensor): 1,
        }
        self.checkGraphModuleNodes(m, expected_node_occurrence=node_occurrence)

    def test_embedding_quantizer(self):
        m_eager = TestHelperModules.EmbeddingModule().eval()
        indices = torch.tensor(
            [
                9,
                6,
                5,
                7,
                8,
                8,
                9,
                2,
                8,
                6,
                6,
                9,
                1,
                6,
                8,
                8,
                3,
                2,
                3,
                6,
                3,
                6,
                5,
                7,
                0,
                8,
                4,
                6,
                5,
                8,
                2,
                3,
            ]
        )
        example_inputs = (indices,)

        quantizer = EmbeddingQuantizer()
        node_occurrence = {
            # note: quantize op for weights are const propagated
            torch.ops.quantized_decomposed.quantize_per_channel.default: 0,
            torch.ops.quantized_decomposed.dequantize_per_channel.default: 1,
        }
        node_list = [
            torch.ops.quantized_decomposed.dequantize_per_channel.default,
            torch.ops.aten.embedding.default,
        ]
        # Compare against short term workflow
        # cannot compare against fx quant because of the numerical differences coming
        # from quantize and dequantize ops
        qconfig = default_per_channel_symmetric_qnnpack_qconfig
        qconfig_mapping = QConfigMapping().set_global(qconfig)
        qconfig_mapping = qconfig_mapping.set_object_type(
            torch.nn.Embedding, float_qparams_weight_only_qconfig
        )
        self._test_quantizer(
            m_eager,
            example_inputs,
            quantizer,
            node_occurrence,
            node_list,
            True,
            qconfig_mapping,
        )

    def test_composable_quantizer_linear_conv(self):
        dynamic_quantizer = XNNPACKQuantizer()
        quantization_config_dynamic = get_symmetric_quantization_config(
            is_per_channel=False, is_dynamic=True
        )
        dynamic_quantizer.set_global(quantization_config_dynamic)
        static_quantizer = XNNPACKQuantizer()
        quantization_config = get_symmetric_quantization_config(is_per_channel=True)
        static_quantizer.set_global(quantization_config)
        # Note that dynamic quantization must be applied first here.
        # this is because static quantizer also quantizes linear with static qspec
        # and if we apply static_quantizer first then dynamic_quantizer cannot be applied
        composable_quantizer = ComposableQuantizer(
            [dynamic_quantizer, static_quantizer]
        )
        m_eager = TestHelperModules.ConvLinearWPermute().eval()

        node_occurrence = {
            torch.ops.quantized_decomposed.quantize_per_tensor.tensor: 1,
            torch.ops.quantized_decomposed.dequantize_per_tensor.tensor: 1,
            # note: quantize op for weights are const propagated
            torch.ops.quantized_decomposed.quantize_per_tensor.default: 3,
            torch.ops.quantized_decomposed.dequantize_per_tensor.default: 4,
            # note: quantize op for weights are const propagated
            torch.ops.quantized_decomposed.quantize_per_channel.default: 0,
            torch.ops.quantized_decomposed.dequantize_per_channel.default: 1,
        }
        act_affine_quant_obs = observer.PlaceholderObserver.with_args(
            dtype=torch.qint8,
            qscheme=torch.per_tensor_affine,
            quant_min=-128,
            quant_max=127,
            eps=2**-12,
            is_dynamic=True,
        )
        dynamic_qconfig = QConfig(
            activation=act_affine_quant_obs,
            weight=weight_observer_range_neg_127_to_127,
        )
        # Test with 2d inputs
        example_inputs = (torch.randn(2, 3, 4, 4),)
        qconfig = default_per_channel_symmetric_qnnpack_qconfig
        qconfig_mapping = QConfigMapping().set_global(qconfig)
        qconfig_mapping.set_object_type(torch.nn.Linear, dynamic_qconfig)
        # Had to turn off check against fx because fx quant workflow does not seem
        # to propagate observers for permute node for this model.
        # Suprisingly it does propagate it for EmbeddingConvLinearModule
        # TODO: Figure out the right behavior for propagation
        self._test_quantizer(
            m_eager,
            example_inputs,
            composable_quantizer,
            node_occurrence,
            [],
            False,
            qconfig_mapping,
        )

    def test_embedding_conv_linear_quantization(self):
        m_eager = TestHelperModules.EmbeddingConvLinearModule().eval()
        indices = torch.tensor(
            [
                9,
                6,
                5,
                7,
                8,
                8,
                9,
                2,
                8,
                6,
                6,
                9,
                1,
                6,
                8,
                8,
                3,
                2,
                3,
                6,
                3,
                6,
                5,
                7,
                0,
                8,
                4,
                6,
                5,
                8,
                2,
                3,
            ]
        )
        indices = torch.unsqueeze(indices, 0)
        example_inputs = (indices,)

        embedding_quantizer = EmbeddingQuantizer()
        dynamic_quantizer = XNNPACKQuantizer()
        quantization_config_dynamic = get_symmetric_quantization_config(
            is_per_channel=True, is_dynamic=True
        )
        dynamic_quantizer.set_global(quantization_config_dynamic)
        static_quantizer = XNNPACKQuantizer()
        quantization_config = get_symmetric_quantization_config(is_per_channel=True)
        static_quantizer.set_global(quantization_config)
        composed_quantizer = ComposableQuantizer(
            [embedding_quantizer, dynamic_quantizer, static_quantizer]
        )

        act_affine_quant_obs = observer.PlaceholderObserver.with_args(
            dtype=torch.qint8,
            qscheme=torch.per_tensor_affine,
            quant_min=-128,
            quant_max=127,
            eps=2**-12,
            is_dynamic=True,
        )
        dynamic_qconfig = QConfig(
            activation=act_affine_quant_obs,
            weight=per_channel_weight_observer_range_neg_127_to_127,
        )
        qconfig = default_per_channel_symmetric_qnnpack_qconfig
        qconfig_mapping = QConfigMapping().set_global(qconfig)
        qconfig_mapping.set_object_type(torch.nn.Linear, dynamic_qconfig)
        qconfig_mapping = qconfig_mapping.set_object_type(
            torch.nn.Embedding, float_qparams_weight_only_qconfig
        )

        node_occurrence = {
            torch.ops.quantized_decomposed.quantize_per_tensor.default: 4,
            torch.ops.quantized_decomposed.dequantize_per_tensor.default: 4,
            torch.ops.quantized_decomposed.quantize_per_tensor.tensor: 1,
            torch.ops.quantized_decomposed.dequantize_per_tensor.tensor: 1,
            # note: quantize op for weights are const propagated
            torch.ops.quantized_decomposed.quantize_per_channel.default: 0,
            torch.ops.quantized_decomposed.dequantize_per_channel.default: 3,
        }
        self._test_quantizer(
            m_eager,
            example_inputs,
            composed_quantizer,
            node_occurrence,
            [],
            True,
            qconfig_mapping,
        )

    def _get_node(self, m: torch.fx.GraphModule, target: torch._ops.OpOverload):
        """
        Return the first node matching the specified target, throwing an exception
        if no such batch norm node is found.
        """
        for n in m.graph.nodes:
            if n.target == target:
                return n
        raise ValueError("Did not find node with target ", target)

    def _test_move_exported_model_dropout(self, inplace: bool):
        """
        Test switching dropout behavior between train and eval modes using
        `move_exported_model_to_eval` and `move_exported_model_to_train` APIs.
        """

        class M(torch.nn.Module):
            def __init__(self) -> None:
                super().__init__()
                self.dropout = torch.nn.Dropout(0.5, inplace=inplace)

            def forward(self, x):
                return self.dropout(x)

        example_inputs = (torch.randn(1),)
        m = M().train()
        m = export_for_training(m, example_inputs).module()
        if inplace:
            target = torch.ops.aten.dropout_.default
        else:
            target = torch.ops.aten.dropout.default

        # Assert that dropout op exists and is in train mode
        dropout_node = self._get_node(m, target)
        self.assertTrue(dropout_node is not None)
        self.assertTrue(dropout_node.args[2])

        # Move to eval
        torch.ao.quantization.move_exported_model_to_eval(m)

        # Assert that dropout op is now in eval mode
        dropout_node = self._get_node(m, target)
        self.assertTrue(dropout_node is not None)
        self.assertTrue(not dropout_node.args[2])

        # Move back to train
        torch.ao.quantization.move_exported_model_to_train(m)

        # Assert that dropout op is now in train mode again
        dropout_node = self._get_node(m, target)
        self.assertTrue(dropout_node is not None)
        self.assertTrue(dropout_node.args[2])

    def test_move_exported_model_dropout(self):
        self._test_move_exported_model_dropout(inplace=False)

    def test_move_exported_model_dropout_inplace(self):
        self._test_move_exported_model_dropout(inplace=True)

    def _get_bn_train_eval_ops(self):
<<<<<<< HEAD
        if capture_pre_autograd_graph_using_training_ir():
            return (
                torch.ops.aten.batch_norm.default,
                torch.ops.aten.batch_norm.default,
            )
        # TODO: This branch is going through a deprecated branch and should be deleted soon,
        # after capture_pre_autograd_graph fully migrate to training IR
        # T199018392
        if TEST_WITH_ROCM:
            return (
                torch.ops.aten.miopen_batch_norm.default,
                torch.ops.aten.miopen_batch_norm.default,
            )
        elif TEST_CUDA:
            return (
                torch.ops.aten.cudnn_batch_norm.default,
                torch.ops.aten.cudnn_batch_norm.default,
            )
        else:
            return (
                torch.ops.aten._native_batch_norm_legit.default,
                torch.ops.aten._native_batch_norm_legit_no_training.default,
            )
=======
        return (
            torch.ops.aten.batch_norm.default,
            torch.ops.aten.batch_norm.default,
        )
>>>>>>> 9b2e453e

    def test_move_exported_model_bn(self):
        """
        Test switching batch_norm behavior between train and eval modes using
        `move_exported_model_to_eval` and `move_exported_model_to_train` APIs.
        """

        class M(torch.nn.Module):
            def __init__(self) -> None:
                super().__init__()
                self.bn = torch.nn.BatchNorm2d(3)

            def forward(self, x):
                return self.bn(x)

        if TEST_CUDA:
            m = M().train().cuda()
            example_inputs = (torch.randn(1, 3, 3, 3).cuda(),)
        else:
            m = M().train()
            example_inputs = (torch.randn(1, 3, 3, 3),)
        bn_train_op, bn_eval_op = self._get_bn_train_eval_ops()
        m = export_for_training(m, example_inputs).module()

        # Assert that batch norm op exists and is in train mode
        bn_node = self._get_node(m, bn_train_op)
        self.assertTrue(bn_node is not None)
        self.assertTrue(bn_node.args[5])

        # Move to eval
        torch.ao.quantization.move_exported_model_to_eval(m)

        # Assert that batch norm op is now in eval mode
        bn_node = self._get_node(m, bn_eval_op)
        self.assertTrue(bn_node is not None)

        # Move to train
        torch.ao.quantization.move_exported_model_to_train(m)

        # Assert that batch norm op is now in train mode again
        bn_node = self._get_node(m, bn_train_op)
        self.assertTrue(bn_node is not None)
        self.assertTrue(bn_node.args[5])

    def test_disallow_eval_train(self):
        m = TestHelperModules.ConvWithBNRelu(relu=True)
        example_inputs = (torch.rand(3, 3, 5, 5),)

        # Before export: this is OK
        m.eval()
        m.train()

        # After export: this is not OK
        m = export_for_training(m, example_inputs).module()
        with self.assertRaises(NotImplementedError):
            m.eval()
        with self.assertRaises(NotImplementedError):
            m.train()

        # After prepare: still not OK
        quantizer = XNNPACKQuantizer()
        m = prepare_qat_pt2e(m, quantizer)
        with self.assertRaises(NotImplementedError):
            m.eval()
        with self.assertRaises(NotImplementedError):
            m.train()

        # After convert: still not OK
        m = convert_pt2e(m)
        with self.assertRaises(NotImplementedError):
            m.eval()
        with self.assertRaises(NotImplementedError):
            m.train()

    def test_allow_exported_model_train_eval(self):
        class M(torch.nn.Module):
            def __init__(self) -> None:
                super().__init__()
                self.bn = torch.nn.BatchNorm2d(3)
                self.dropout = torch.nn.Dropout(0.5)

            def forward(self, x):
                x = self.bn(x)
                x = self.dropout(x)
                return x

        if TEST_CUDA:
            m = M().train().cuda()
            example_inputs = (torch.randn(1, 3, 3, 3).cuda(),)
        else:
            m = M().train()
            example_inputs = (torch.randn(1, 3, 3, 3),)
        bn_train_op, bn_eval_op = self._get_bn_train_eval_ops()
        m = export_for_training(m, example_inputs).module()

        def _assert_ops_are_correct(m: torch.fx.GraphModule, train: bool):
            targets = [n.target for n in m.graph.nodes]
            bn_op = bn_train_op if train else bn_eval_op
            bn_node = self._get_node(m, bn_op)
            self.assertTrue(bn_node is not None)
            if TEST_CUDA:
                self.assertEqual(bn_node.args[5], train)
            dropout_node = self._get_node(m, torch.ops.aten.dropout.default)
            self.assertEqual(dropout_node.args[2], train)

        # Before wrapping: this is not OK
        with self.assertRaises(NotImplementedError):
            m.eval()
        with self.assertRaises(NotImplementedError):
            m.train()

        # After wrapping: does not error and swaps the ops accordingly
        torch.ao.quantization.allow_exported_model_train_eval(m)
        m.eval()
        _assert_ops_are_correct(m, train=False)
        m.train()
        _assert_ops_are_correct(m, train=True)

        # After prepare but before wrapping: this is not OK
        quantizer = XNNPACKQuantizer()
        m = prepare_qat_pt2e(m, quantizer)
        with self.assertRaises(NotImplementedError):
            m.eval()
        with self.assertRaises(NotImplementedError):
            m.train()

        # After prepare and after wrapping: does not error and swaps the ops accordingly
        torch.ao.quantization.allow_exported_model_train_eval(m)
        m.eval()
        _assert_ops_are_correct(m, train=False)
        m.train()
        _assert_ops_are_correct(m, train=True)

        # After convert but before wrapping: this is not OK
        m = convert_pt2e(m, fold_quantize=True)
        with self.assertRaises(NotImplementedError):
            m.eval()
        with self.assertRaises(NotImplementedError):
            m.train()

        # After convert and after wrapping: does not error and swaps the ops accordingly
        torch.ao.quantization.allow_exported_model_train_eval(m)
        m.eval()
        _assert_ops_are_correct(m, train=False)
        m.train()
        _assert_ops_are_correct(m, train=True)

    def test_model_is_exported(self):
        m = TestHelperModules.ConvWithBNRelu(relu=True)
        example_inputs = (torch.rand(3, 3, 5, 5),)
        exported_gm = export_for_training(m, example_inputs).module()
        fx_traced_gm = torch.fx.symbolic_trace(m, example_inputs)
        self.assertTrue(
            torch.ao.quantization.pt2e.export_utils.model_is_exported(exported_gm)
        )
        self.assertFalse(
            torch.ao.quantization.pt2e.export_utils.model_is_exported(fx_traced_gm)
        )
        self.assertFalse(torch.ao.quantization.pt2e.export_utils.model_is_exported(m))

    def test_reentrant(self):
        """Test we can safely call quantization apis multiple times"""
        m = TestHelperModules.ConvBnReLU2dAndLinearReLU()
        example_inputs = (torch.randn(3, 3, 10, 10),)

        quantizer = XNNPACKQuantizer().set_global(
            get_symmetric_quantization_config(is_per_channel=True, is_qat=True)
        )
        m.conv_bn_relu = export_for_training(m.conv_bn_relu, example_inputs).module()
        m.conv_bn_relu = prepare_qat_pt2e(m.conv_bn_relu, quantizer)
        m(*example_inputs)
        m.conv_bn_relu = convert_pt2e(m.conv_bn_relu)

        quantizer = XNNPACKQuantizer().set_module_type(
            torch.nn.Linear, get_symmetric_quantization_config(is_per_channel=False)
        )
        m = export_for_training(m, example_inputs).module()
        m = prepare_pt2e(m, quantizer)
        m = convert_pt2e(m)

        node_occurrence = {
            ns.call_function(
                torch.ops.quantized_decomposed.quantize_per_tensor.default
            ): 4,
            # one for weight
            ns.call_function(
                torch.ops.quantized_decomposed.dequantize_per_tensor.default
            ): 5,
            ns.call_function(
                torch.ops.quantized_decomposed.dequantize_per_channel.default
            ): 1,
        }
        node_list = [
            ns.call_function(
                torch.ops.quantized_decomposed.dequantize_per_tensor.default
            ),
            ns.call_function(torch.ops.aten.conv2d.default),
            ns.call_function(torch.ops.aten.relu.default),
            ns.call_function(
                torch.ops.quantized_decomposed.quantize_per_tensor.default
            ),
            ns.call_function(
                torch.ops.quantized_decomposed.dequantize_per_tensor.default
            ),
            ns.call_function(torch.ops.aten.linear.default),
            ns.call_function(
                torch.ops.quantized_decomposed.quantize_per_tensor.default
            ),
        ]
        self.checkGraphModuleNodes(
            m, expected_node_occurrence=node_occurrence, expected_node_list=node_list
        )

    def test_groupwise_per_channel_quant(self):
        m = TestHelperModules.GroupwiseConv2d()
        quantizer = XNNPACKQuantizer()
        operator_config = get_symmetric_quantization_config(is_per_channel=True)
        quantizer.set_global(operator_config)
        example_inputs = m.example_inputs()
        m = self._quantize(m, quantizer, example_inputs)
        # make sure it runs
        m(*example_inputs)

    def test_observer_callback(self):
        from torch.library import impl, Library

        test_lib = Library("test_int4", "DEF")  # noqa: TOR901
        test_lib.define(
            "quantize_per_tensor_int4(Tensor input, float scale, int zero_point) -> Tensor"
        )

        @impl(test_lib, "quantize_per_tensor_int4", "CompositeExplicitAutograd")
        def quantize_per_tensor_int4(
            input: torch.Tensor,
            scale: float,
            zero_point: int,
        ) -> torch.Tensor:
            inv_scale = 1.0 / scale
            return (
                torch.clamp(torch.round(input * inv_scale) + zero_point, 0, 15)
                .to(torch.uint8)
                .view(torch.bits8)
            )

        test_lib.define(
            "dequantize_per_tensor_int4(Tensor input, float scale, int zero_point) -> Tensor"
        )

        @impl(test_lib, "dequantize_per_tensor_int4", "CompositeExplicitAutograd")
        def dequantize_per_tensor_int4(
            input: torch.Tensor,
            scale: float,
            zero_point: int,
        ) -> torch.Tensor:
            return (input.view(torch.uint8).to(torch.float32) - zero_point) * scale

        from torch.ao.quantization.observer import ObserverBase

        class Int4Observer(ObserverBase):
            def __init__(self, *args, **kwargs):
                # just faking a dtype here
                super().__init__(dtype=torch.int8)

            def forward(self, x):
                return x

            def calculate_qparams(self, **kwargs):
                pass

            def convert(self, model: torch.fx.GraphModule, observer_node: Node):
                with model.graph.inserting_before(observer_node):
                    q_node = model.graph.call_function(
                        torch.ops.test_int4.quantize_per_tensor_int4,
                        (observer_node.args[0], 1.0, 0),
                        {},
                    )
                    dq_node = model.graph.call_function(
                        torch.ops.test_int4.dequantize_per_tensor_int4,
                        (q_node, 1.0, 0),
                        {},
                    )
                    observer_node.replace_all_uses_with(dq_node)
                    model.graph.erase_node(observer_node)

        class BackendAQuantizer(Quantizer):
            def annotate(self, model: torch.fx.GraphModule) -> torch.fx.GraphModule:
                for node in model.graph.nodes:
                    if (
                        node.op == "call_function"
                        and node.target == torch.ops.aten.add.Tensor
                    ):
                        input_act0 = node.args[0]
                        assert isinstance(input_act0, Node)
                        input_act1 = node.args[1]
                        assert isinstance(input_act1, Node)

                        act_qspec = QuantizationSpec(
                            dtype=torch.uint8,
                            quant_min=0,
                            quant_max=255,
                            qscheme=torch.per_tensor_affine,
                            is_dynamic=False,
                            observer_or_fake_quant_ctr=Int4Observer,
                        )
                        node.meta["quantization_annotation"] = QuantizationAnnotation(
                            input_qspec_map={
                                input_act0: act_qspec,
                                input_act1: act_qspec,
                            },
                            output_qspec=act_qspec,
                            _annotated=True,
                        )

            def validate(self, model: torch.fx.GraphModule) -> None:
                pass

        class M(torch.nn.Module):
            def forward(self, x1, x2):
                return x1 + x2

        example_inputs = (
            torch.randn(1, 3, 5, 5),
            torch.randn(1, 3, 5, 5),
        )
        node_occurrence = {
            # two for input of the first conv, one for output for the first conv
            torch.ops.test_int4.quantize_per_tensor_int4: 3,
            torch.ops.test_int4.dequantize_per_tensor_int4: 3,
        }
        node_list = [
            torch.ops.test_int4.dequantize_per_tensor_int4,
            torch.ops.test_int4.dequantize_per_tensor_int4,
            torch.ops.aten.add.Tensor,
            torch.ops.test_int4.quantize_per_tensor_int4,
        ]
        self._test_quantizer(
            M().eval(),
            example_inputs,
            BackendAQuantizer(),
            node_occurrence,
            node_list,
        )

    def test_speed(self):
        import time

        def dynamic_quantize_pt2e(model, example_inputs):
            torch._dynamo.reset()
            model = export_for_training(model, example_inputs).module()
            # Per channel quantization for weight
            # Dynamic quantization for activation
            # Please read a detail: https://fburl.com/code/30zds51q
            embedding_quantizer = EmbeddingQuantizer()
            dynamic_quantizer = XNNPACKQuantizer()
            operator_config_dynamic = get_symmetric_quantization_config(
                is_per_channel=True, is_dynamic=True
            )
            dynamic_quantizer.set_global(operator_config_dynamic)
            composed_quantizer = ComposableQuantizer(
                [embedding_quantizer, dynamic_quantizer]
            )
            prev = time.time()
            model = prepare_qat_pt2e(model, composed_quantizer)
            cur = time.time()
            # print("prepare time:", cur - prev)
            # Without Calibraiton, scale/zero value will have an initialized value of 1.0
            # Per channel quantization needs a proper scale/zero shape/value to work properly.
            # So we need to run calibration before converting to quantized model.
            model(*example_inputs)
            prev = time.time()
            model = convert_pt2e(model)
            cur = time.time()
            # uncomment to see the time
            # print("convert time:", cur - prev)
            return model

        class M(torch.nn.Module):
            def __init__(self) -> None:
                super().__init__()
                self.linear = torch.nn.Linear(5, 5)

            def forward(self, x):
                return self.linear(x)

        m = M().eval()
        example_inputs = (torch.randn(5, 5),)
        _ = dynamic_quantize_pt2e(m, example_inputs)

    def test_conv_transpose_bn_relu(self):
        class BackendAQuantizer(Quantizer):
            def annotate(self, model: torch.fx.GraphModule) -> torch.fx.GraphModule:
                int8_qspec = QuantizationSpec(
                    dtype=torch.int8,
                    quant_min=-128,
                    quant_max=127,
                    qscheme=torch.per_tensor_symmetric,
                    is_dynamic=False,
                    observer_or_fake_quant_ctr=observer.default_weight_observer,
                )
                quantization_config = QuantizationConfig(
                    input_activation=int8_qspec,
                    weight=int8_qspec,
                    bias=None,
                    output_activation=int8_qspec,
                )
                # conv_transpose + bn is fused automatically in PTQ (not configurable)
                # so we just need to annotate conv_transpose + relu for conv_transpose + bn + relu
                # pattern
                OP_TO_ANNOTATOR["conv_transpose_relu"](model, quantization_config)

            def validate(self, model: torch.fx.GraphModule) -> None:
                pass

        example_inputs = (torch.randn(1, 3, 5, 5),)
        node_occurrence = {
            # two for input of the first conv, one for output for the first conv
            torch.ops.quantized_decomposed.quantize_per_tensor.default: 2,
            torch.ops.quantized_decomposed.dequantize_per_tensor.default: 3,
        }
        node_list = [
            torch.ops.quantized_decomposed.dequantize_per_tensor.default,
            torch.ops.quantized_decomposed.dequantize_per_tensor.default,
            torch.ops.aten.conv_transpose2d.input,
            torch.ops.aten.relu.default,
            torch.ops.quantized_decomposed.quantize_per_tensor.default,
        ]
        self._test_quantizer(
            TestHelperModules.ConvTWithBNRelu(relu=True, bn=True),
            example_inputs,
            BackendAQuantizer(),
            node_occurrence,
            node_list,
        )

    def test_multi_users_without_output_observer(self):
        """
        Test the case in which a node is used by multiple users,
        and had its output observer removed.
        """

        class M(torch.nn.Module):
            def __init__(self) -> None:
                super().__init__()
                self.conv = torch.nn.Conv2d(3, 3, 3)

            def forward(self, x):
                x = self.conv(x)
                return x, x + 1

        example_inputs = (torch.randn(1, 3, 5, 5),)
        m = M()
        m = export_for_training(m, example_inputs).module()
        quantizer = XNNPACKQuantizer().set_global(
            get_symmetric_quantization_config(),
        )
        m = prepare_pt2e(m, quantizer)
        m(*example_inputs)

        # Remove output observer
        observer_to_remove = None
        for n in m.graph.nodes:
            if n.op == "output":
                observer_to_remove = n.args[0][0]
                assert observer_to_remove.op == "call_module"
                assert observer_to_remove.target.startswith("activation_post_process_")
                break
        assert observer_to_remove is not None
        observer_to_remove.replace_all_uses_with(observer_to_remove.args[0])
        m.graph.erase_node(observer_to_remove)
        m.recompile()

        # Convert should succeed
        m = convert_pt2e(m)
        m(*example_inputs)


instantiate_parametrized_tests(TestQuantizePT2E)<|MERGE_RESOLUTION|>--- conflicted
+++ resolved
@@ -3,11 +3,6 @@
 
 import torch
 from torch import Tensor
-<<<<<<< HEAD
-from torch._export import capture_pre_autograd_graph
-from torch._utils_internal import capture_pre_autograd_graph_using_training_ir
-=======
->>>>>>> 9b2e453e
 from torch.ao.quantization import observer, ObserverOrFakeQuantize, QConfigMapping
 from torch.ao.quantization.qconfig import (
     default_per_channel_symmetric_qnnpack_qconfig,
@@ -1306,11 +1301,7 @@
 
         m = M().eval()
         example_inputs = torch.randn(1, 2, 3, 3)
-<<<<<<< HEAD
-        m = capture_pre_autograd_graph(m, (example_inputs,))
-=======
         m = export_for_training(m, (example_inputs,)).module()
->>>>>>> 9b2e453e
         with self.assertRaises(Exception):
             m = prepare_pt2e(m, BackendAQuantizer())
 
@@ -1863,36 +1854,10 @@
         self._test_move_exported_model_dropout(inplace=True)
 
     def _get_bn_train_eval_ops(self):
-<<<<<<< HEAD
-        if capture_pre_autograd_graph_using_training_ir():
-            return (
-                torch.ops.aten.batch_norm.default,
-                torch.ops.aten.batch_norm.default,
-            )
-        # TODO: This branch is going through a deprecated branch and should be deleted soon,
-        # after capture_pre_autograd_graph fully migrate to training IR
-        # T199018392
-        if TEST_WITH_ROCM:
-            return (
-                torch.ops.aten.miopen_batch_norm.default,
-                torch.ops.aten.miopen_batch_norm.default,
-            )
-        elif TEST_CUDA:
-            return (
-                torch.ops.aten.cudnn_batch_norm.default,
-                torch.ops.aten.cudnn_batch_norm.default,
-            )
-        else:
-            return (
-                torch.ops.aten._native_batch_norm_legit.default,
-                torch.ops.aten._native_batch_norm_legit_no_training.default,
-            )
-=======
         return (
             torch.ops.aten.batch_norm.default,
             torch.ops.aten.batch_norm.default,
         )
->>>>>>> 9b2e453e
 
     def test_move_exported_model_bn(self):
         """
