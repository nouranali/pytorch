--- conflicted
+++ resolved
@@ -1534,44 +1534,6 @@
         self.assertEqual(fn(x).requires_grad, opt_fn(x).requires_grad)
         self.assertEqual(cnts.frame_count, 2)
 
-<<<<<<< HEAD
-    def test_contextlib_contextmanager(self):
-        @contextlib.contextmanager
-        def set_default_dtype(dtype):
-            old_dtype = torch.get_default_dtype()
-            try:
-                torch.set_default_dtype(dtype)
-                yield
-            finally:
-                torch.set_default_dtype(old_dtype)
-
-        eager = EagerAndRecordGraphs()
-
-        @torch.compile(backend=eager, fullgraph=True)
-        def fn():
-            with set_default_dtype(torch.float64):
-                x = torch.tensor([3.0, 3.0 + 5.0j])
-            return x
-
-        y = fn()
-        self.assertEqual(y.dtype, torch.complex128)
-        graph = eager.graphs[0]
-        actual = normalize_gm(graph.print_readable(False))
-
-        self.assertExpectedInline(
-            actual,
-            """\
-class GraphModule(torch.nn.Module):
-    def forward(self):
-        set_default_dtype = torch.set_default_dtype(torch.float64);  set_default_dtype = None
-
-        x: "c128[2]" = torch.tensor([3.0, (3+5j)])
-
-        set_default_dtype_1 = torch.set_default_dtype(torch.float32);  set_default_dtype_1 = None
-        return (x,)
-""",
-        )
-=======
     def test_sdpa_kernel_ctx_manager1(self):
         modified_backend_state = [torch.nn.attention.SDPBackend.MATH]
 
@@ -1682,7 +1644,43 @@
 
         opt_f = torch.compile(f, backend="eager")
         opt_f(torch.randn(2, 2))
->>>>>>> b1d183c2
+
+    def test_contextlib_contextmanager(self):
+        @contextlib.contextmanager
+        def set_default_dtype(dtype):
+            old_dtype = torch.get_default_dtype()
+            try:
+                torch.set_default_dtype(dtype)
+                yield
+            finally:
+                torch.set_default_dtype(old_dtype)
+
+        eager = EagerAndRecordGraphs()
+
+        @torch.compile(backend=eager, fullgraph=True)
+        def fn():
+            with set_default_dtype(torch.float64):
+                x = torch.tensor([3.0, 3.0 + 5.0j])
+            return x
+
+        y = fn()
+        self.assertEqual(y.dtype, torch.complex128)
+        graph = eager.graphs[0]
+        actual = normalize_gm(graph.print_readable(False))
+
+        self.assertExpectedInline(
+            actual,
+            """\
+class GraphModule(torch.nn.Module):
+    def forward(self):
+        set_default_dtype = torch.set_default_dtype(torch.float64);  set_default_dtype = None
+
+        x: "c128[2]" = torch.tensor([3.0, (3+5j)])
+
+        set_default_dtype_1 = torch.set_default_dtype(torch.float32);  set_default_dtype_1 = None
+        return (x,)
+""",
+        )
 
 
 if __name__ == "__main__":
