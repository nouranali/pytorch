# Owner(s): ["module: inductor"]
import gc
import math
import sys
import unittest

import torch
import torch._dynamo.config as dynamo_config
import torch.backends.cuda
import torch.nn.functional as F
from torch import nn
from torch._dynamo.debug_utils import same_two_models
from torch._dynamo.testing import rand_strided
from torch._dynamo.utils import same
from torch._inductor import config
from torch._inductor.compile_fx import compile_fx_inner
from torch._inductor.runtime.hints import DeviceProperties
from torch._inductor.utils import (
    run_and_get_code,
    run_and_get_graph_lowering,
    run_fw_bw_and_get_code,
)
from torch.fx.experimental.proxy_tensor import make_fx
from torch.testing import FileCheck
from torch.testing._internal.common_cuda import (
    PLATFORM_SUPPORTS_FLASH_ATTENTION,
    SM80OrLater,
)
from torch.testing._internal.common_utils import (
    DeterministicGuard,
    freeze_rng_state,
    IS_FBCODE,
    skipIfRocm,
    TEST_WITH_ASAN,
)
from torch.testing._internal.inductor_utils import skipCUDAIf


try:
    try:
        import triton  # @manual
        from triton import language as tl  # @manual
    except ImportError:
        raise unittest.SkipTest("requires triton")  # noqa: B904

    try:
        from . import test_torchinductor
    except ImportError:
        import test_torchinductor  # @manual=fbcode//caffe2/test/inductor:test_inductor-library
except unittest.SkipTest:
    if __name__ == "__main__":
        sys.exit(0)
    raise


TestCase = test_torchinductor.TestCase
ToTuple = test_torchinductor.ToTuple
check_model_cuda = test_torchinductor.check_model_cuda
aten = torch.ops.aten


class CudaReproTests(TestCase):
    device = "cuda"
    common = check_model_cuda

    def test_index_put_issue(self):
        def forward(
            self,
            arg76_1,
            expand_default,
            full_like_default,
            _to_copy_default_67,
            zeros,
        ):
            sum_sym_int_19 = torch.ops.aten.sum(_to_copy_default_67, [0], True)
            view_default_57 = torch.ops.aten.view.default(sum_sym_int_19, [512, 768])
            where_self = torch.ops.aten.where.self(
                expand_default, view_default_57, full_like_default
            )
            clone_default_12 = torch.ops.aten.clone.default(zeros)
            index_put__default = torch.ops.aten.index_put_.default(
                clone_default_12, [arg76_1], where_self, True
            )
            return (index_put__default,)

        inps = [
            (torch.Size([512]), torch.int64),
            (torch.Size([512, 768]), torch.bool),
            (torch.Size([512, 768]), torch.float16),
            (torch.Size([4, 512, 768]), torch.float16),
            (torch.Size([512, 768]), torch.float16),
        ]
        inps = [torch.zeros(())] + [
            torch.ones(shape, dtype=dtype, device="cuda") for (shape, dtype) in inps
        ]
        mod = make_fx(forward)(*inps)
        compiled = compile_fx_inner(mod, inps)
        compiled(inps)

    @skipIfRocm
    def test_input_channels_last(self):
        m = torch.nn.Sequential(
            torch.nn.Conv2d(3, 3, 1, 1),
            ToTuple(),
        ).cuda()
        inp = torch.randn([2, 3, 16, 16]).to(memory_format=torch.channels_last).cuda()

        self.common(
            m,
            (inp,),
            check_lowp=False,
        )

        @torch._dynamo.optimize()
        def foo(m, inp):
            return m(inp)

        self.assertTrue(foo(m, inp)[0].is_contiguous(memory_format=torch.channels_last))

    # https://github.com/pytorch/torchdynamo/issues/1681#issuecomment-1283433527
    def test_unspec_inputs_interop(self):
        class Repro(torch.nn.Module):
            def forward(self, x, y):
                unsqueeze = torch.ops.aten.unsqueeze.default(x, 4)
                permute = torch.ops.aten.permute.default(unsqueeze, [0, 1, 2, 4, 3])
                add = torch.ops.aten.add.Tensor(y, 1)
                return [permute, add]

        inps = [
            rand_strided((12, 3, 512, 64), (64, 196608, 768, 1), torch.float32, "cuda"),
            rand_strided((), (), torch.int64, "cpu"),
        ]
        mod = make_fx(Repro().to(device="cuda"))(*inps)
        compiled = compile_fx_inner(mod, inps)
        compiled(inps)

    @unittest.skipIf(
        IS_FBCODE, "RuntimeError: Triton Error [CUDA]: invalid device context"
    )
    def test_backward_context(self):
        def fn(x):
            return x * 3

        x = torch.randn(4, device="cuda", requires_grad=True)
        gO = torch.rand_like(x)
        opt_fn = torch.compile(fn)
        out = opt_fn(x)
        out.backward(gO)

    @config.patch(fallback_random=True)
    def test_dtype_factory_issue(self):
        def forward():
            randn = torch.ops.aten.randn.default(
                [12, 64, 1, 64],
                dtype=torch.float32,
                device=torch.device(type="cuda", index=0),
                pin_memory=False,
            )
            unsqueeze_default_2 = torch.ops.aten.unsqueeze.default(randn, -1)
            return (unsqueeze_default_2,)

        mod = make_fx(forward)()
        compiled = compile_fx_inner(mod, ())
        assert compiled([])[0].device.type == "cuda"

    @config.patch({"triton.cudagraphs": True})
    @dynamo_config.patch(automatic_dynamic_shapes=True)
    def test_no_device_idx_repro_cudagraphs(self):
        class Repro(torch.nn.Module):
            def __init__(self) -> None:
                super().__init__()

            def forward(self):
                full = torch.ops.aten.full.default(
                    [8, 512],
                    1,
                    dtype=torch.float32,
                    layout=torch.strided,
                    device=torch.device(type="cuda", index=0),
                    pin_memory=False,
                )
                full_1 = torch.ops.aten.full.default(
                    [8, 512],
                    0,
                    dtype=torch.int64,
                    layout=torch.strided,
                    device=torch.device(type="cuda", index=0),
                    pin_memory=False,
                )
                return (full_1, full)

        self.common(Repro(), ())

    @config.patch({"triton.cudagraphs": True})
    @dynamo_config.patch(automatic_dynamic_shapes=True)
    def test_expanded_inputs_cudagraphs(self):
        @torch._dynamo.optimize("inductor")
        def fn(x, y):
            return x + y

        inputs = (
            rand_strided((5, 5, 5, 5), (0, 5, 0, 1), device="cuda"),
            rand_strided((5, 5, 5, 5), (0, 5, 0, 1), device="cuda"),
        )
        self.assertTrue(same(fn(*inputs), inputs[0] + inputs[1]))

    @config.patch({"triton.cudagraphs": True})
    @dynamo_config.patch(
        automatic_dynamic_shapes=True,
        assume_static_by_default=False,
    )
    def test_dynamic_to_static_cudagraphs(self):
        for b in [False, True]:
            with config.patch({"triton.cudagraph_trees": b}):

                @torch._dynamo.optimize("inductor")
                def fn(x, y):
                    r = x + y
                    return r, r.size(0)

                inputs = (
                    torch.randn((5, 5), device="cuda"),
                    torch.randn((5, 5), device="cuda"),
                )
                self.assertTrue(same(fn(*inputs), (inputs[0] + inputs[1], 5)))

                inputs = (
                    torch.randn((6, 6), device="cuda"),
                    torch.randn((6, 6), device="cuda"),
                )
                self.assertTrue(same(fn(*inputs), (inputs[0] + inputs[1], 6)))

    @config.patch({"emulate_precision_casts": True})
    def test_emulate_low_precision(self):
        def foo(x):
            return torch.nn.functional.gelu(x) * 10.0

        inp = torch.rand([32], device="cuda", requires_grad=True, dtype=torch.bfloat16)
        out, codes = run_fw_bw_and_get_code(lambda: torch.compile(foo)(inp))

        # fwd, backward
        for code in codes:
            f = FileCheck()
            # in eager, there are two down casts
            for _ in range(2):
                f.check(".to(tl.bfloat16)").check_next(".to(tl.float32)")
            f.run(code)

        self.assertEqual(foo(inp), out)

    # TODO: Abstract this out, test more extensively
    @torch._dynamo.config.patch(assume_static_by_default=False)
    def test_dynamic_shapes(self):
        torch._dynamo.reset()  # Needed since everywhere else uses "inductor"

        def f(x):
            return x.cos().view(x.shape).sin()

        cnts = torch._dynamo.testing.CompileCounterWithBackend("inductor")

        f2 = torch._dynamo.optimize(cnts)(f)

        f2(torch.randn(32))

        inp = torch.randn(16)
        real_out = f(inp)
        compiled_out = f2(inp)

        self.assertEqual(cnts.frame_count, 1)
        self.assertEqual(real_out, compiled_out)
        torch._dynamo.reset()

    @config.patch({"triton.cudagraphs": True, "size_asserts": False})
    @dynamo_config.patch(automatic_dynamic_shapes=True)
    def test_expanded_inputs_cudagraphs_no_size_asserts(self):
        @torch._dynamo.optimize("inductor")
        def fn(x, y):
            return x + y

        inputs = (
            rand_strided((5, 5, 5, 5), (0, 5, 0, 1), device="cuda"),
            rand_strided((5, 5, 5, 5), (0, 5, 0, 1), device="cuda"),
        )
        self.assertTrue(same(fn(*inputs), inputs[0] + inputs[1]))

    @config.patch({"triton.cudagraph_trees": False})
    @config.patch({"triton.cudagraphs": True})
    @dynamo_config.patch(automatic_dynamic_shapes=True)
    def test_inplace_updates_cudagraphs(self):
        class Repro(torch.nn.Module):
            def __init__(self) -> None:
                super().__init__()
                self.weight1 = torch.nn.Parameter(
                    torch.randn(10, 20, requires_grad=True)
                )

            def forward(self, x):
                x = torch.matmul(x, self.weight1)
                return x

        from copy import deepcopy

        model = Repro().cuda()
        model_ref = deepcopy(model)
        model_opt = torch._dynamo.optimize("inductor")(model)

        input = torch.randn(10, 10, device="cuda", requires_grad=True)

        for i in range(2):
            output_ref = model_ref(input)
            output_res = model_opt(input)
            output_ref.sum().backward()
            output_res.sum().backward()
            for p_ref, p_res in zip(model_ref.parameters(), model_opt.parameters()):
                self.assertEqual(p_ref.grad, p_res.grad)
            with torch.no_grad():
                for param in model_ref.parameters():
                    param.add_(1.0)
                for param in model_opt.parameters():
                    param.add_(1.0)

    # https://github.com/pytorch/torchdynamo/issues/1850
    def test_inductor_output_aliases_intermediate(self):
        def foo(x):
            out = x + x
            return out.t()

        foo_opt = torch._dynamo.optimize("inductor")(foo)

        inpt = torch.randn(10, 10, device="cuda", requires_grad=True)
        # TODO: this is broken, fix later
        # out = foo_opt(inpt)
        # out.add_(2)

        out_ref = foo(inpt)
        out_ref.add_(2)
        # self.assertEqual(out_ref, out)

    def test_accuracy_issue1(self):
        class Repro(torch.nn.Module):
            def __init__(self) -> None:
                super().__init__()
                self.linear = torch.nn.Linear(
                    in_features=768, out_features=2, bias=True
                )

            def forward(self, start_positions: torch.Tensor, x: torch.Tensor):
                linear = self.linear(x)
                split = linear.split(1, dim=-1)
                getitem = split[0]
                squeeze = getitem.squeeze(-1)
                clamp = start_positions.clamp(0, 128)
                cross_entropy = torch.nn.functional.cross_entropy(
                    squeeze, clamp, None, None, 128, None, "mean", 0.0
                )
                return cross_entropy

        mod = Repro().cuda()
        opt_mod = torch._dynamo.optimize("inductor")(mod)
        mod.eval()
        opt_mod.eval()

        args = [
            ((1,), (1,), torch.int64, "cuda", False),
            ((1, 128, 768), (98304, 768, 1), torch.float32, "cuda", True),
        ]
        args = [
            rand_strided(sh, st, dt, dev).requires_grad_(rg)
            for (sh, st, dt, dev, rg) in args
        ]
        with torch.cuda.amp.autocast(enabled=False):
            assert same_two_models(mod, opt_mod, args), "Dynamo failed"

    @config.patch(allow_buffer_reuse=False)
    def test_issue103461(self):
        def forward(add_1):
            var_mean = torch.ops.aten.var_mean.correction(
                add_1, [2], correction=0, keepdim=True
            )
            getitem_1 = var_mean[1]
            return getitem_1

        x = torch.randn(1, 8, 768, device="cuda")
        correct = forward(x)
        actual = torch.compile(forward, fullgraph=True)(x)
        self.assertEqual(actual, correct)

    def test_full_copy(self):
        def forward(x):
            full_10 = torch.ops.aten.full.default(
                [204, 204, 28],
                0,
                dtype=torch.float64,
                layout=torch.strided,
                device="cuda",
                pin_memory=False,
            )
            return x + full_10.to("cpu")

        o = torch.randn([204, 204, 28], dtype=torch.float64)
        correct = forward(o)
        actual = torch.compile(forward, fullgraph=True)(o)
        self.assertEqual(actual, correct)

    def test_autotune_inplace_kernel(self):
        """
        This UT tests autotune on an inplace kernel. The autotune should not contaminate
        the input buffers when tuning with multiple configs. For more details, refer to
        https://github.com/openai/triton/issues/781
        https://github.com/pytorch/torchdynamo/issues/1670
        """
        from torch._C import _cuda_getCurrentRawStream as get_cuda_stream
        from torch._inductor.runtime.hints import HeuristicType, instance_descriptor
        from torch._inductor.runtime.triton_heuristics import CachingAutotuner, grid

        def autotune(configs, meta):
            def decorator(fn):
                return CachingAutotuner(
                    # force autotune by setting save_cache_hook to False
                    fn,
                    triton_meta=meta,
                    configs=configs,
                    save_cache_hook=False,
                    mutated_arg_names=["in_out_ptr0"],
                    optimize_mem=True,
                    heuristic_type=HeuristicType.POINTWISE,
                )

            return decorator

        @autotune(
            configs=[
                triton.Config({"XBLOCK": 1}),
                triton.Config({"XBLOCK": 2}),
            ],
            meta={
                "signature": {
                    "in_out_ptr0": "*fp32",
                    "in_ptr0": "*fp32",
                    "xnumel": "i32",
                },
                "device": DeviceProperties.create(torch.device("cuda")),
                "configs": [instance_descriptor(divisible_by_16=(0, 1), equal_to_1=())],
                "constants": {},
            },
        )
        @triton.jit
        def kernel(in_out_ptr0, in_ptr0, xnumel, XBLOCK: tl.constexpr):
            pid = tl.program_id(0)
            block_start = pid * XBLOCK
            offsets = block_start + tl.arange(0, XBLOCK)
            mask = offsets < xnumel
            x = tl.load(in_out_ptr0 + offsets, mask=mask, other=0.0)
            y = tl.load(in_ptr0 + offsets, mask=mask, other=0.0)
            output = x + y
            tl.store(in_out_ptr0 + offsets, output, mask=mask)

        xnumel = 384
        in0 = rand_strided((xnumel,), (1,), device="cuda", dtype=torch.float32)
        inout1 = rand_strided((xnumel,), (1,), device="cuda", dtype=torch.float32)
        inout2 = inout1.clone()

        stream0 = get_cuda_stream(0)
        kernel.run(inout1, in0, xnumel, grid=grid(xnumel), stream=stream0)
        kernel.run(inout2, in0, xnumel, grid=grid(xnumel), stream=stream0)

        assert same(
            inout1, inout2, tol=0.001, equal_nan=True
        ), "failed autotune with inplace kernel"

    def test_sort_stride_issue(self):
        # This minified testcase comes from detectron2_maskrcnn_r_50_fpn
        # There was a false error from our size_assert code
        @torch._dynamo.optimize(nopython=True)
        def forward(pred_objectness_logits_3_: torch.Tensor):
            sort_3 = pred_objectness_logits_3_.sort(descending=True, dim=1)
            getitem_12 = sort_3[0]
            return getitem_12

        args = [((1, 100), (0, 1), torch.float16, "cuda", False)]
        args = [
            rand_strided(sh, st, dt, dev).requires_grad_(rg)
            for (sh, st, dt, dev, rg) in args
        ]
        result = forward(*args)
        assert same(result, torch.sort(args[0], descending=True, dim=1)[0])

    def test_scalar_triton_index(self):
        # The indirect indexing via a scalar like below used to lead to
        # bad triton code that made triton segfault when compiling.
        # See https://github.com/pytorch/torchdynamo/issues/1515
        def fn(a):
            zero = torch.zeros((16,), device=a.device, dtype=torch.int64)
            return (a[zero],)

        a = torch.randn((8,), dtype=torch.float32, device="cuda")

        fn_optimized = torch._dynamo.optimize("inductor")(fn)
        assert same(fn(a), fn_optimized(a))

    def test_indirect_indexing_dense_mask(self):
        def fn(x, y):
            ne = torch.ops.aten.ne.Scalar(x, 1)
            sum_1 = torch.ops.aten.sum.dim_IntList(ne, [1])
            sub = torch.ops.aten.sub.Tensor(sum_1, 1)
            unsqueeze = torch.ops.aten.unsqueeze.default(sub, -1)
            gather = torch.ops.aten.gather.default(x, 1, unsqueeze)
            squeeze = torch.ops.aten.squeeze.default(gather)
            out = torch.ops.aten.multiply(y, squeeze)
            return (out,)

        a = torch.zeros((1, 128), dtype=torch.int64, device="cuda")
        b = torch.zeros((1, 128), dtype=torch.int64, device="cuda")

        fn_optimized = torch._dynamo.optimize("inductor")(fn)
        assert same(fn(a, b), fn_optimized(a, b))

    def test_simplify_dims(self):
        def fn(a):
            return (a + 1,)

        self.common(fn, (torch.randn(2, 3, 10, 5, 6, device="cuda")[:, :, 2::2, :, :],))

    @config.patch(permute_fusion=True)
    def test_permute_fusion(self):
        class Repro(torch.nn.Module):
            def forward(self, view, reshape_2):
                permute = view.permute(0, 2, 1)
                view = None
                reshape = torch.reshape(permute, (-1, 642))
                bmm = torch.bmm(permute, reshape_2)
                return (bmm,)

        args = [
            ((1024, 642, 160), (102720, 160, 1), torch.float32, "cuda", True),
            ((1024, 642, 20), (12840, 20, 1), torch.float32, "cuda", True),
        ]
        args = [
            rand_strided(sh, st, dt, dev).requires_grad_(rg)
            for (sh, st, dt, dev, rg) in args
        ]

        mod = Repro()
        opt_mod = torch._dynamo.optimize("inductor")(mod)

        ref = mod(*args)
        res = opt_mod(*args)
        self.assertTrue(same(ref, res))

    @config.patch({"triton.autotune_pointwise": True})
    def test_inplace_add_alpha_autotune(self):
        def fn(x, y):
            aten.add_.Tensor(x, y, alpha=0.55)
            return (x,)

        x1 = torch.zeros(2, 3, 4, 10, device="cuda")
        x2 = torch.zeros(2, 3, 4, 10, device="cuda")
        x3 = torch.zeros(2, 3, 4, 10, device="cuda")
        y = torch.randn(2, 3, 4, 10, device="cuda").to(
            memory_format=torch.channels_last
        )
        fn_fx = make_fx(fn)(x1, y)
        fn_compiled = compile_fx_inner(fn_fx, [x1, y])
        fn(x2, y)
        fn_compiled([x3, y])
        assert same(x2, x3)

    @config.patch({"triton.autotune_pointwise": True})
    def test_inplace_buffer_autotune(self):
        def foo(x, y, z):
            a = x @ y
            return a.unsqueeze(0).unsqueeze(0) + z

        x = torch.zeros(5, 5, device="cuda")
        y = torch.zeros(5, 5, device="cuda")
        z = torch.zeros(1, 1, 5, 5, device="cuda").to(memory_format=torch.channels_last)
        self.common(
            foo,
            (x, y, z),
            check_lowp=False,
        )

    def test_memory_history_inductor(self):
        def called_inside_compile(x, w, b):
            a = x @ w + b
            return torch.sigmoid(a)

        @torch.compile
        def fn(x, w, b):
            x = called_inside_compile(x, w, b)
            return called_inside_compile(x, w, b)

        w = torch.rand(3, 3, device="cuda")
        b = torch.rand(3, device="cuda")
        x = torch.rand(3, device="cuda")
        try:
            torch.cuda.memory.empty_cache()
            torch.cuda.memory._record_memory_history(True)
            r = fn(x, w, b)
        finally:
            torch.cuda.memory._record_memory_history(False)
        snapshot = str(torch.cuda.memory._snapshot())
        self.assertTrue("called_inside_compile" in snapshot)

    def test_negative_arange_dynamic_shapes(self):
        # Repro from alibi relative encodings
        def sign(x):
            return (x > 0) - (x < 0)

        class Repro(torch.nn.Module):
            def __init__(self) -> None:
                super().__init__()
                nheads = 16
                start = math.log2(0.5)
                end = math.log2(1 / (2**8))

                self.scales = nn.Buffer(
                    2
                    ** torch.arange(
                        start,
                        end + 1e-6 * sign(end - start),
                        (end - start) / (nheads - 1),
                    ).view(1, nheads, 1, 1),
                )
                self.emb = nn.Embedding(1024, 256)
                self.dec_layer = nn.TransformerDecoderLayer(
                    256, 16, 512, batch_first=True, norm_first=True
                )
                self.head = nn.Linear(256, 1024)

            def forward(self, enc_out: torch.Tensor, dec_in: torch.Tensor):
                padmask = dec_in == 0
                dec_mask = padmask.unsqueeze(-1) == padmask.unsqueeze(-2)
                dec_mask = dec_mask.to(dtype=torch.float32)
                dec_mask = dec_mask.tril(diagonal=0).cuda()

                q_pos = torch.arange(dec_in.size(1), dtype=torch.long, device="cuda")
                k_pos = torch.arange(dec_in.size(1), dtype=torch.long, device="cuda")
                rel_pos = k_pos[None, :] - q_pos[:, None]
                values = rel_pos.abs().neg().unsqueeze(0).unsqueeze(0)
                dec_bias = values * self.scales
                dec_bias.tril_(diagonal=0)

                dec_mask = dec_mask + dec_bias[0]
                out = self.emb(dec_in)
                out = self.dec_layer(out, enc_out, tgt_mask=dec_mask)
                return self.head(out)

        mod = Repro().cuda()
        opt_mod = torch._dynamo.optimize("inductor", dynamic=True)(mod)
        mod.eval()
        opt_mod.eval()

        enc_out = torch.rand(1, 512, 256).cuda()
        dec_inputs = [
            torch.randint(0, 512, (1, i + 1), dtype=torch.long).cuda() for i in range(8)
        ]

        for dec_inp in dec_inputs:
            assert same_two_models(
                mod, opt_mod, [enc_out, dec_inp], only_fwd=True
            ), "Inductor with dynamic shapes failed"

    def test_issue97695_1input(self):
        def fn(arg3_1, relu, permute_1):
            addmm_1 = torch.ops.aten.addmm.default(arg3_1, relu, permute_1)
            cat_2 = torch.ops.aten.cat.default([addmm_1], 1)
            return (cat_2,)

        args = [
            ((96,), (1,), torch.float32, "cuda"),
            ((10, 256), (256, 1), torch.float32, "cuda"),
            ((256, 96), (1, 256), torch.float32, "cuda"),
        ]
        args = [rand_strided(sh, st, dt, dev) for (sh, st, dt, dev) in args]
        correct = fn(*args)

        mod = make_fx(fn, tracing_mode="real")(*args)
        compiled = compile_fx_inner(mod, args)
        ref = compiled(list(args))
        assert same(ref, correct)

        ref = torch.compile(fn, fullgraph=True)(*args)
        assert same(ref, correct)

    def test_issue_103924(self):
        class MyModule(torch.nn.Module):
            def __init__(self) -> None:
                super().__init__()
                self.temperature = 1
                self.layer = torch.nn.Softmax(dim=1)

            def forward(self, x):
                n_samples, _ = x.shape
                y = 1.0 * torch.ones(n_samples, dtype=x.dtype, device=x.device)
                inp = x / y[..., None]
                return self.layer(inp)

        x = torch.rand([4, 4], device="cuda")
        m = MyModule()
        opt_m = torch.compile(backend="inductor")(m)
        self.assertEqual(opt_m(x), m(x))

    def test_issue97695_2input(self):
        def fn(arg3_1, arg3_2, relu, permute_1):
            addmm_1 = torch.ops.aten.addmm.default(arg3_1, relu, permute_1)
            addmm_2 = torch.ops.aten.addmm.default(arg3_2, relu, permute_1)
            cat_2 = torch.ops.aten.cat.default([addmm_1, addmm_2], 1)
            return (cat_2,)

        args = [
            ((96,), (1,), torch.float32, "cuda"),
            ((96,), (1,), torch.float32, "cuda"),
            ((10, 256), (256, 1), torch.float32, "cuda"),
            ((256, 96), (1, 256), torch.float32, "cuda"),
        ]
        args = [rand_strided(sh, st, dt, dev) for (sh, st, dt, dev) in args]
        correct = fn(*args)

        ref = torch.compile(fn, fullgraph=True)(*args)
        assert same(ref, correct)

    def test_scatter_index_not_wrapped(self):
        src = torch.tensor([1.0, 2.0, 3.0, 4.0, 5.0, 6.0], device=self.device)
        index = torch.tensor([0, 1, 0, 1, 2, 0], device=self.device)
        input = torch.tensor([1.0, 2.0, 3.0, 4.0], device=self.device)
        compiled_sr = torch.compile(torch.scatter_reduce)

        input_orig = input.clone()
        out, code = run_and_get_code(compiled_sr, input, 0, index, src, "sum")
        # tmp0 - not wrapping of negative numbers
        FileCheck().check("tl.device_assert(((0 <= tmp0) & (tmp0 < 4))").check_next(
            "atomic_add"
        ).run(code[0])
        self.assertEqual(
            out, torch.scatter_reduce(input_orig.clone(), 0, index, src, "sum")
        )

    def test_embedding_var_mean(self):
        def forward(arg0_1):
            full = torch.ops.aten.full.default(
                [1, 2048],
                1,
                dtype=torch.float32,
                layout=torch.strided,
                device=torch.device(type="cuda", index=0),
                pin_memory=False,
            )
            convert_element_type_1 = torch.ops.prims.convert_element_type.default(
                full, torch.int64
            )
            cumsum = torch.ops.aten.cumsum.default(convert_element_type_1, 1)
            mul = torch.ops.aten.mul.Tensor(cumsum, convert_element_type_1)
            sub_1 = torch.ops.aten.sub.Tensor(mul, 1)
            slice_5 = torch.ops.aten.slice.Tensor(sub_1, 0, 0, 9223372036854775807)
            slice_6 = torch.ops.aten.slice.Tensor(slice_5, 1, 0, 9223372036854775807)
            add_2 = torch.ops.aten.add.Tensor(slice_6, 2)
            embedding_1 = torch.ops.aten.embedding.default(arg0_1, add_2)
            var_mean = torch.ops.aten.var_mean.correction(
                embedding_1, [2], correction=0, keepdim=True
            )
            return [var_mean[0], var_mean[1], add_2]

        emb = torch.randn([2050, 768], device="cuda")
        gm = make_fx(forward)(emb)
        opt = torch._inductor.compile_fx.compile_fx_inner(gm, [emb])
        opt([emb])
        torch.cuda.synchronize()

    def test_deterministic_algorithms(self):
        N = 10000

        @torch.compile
        def fn(idx, values):
            x = torch.zeros(1, device="cuda")
            x[idx] += values
            return x

        idx = torch.zeros(N, dtype=torch.int64, device="cuda")
        values = torch.randn(N, device="cuda")

        r0 = fn(idx, values)
        with DeterministicGuard(True):
            r1 = fn(idx, values)
            for _ in range(10):
                rn = fn(idx, values)
                self.assertEqual(r1, rn, atol=0, rtol=0)

    # https://github.com/pytorch/pytorch/issues/96406
    def test_linear_cpu_input(self):
        class Model(nn.Module):
            def __init__(self) -> None:
                super().__init__()
                self.linear = nn.Linear(4, 4)

            def forward(self, data):
                data = data.to("cuda")
                return self.linear(data)

        mod = Model().cuda().eval()
        with torch.no_grad():
            self.common(mod, (torch.randn(4, 4),))

    @config.patch({"fallback_random": True, "triton.cudagraphs": True})
    def test_xlnet_lm_stride_repro(self):
        class Repro(nn.Module):
            def __init__(self) -> None:
                super().__init__()
                self.dropout = nn.Dropout(p=0.1, inplace=False)

            def forward(self, x):
                y = torch._C._nn.gelu(x)
                return self.dropout(y)

        mod = Repro()
        x = torch.randn((512, 1, 4096), requires_grad=True, device="cuda")
        y = torch.compile(mod)(x)
        # Inductor claims the output layout of gelu's saved variable for
        # backwards will be (4096, 4096, 1) but in actuality it is (4096,
        # 2097152, 1).  Fortunately this doesn't actually matter in practice.
        y.sum().backward()

    def test_lookup_seed_backward(self):
        @torch.compile(fullgraph=True)
        def forward(inductor_seeds, mul_4, view_15):
            inductor_lookup_seed_2 = torch.ops.prims.inductor_lookup_seed.default(
                inductor_seeds, 2
            )
            inductor_random_2 = torch.ops.prims.inductor_random.default(
                [2, 512, 768], inductor_lookup_seed_2, "rand"
            )
            gt_2 = torch.ops.aten.gt.Scalar(inductor_random_2, 0.1)
            mul_7 = torch.ops.aten.mul.Tensor(gt_2, view_15)
            mul_8 = torch.ops.aten.mul.Tensor(mul_7, 1.1111111111111112)
            add_5 = torch.ops.aten.add.Tensor(mul_8, mul_4)
            var_mean_1 = torch.ops.aten.var_mean.correction(
                add_5, [2], correction=0, keepdim=True
            )
            getitem_3 = var_mean_1[1]
            sub_3 = torch.ops.aten.sub.Tensor(add_5, getitem_3)
            return (sub_3,)

        buf0 = torch.zeros((37,), dtype=torch.int64, device="cuda")
        buf1 = torch.zeros((2, 512, 768), device="cuda")
        buf2 = torch.zeros((2, 512, 768), device="cuda")
        forward(buf0, buf1, buf2)

    def test_issue100806(self):
        class Model(torch.nn.Module):
            def __init__(self) -> None:
                super().__init__()
                self.linear1 = torch.nn.Linear(10, 20)
                self.linear2 = torch.nn.Linear(20, 30)
                self.relu = torch.nn.ReLU()

            def forward(self, x):
                x = self.linear1(x)
                x = self.linear2(x)
                x = torch.cat((x, x), dim=1)
                x = x.view(-1, 2, 30)
                x = x[:, 1, :]
                x = self.relu(x)
                return x

        device = "cuda"
        batch_size = 2
        x = torch.randn(batch_size, 10).to(device)
        func = Model().to(device)

        with torch.no_grad():
            func.train(False)
            jit_func = torch.compile(func)

            res1 = func(x)
            res2 = jit_func(x)
            self.assertEqual(res1, res2)

    def test_issue103481(self):
        def fn(x, y):
            # NOTE: 6 dimensions is important! does not fail for 5 dimensions
            mean = torch.mean(x, [2, 3, 4, 5], keepdim=True)
            add = mean + y
            return add

        x = torch.rand(4, 4, 4, 4, 4, 4, device="cuda")
        y = torch.rand((), device="cuda")
        expect = fn(x, y)

        opt_fn = torch.compile(fn)
        actual = opt_fn(x, y)

        self.assertEqual(expect, actual)

    @config.patch({"triton.dense_indexing": True})
    @dynamo_config.patch(automatic_dynamic_shapes=True)
    def test_bucketize_dynamic_dense(self):
        """
        Make sure that ops.bucketize() can handle dense_indexing, which previously
        caused issues due to incorrect handling of the size of offsets.
        """

        def fn(values, offsets):
            return torch.bucketize(values, offsets)

        values = torch.rand((64, 64), device="cuda")
        offsets = torch.tensor([0.05, 0.1, 0.5, 0.8, 0.85, 0.95], device="cuda")

        expect = fn(values, offsets)

        opt_fn = torch.compile(fn, dynamic=True)
        actual = opt_fn(values, offsets)

        self.assertEqual(expect, actual)

    def test_float64_constants(self):
        def fn():
            # NOTE: tensors of all the same value are constant folded, so we
            # need a tensor with two distinct values
            a = torch.tensor([1 / 10, 2 / 10], dtype=torch.float64, device="cuda")
            return a * 2e50

        cfn = torch.compile(fn)
        expect = fn()
        actual = cfn()
        self.assertEqual(expect, actual, atol=0, rtol=0)

    def test_issue104759(self):
        def fn(arg7_1, add_1, permute_2, select_scatter, slice_8):
            slice_scatter_4 = torch.ops.aten.slice_scatter.default(
                permute_2, select_scatter, 0, 1, 9223372036854775807
            )
            permute_3 = torch.ops.aten.permute.default(slice_scatter_4, [1, 3, 0, 2, 4])
            view_6 = torch.ops.aten.view.default(permute_3, [1, 1000, 48])
            view_7 = torch.ops.aten.view.default(view_6, [1000, 48])
            view_8 = torch.ops.aten.view.default(view_7, [1, 1000, 48])
            view_9 = torch.ops.aten.view.default(view_8, [1, 1000, 3, 4, 4])
            permute_4 = torch.ops.aten.permute.default(view_9, [2, 0, 3, 1, 4])
            slice_7 = torch.ops.aten.slice.Tensor(permute_4, 0, 1, 9223372036854775807)
            slice_scatter_5 = torch.ops.aten.slice_scatter.default(
                slice_8, slice_7, 4, 0, 9223372036854775807
            )
            slice_scatter_6 = torch.ops.aten.slice_scatter.default(
                arg7_1, slice_scatter_5, 3, 0, 1000
            )
            mul_8 = torch.ops.aten.mul.Scalar(add_1, 0.7071067811865476)
            slice_9 = torch.ops.aten.slice.Tensor(slice_scatter_6, 3, 0, 1000)
            slice_10 = torch.ops.aten.slice.Tensor(slice_9, 4, 0, 9223372036854775807)
            select_2 = torch.ops.aten.select.int(slice_10, 0, 0)
            permute_5 = torch.ops.aten.permute.default(select_2, [0, 1, 3, 2])
            mul_9 = torch.ops.aten.mul.Scalar(permute_5, 0.7071067811865476)
            expand = torch.ops.aten.expand.default(mul_8, [1, 4, 1000, 4])
            view_10 = torch.ops.aten.view.default(expand, [4, 1000, 4])
            expand_1 = torch.ops.aten.expand.default(mul_9, [1, 4, 4, 1000])
            view_11 = torch.ops.aten.view.default(expand_1, [4, 4, 1000])
            bmm = torch.ops.aten.bmm.default(view_10, view_11)
            return (bmm,)

        args = []
        args.append(torch.randn((2, 1, 4, 1200, 4), dtype=torch.float16, device="cuda"))
        args.append(
            rand_strided(
                (1, 4, 1000, 4), (16000, 4, 16, 1), dtype=torch.float16, device="cuda"
            )
        )
        args.append(
            rand_strided(
                (3, 1, 4, 1000, 4),
                (16, 48000, 4, 48, 1),
                dtype=torch.float16,
                device="cuda",
            )
        )
        args.append(
            rand_strided(
                (2, 1, 4, 1000, 4),
                (16, 48000, 4, 48, 1),
                dtype=torch.float16,
                device="cuda",
            )
        )
        args.append(
            rand_strided(
                (2, 1, 4, 1000, 4),
                (19200, 19200, 4800, 4, 1),
                dtype=torch.float16,
                device="cuda",
            )
        )

        correct = fn(*args)
        mod = make_fx(fn, tracing_mode="real")(*args)
        compiled = compile_fx_inner(mod, args)
        ref = compiled(list(args))
        assert same(ref, correct)

    @config.patch({"triton.cudagraphs": True})
    def test_index_put_inplace_cudagraph(self):
        def fn(x, y, z):
            x = torch.zeros_like(x)
            return x.index_put_([y], z, True)

        x = torch.zeros((512, 512), device="cuda", dtype=torch.bool)
        y = torch.zeros((512,), device="cuda", dtype=torch.int64)
        z = torch.ones((512, 512), device="cuda", dtype=torch.bool)

        opt_fn = torch._dynamo.optimize("inductor")(fn)

        ref = fn(x, y, z)

        # run it twice to test cuda graph issue
        res = opt_fn(x, y, z)
        res = opt_fn(x, y, z)

        self.assertEqual(ref, res)

    @config.patch({"triton.cudagraphs": True})
    @config.patch({"fx_graph_cache": True})
    def test_index_put_cudagraph(self):
        for _ in range(2):

            def fn(x, y, z):
                x = torch.zeros_like(x)
                return x.index_put([y], z, True)

            x = torch.zeros((512, 512), device="cuda", dtype=torch.bool)
            y = torch.zeros((512,), device="cuda", dtype=torch.int64)
            z = torch.ones((512, 512), device="cuda", dtype=torch.bool)

            opt_fn = torch._dynamo.optimize("inductor")(fn)

            ref = fn(x, y, z)

            # run it twice to test cuda graph issue
            res = opt_fn(x, y, z)
            res = opt_fn(x, y, z)

            self.assertEqual(ref, res)
            torch._dynamo.reset()
            gc.collect()

    @unittest.skipIf(
        not PLATFORM_SUPPORTS_FLASH_ATTENTION, "flash attention not supported"
    )
    def test_flash_attention_dynamic(self):
        class Model(nn.Module):
            def __init__(self, *args, **kwargs) -> None:
                super().__init__(*args, **kwargs)

                self.q = nn.Linear(1024, 1024)
                self.k = nn.Linear(1024, 1024)
                self.v = nn.Linear(1024, 1024)

            def forward(self, x):
                batch_size, seq_len, _ = x.size()

                queries = self.q(x).view(batch_size, seq_len, 8, 128).transpose(2, 1)
                keys = self.k(x).view(batch_size, seq_len, 8, 128).transpose(2, 1)
                values = self.v(x).view(batch_size, seq_len, 8, 128).transpose(2, 1)

                attn = F.scaled_dot_product_attention(
                    queries,
                    keys,
                    values,
                )

                return attn

        cnts = torch._dynamo.testing.CompileCounterWithBackend("inductor")

        model = Model().cuda().half()
        model = torch.compile(model, backend=cnts, dynamic=True)

        with torch.backends.cuda.sdp_kernel(
            enable_flash=True,
            enable_math=False,
            enable_mem_efficient=False,
            enable_cudnn=False,
        ):
            input1 = torch.rand(5, 512, 1024, device="cuda", dtype=torch.float16)
            input2 = torch.rand(5, 513, 1024, device="cuda", dtype=torch.float16)
            input3 = torch.rand(5, 514, 1024, device="cuda", dtype=torch.float16)

            out1 = model(input1)
            out2 = model(input2)
            out3 = model(input3)

        self.assertEqual(cnts.frame_count, 1)

    @config.patch({"triton.cudagraphs": True})
    def test_index_put_no_fallback_cudagraph(self):
        def fn(x, y, z):
            x = torch.zeros_like(x)
            return x.index_put([y], z, True)

        x = torch.zeros((512, 512), device="cuda", dtype=torch.int32)
        y = torch.zeros((512,), device="cuda", dtype=torch.int64)
        z = torch.ones((512, 512), device="cuda", dtype=torch.int32)

        opt_fn = torch._dynamo.optimize("inductor")(fn)

        ref = fn(x, y, z)

        # run it twice to test cuda graph issue
        res = opt_fn(x, y, z)
        res = opt_fn(x, y, z)

        self.assertEqual(ref, res)

    # https://github.com/pytorch/pytorch/issues/104937
    def test_linear_with_zero_infeature_size(self):
        m = nn.Linear(in_features=0, out_features=0, bias=True).to("cuda")
        x = torch.rand(1, 1, 0, device="cuda")
        expect = m(x)
        opt_fn = torch.compile(m)
        actual = opt_fn(x)
        self.assertEqual(expect, actual)

    @config.patch(fallback_random=True)
    def test_multi_output_layout_fallback(self):
        mod = nn.RReLU(lower=3.2350976, upper=8.4220314, inplace=True)
        inp = torch.rand([4, 4]).cuda()
        m = torch.compile(mod)

        with freeze_rng_state():
            o1 = m(inp.clone())

        o2 = mod(inp.clone())

        self.assertEqual(o1, o2)

    def test_cat_int8_one_kernel(self):
        @torch.compile()
        def cat(inps):
            return torch.cat(inps) + 1

        for dtype in [torch.uint8, torch.int8]:
            inps = [
                torch.empty([256, 256], dtype=dtype, device="cuda") for _ in range(4)
            ]

            out, code = run_and_get_code(cat, inps)
            self.assertEqual(torch.cat(inps) + 1, out)
            FileCheck().check_not("aten.cat.default(").check_count(
                ".run(", 1, exactly=True
            ).run(code[0])

    @config.patch("triton.use_block_ptr", True)
    def test_selecsls42b_misaligned_address(self):
        # https://github.com/openai/triton/issues/2836

        @torch.compile(fullgraph=True)
        def fn(arg207_1, arg208_1, convert_element_type_40, expand, full, mul_3):
            div = torch.ops.aten.div.Scalar(expand, 16)
            where = torch.ops.aten.where.self(arg207_1, full, div)
            convert_element_type_43 = torch.ops.prims.convert_element_type.default(
                where, torch.float32
            )
            sum_2 = torch.ops.aten.sum.dim_IntList(convert_element_type_43, [0, 2, 3])
            sub = torch.ops.aten.sub.Tensor(convert_element_type_40, arg208_1)
            mul = torch.ops.aten.mul.Tensor(convert_element_type_43, sub)
            sum_3 = torch.ops.aten.sum.dim_IntList(mul, [0, 2, 3])
            mul_1 = torch.ops.aten.mul.Tensor(sum_2, 0.0078125)
            unsqueeze = torch.ops.aten.unsqueeze.default(mul_1, 0)
            unsqueeze_1 = torch.ops.aten.unsqueeze.default(unsqueeze, 2)
            unsqueeze_2 = torch.ops.aten.unsqueeze.default(unsqueeze_1, 3)
            mul_2 = torch.ops.aten.mul.Tensor(sum_3, 0.0078125)
            mul_4 = torch.ops.aten.mul.Tensor(mul_2, mul_3)
            unsqueeze_3 = torch.ops.aten.unsqueeze.default(mul_4, 0)
            unsqueeze_4 = torch.ops.aten.unsqueeze.default(unsqueeze_3, 2)
            unsqueeze_5 = torch.ops.aten.unsqueeze.default(unsqueeze_4, 3)
            mul_6 = torch.ops.aten.mul.Tensor(sub, unsqueeze_5)
            sub_1 = torch.ops.aten.sub.Tensor(convert_element_type_43, mul_6)
            sub_2 = torch.ops.aten.sub.Tensor(sub_1, unsqueeze_2)
            return (sub_2,)

        args = [
            torch.randn((8, 1024, 4, 4), device="cuda") > 0,  # torch.bool tensor
            torch.randn((1, 1024, 1, 1), device="cuda"),
            torch.randn((8, 1024, 4, 4), device="cuda"),
            torch.randn((8, 1024, 1, 1), dtype=torch.float16, device="cuda").expand(
                (8, 1024, 4, 4)
            ),
            torch.randn((), device="cuda"),
            torch.randn((1024,), device="cuda"),
        ]
        fn(*args)
        torch.cuda.synchronize()  # shake out Triton Error [CUDA]: misaligned address

    @skipIfRocm
    def test_non_commutative_scan_op(self):
        from torch._higher_order_ops.associative_scan import associative_scan

        a = torch.randn(1024, 8192, dtype=torch.float64, device="cuda")
        b = torch.randn(1024, 8192, dtype=torch.float64, device="cuda")

        def baseline(v, u):
            A = []
            A.append(b[:, 0])
            for i in range(1, v.shape[1]):
                A.append(a[:, i] * A[i - 1] + b[:, i])
            return torch.stack(A, dim=1)

        def combine_fn(i, j):
            ia, ib = i
            ja, jb = j
            return ia * ja, ib * ja + jb

        @torch.compile
        def compiled_scan(a, b):
            return associative_scan(combine_fn, (a, b), dim=-1)[1]

        out1 = baseline(a, b)
        out2 = compiled_scan(a, b)
        self.assertEqual(out1, out2)

    def test_dynamic_persistent_reductions(self):
        @torch.compile(dynamic=True)
        def inner_reduce(x):
            assert x.shape[1] <= 1024
            return x.sum(1)

        a = torch.randn(50, 600, device="cuda")
        out, code = run_and_get_code(inner_reduce, a)
        self.assertEqual(inner_reduce(a), out)
        self.assertTrue("for roffset" not in code)

        @torch.compile(dynamic=True)
        def outer_reduce(x):
            assert x.shape[0] <= 64
            return x.sum(0)

        out, code = run_and_get_code(outer_reduce, a)
        self.assertEqual(outer_reduce(a), out)
        self.assertTrue("for roffset" not in code)

    def test_non_contiguous_unaligned_input_indices(self):
        from torch._inductor.compile_fx import remove_unaligned_input_idxs

        inputs = [torch.ones(2, 2, device="cuda"), torch.ones(2, 2, device="cuda")[1:]]
        idxs = remove_unaligned_input_idxs(inputs, [1])
        self.assertEqual(idxs, [])

        inputs = [
            torch.ones(2, 2, device="cuda"),
            torch.ones(2, 2, device="cuda"),
            torch.ones(2, 2, device="cuda")[1:],
        ]
        idxs = remove_unaligned_input_idxs(inputs, [0, 2])
        self.assertEqual(idxs, [0])

    @config.patch("triton.cudagraphs", True)
    def test_unused_cpu_input_cudagraphs(self):
        def fn(x, y):
            return x.sin().sin().sin().sin().cos() + 1

        fx_graph = torch.fx.symbolic_trace(fn)
        inp = [torch.randn(64, device="cuda"), torch.randn(64, device="cpu")]
        compiled_fn, (graph,) = run_and_get_graph_lowering(
            torch._inductor.compile, fx_graph, inp
        )
        self.assertEqual(graph.disable_cudagraphs_reason, None)
        self.assertEqual(graph.device_types, {"cuda"})
        self.assertEqual(compiled_fn(*inp), fn(*inp))

    def test_epilogue_fusion_with_view(self):
        class ToyModel(torch.nn.Module):
            def __init__(self) -> None:
                super().__init__()
                self.conv = torch.nn.Conv2d(3, 64, kernel_size=3, stride=1, padding=1)
                self.linear = torch.nn.Linear(262144, 100)
                self.relu = torch.nn.ReLU()

            def forward(self, x):
                x = self.conv(x)
                x = x.view(x.size(0), -1)
                return self.relu(self.linear(x))

        m = ToyModel().to(device="cuda:0")
        input_tensor = torch.randn(32, 3, 64, 64).to(device="cuda:0")
        from torch._inductor.utils import fresh_inductor_cache

        with fresh_inductor_cache():
            cm = torch.compile(m, mode="max-autotune")
            out = cm(input_tensor)
            out2 = m(input_tensor)
            self.assertEqual(out, out2, atol=1e-3, rtol=1e-3)

    @config.patch("triton.cudagraphs", True)
    def test_cpu_index(self):
        @torch.compile(fullgraph=True)
        def fn(x):
            return x[torch.arange(32)]

        result, (graph,) = run_and_get_graph_lowering(
            fn, torch.randn(64, device="cuda")
        )
        self.assertEqual(graph.disable_cudagraphs_reason, None)
        self.assertEqual(graph.device_types, {"cuda"})

        inp = torch.randn(64, device="cuda", requires_grad=True)
        result, (graph,) = run_and_get_graph_lowering(fn, inp)
        self.assertEqual(graph.disable_cudagraphs_reason, None)
        self.assertEqual(graph.device_types, {"cuda"})

        result, (graph,) = run_and_get_graph_lowering(lambda: result.sum().backward())
        self.assertEqual(graph.disable_cudagraphs_reason, None)
        self.assertEqual(graph.device_types, {"cuda"})

    def test_reflection_pad_loop_order(self):
        def fn(x, y):
            a = torch.nn.functional.pad(x, (5, 5, 5, 5), mode="reflect")
            b = torch.nn.functional.pad(y, (5, 5, 5, 5), mode="reflect")
            return a + b

        cfn = torch.compile(fn)
        a = torch.rand((10, 10, 10), device="cuda")
        b = torch.rand((10, 10, 10), device="cuda")
        expect = fn(a, b)
        actual, code = run_and_get_code(cfn, a, b)
        self.assertEqual(expect, actual)

        # Expect the code iterates in contiguous order, and is not tiled
<<<<<<< HEAD
        kernel_code = "\n".join(code[0].split("\n")[60:74])
=======
        lines = code[0].split("\n")
        start = lines.index("@triton.jit")
        kernel_code = "\n".join(lines[start : start + 14])
>>>>>>> 9b2e453e
        self.assertExpectedInline(
            kernel_code,
            """\
@triton.jit
def triton_poi_fused_add_reflection_pad2d_0(in_ptr0, in_ptr1, out_ptr0, xnumel, XBLOCK : tl.constexpr):
    xnumel = 4000
    xoffset = tl.program_id(0) * XBLOCK
    xindex = xoffset + tl.arange(0, XBLOCK)[:]
    xmask = xindex < xnumel
    x0 = xindex % 20
    x1 = (xindex // 20) % 20
    x2 = (xindex // 400)
    x3 = xindex
    tmp0 = tl.load(in_ptr0 + (99 + ((-1)*(tl_math.abs((-9) + (tl_math.abs((-5) + x0))))) + ((-10)*(tl_math.abs((-9) + (tl_math.abs((-5) + x1))))) + (100*x2)), xmask, eviction_policy='evict_last')
    tmp1 = tl.load(in_ptr1 + (99 + ((-1)*(tl_math.abs((-9) + (tl_math.abs((-5) + x0))))) + ((-10)*(tl_math.abs((-9) + (tl_math.abs((-5) + x1))))) + (100*x2)), xmask, eviction_policy='evict_last')
    tmp2 = tmp0 + tmp1
    tl.store(out_ptr0 + (x3), tmp2, xmask)""",  # noqa: B950
        )

    @skipCUDAIf(not SM80OrLater, "uses bfloat16 which requires SM >= 80")
    def test_int64_index_intermediate(self):
        def foo(inp):
            view_23 = torch.ops.aten.view.default(inp, [-1, 8192, 8192])
            split_1 = torch.ops.aten.split.Tensor(view_23, 1024, 1)
            view_23 = None
            getitem_17 = split_1[0]
            getitem_18 = split_1[1]
            getitem_19 = split_1[2]
            getitem_20 = split_1[3]
            getitem_21 = split_1[4]
            getitem_22 = split_1[5]
            getitem_23 = split_1[6]
            getitem_24 = split_1[7]
            split_1 = None
            cat_1 = torch.ops.aten.cat.default(
                [
                    getitem_17,
                    getitem_18,
                    getitem_19,
                    getitem_20,
                    getitem_21,
                    getitem_22,
                    getitem_23,
                    getitem_24,
                ]
            )
            getitem_17 = (
                getitem_18
            ) = (
                getitem_19
            ) = getitem_20 = getitem_21 = getitem_22 = getitem_23 = getitem_24 = None
            return cat_1

        for mark_dynamic in [False, True]:
            inp = torch.rand((65536, 8192), dtype=torch.bfloat16, device="cuda")
            if mark_dynamic:
                torch._dynamo.mark_dynamic(inp, 0)
            foo_c = torch.compile(foo)
            torch.testing.assert_allclose(foo(inp), foo_c(inp))


if __name__ == "__main__":
    from torch._inductor.test_case import run_tests
    from torch.testing._internal.inductor_utils import HAS_CUDA

    if HAS_CUDA and not TEST_WITH_ASAN:
        run_tests(needs="filelock")<|MERGE_RESOLUTION|>--- conflicted
+++ resolved
@@ -1320,13 +1320,9 @@
         self.assertEqual(expect, actual)
 
         # Expect the code iterates in contiguous order, and is not tiled
-<<<<<<< HEAD
-        kernel_code = "\n".join(code[0].split("\n")[60:74])
-=======
         lines = code[0].split("\n")
         start = lines.index("@triton.jit")
         kernel_code = "\n".join(lines[start : start + 14])
->>>>>>> 9b2e453e
         self.assertExpectedInline(
             kernel_code,
             """\
