# Owner(s): ["module: inductor"]
# flake8: noqa: B950

import functools
import random
import string
import unittest
from collections import namedtuple
<<<<<<< HEAD
from contextlib import contextmanager
from typing import Callable, Optional, Tuple, Union
=======
from contextlib import contextmanager, nullcontext
from typing import Callable, List, Optional, Tuple, Union
>>>>>>> 8d1ea03e
from unittest import expectedFailure, skip, skipUnless
from unittest.mock import patch

import torch
from torch._dynamo.testing import CompileCounterWithBackend, normalize_gm
from torch._inductor import metrics
from torch._inductor.test_case import TestCase as InductorTestCase
from torch._inductor.utils import run_and_get_code
from torch.nn.attention.flex_attention import (
    _create_empty_block_mask,
    _DEFAULT_SPARSE_BLOCK_SIZE,
    _identity,
    _mask_mod_signature,
    _score_mod_signature,
    and_masks,
    BlockMask,
    create_block_mask,
    flex_attention,
    noop_mask,
    or_masks,
)
from torch.testing import FileCheck
from torch.testing._internal import common_utils
from torch.testing._internal.common_cuda import PLATFORM_SUPPORTS_BF16, TEST_MULTIGPU
from torch.testing._internal.common_utils import TEST_WITH_ROCM
from torch.utils._triton import has_triton


# Skip tests if Triton is not available
supported_platform = skipUnless(
    torch.cuda.is_available()
    and has_triton()
    and torch.cuda.get_device_capability() >= (8, 0),
    "Requires CUDA and Triton",
)

# Use this decorator only when hitting Triton bugs on H100
running_on_a100_only = skipUnless(
    torch.cuda.is_available()
    and has_triton()
    and torch.cuda.get_device_capability() == (8, 0),
    "Requires A100 and Triton",
)

Tolerances = namedtuple("Tolerances", ["atol", "rtol"])
torch.set_float32_matmul_precision("high")

index = torch.ops.aten.index
Tensor = torch.Tensor


@contextmanager
def temp_float32_matmul_precision(precision: str):
    """
    Temporarily set the float32 matmul precision and restore it after the context is exited.

    Args:
    precision (str): The precision to set ('highest', 'high', or 'medium').
    """
    original_precision = torch.get_float32_matmul_precision()
    try:
        torch.set_float32_matmul_precision(precision)
        yield
    finally:
        torch.set_float32_matmul_precision(original_precision)


def rmse(ref, res):
    """
    Calculate root mean squared error
    """
    return torch.sqrt(torch.mean(torch.square(ref - res)))


def create_attention(score_mod, block_mask, enable_gqa=False):
    return functools.partial(
        flex_attention,
        score_mod=score_mod,
        block_mask=block_mask,
        enable_gqa=enable_gqa,
    )


def create_block_mask_test(score_mod, query, key):
    block_mask = create_block_mask(
        score_mod,
        1,
        1,
        query.shape[-2],
        key.shape[-2],
        query.device,
    )
    return block_mask


test_dtypes = (
    [torch.float16, torch.bfloat16, torch.float32]
    if PLATFORM_SUPPORTS_BF16
    else [torch.float16, torch.float32]
)

test_dtypes_fast = [torch.float16]


# --------- Useful score mod functions for testing ---------
def _causal(
    score: Tensor,
    batch: Tensor,
    head: Tensor,
    token_q: Tensor,
    token_kv: Tensor,
) -> Tensor:
    return torch.where(token_q >= token_kv, score, float("-inf"))


def _rel_bias(
    score: Tensor,
    batch: Tensor,
    head: Tensor,
    token_q: Tensor,
    token_kv: Tensor,
) -> Tensor:
    return score + (token_q - token_kv)


def _rel_causal(
    score: Tensor,
    batch: Tensor,
    head: Tensor,
    token_q: Tensor,
    token_kv: Tensor,
) -> Tensor:
    return torch.where(token_q >= token_kv, score + (token_q - token_kv), float("-inf"))


def _generate_alibi_bias(num_heads: int):
    def _alibi_bias(
        score: Tensor,
        batch: Tensor,
        head: Tensor,
        token_q: Tensor,
        token_kv: Tensor,
    ) -> Tensor:
        scale = torch.exp2(-((head + 1) * 8.0 / num_heads))
        return score + (token_kv - token_q) * scale

    return _alibi_bias


def _inverse_causal(score, b, h, m, n):
    return torch.where(m <= n, score, float("-inf"))


def _times_two(score, b, h, m, n):
    """Joint graph needed for correctness"""
    return score * 2


def _squared(score, b, h, m, n):
    """Joint graph needed for correctness"""
    return score * score


def _head_offset(dtype: torch.dtype):
    """Captured Buffer"""
    head_offset = torch.rand(H, device="cuda", dtype=dtype)

    def score_mod(score, b, h, m, n):
        return score * head_offset[h]

    return score_mod


def _trig(score, b, h, m, n):
    """Joint graph needed for correctness"""
    return torch.sin(torch.cos(score)) + torch.tan(b)


def _trig2(score, b, h, m, n):
    """Branching joint graph"""
    cos_score = torch.cos(score)
    sin_score = torch.sin(score)
    z = cos_score * sin_score + torch.tan(b)
    return z


test_score_mods = [
    _identity,
    _times_two,
    _squared,
    _causal,
    _inverse_causal,
    _rel_bias,
    _rel_causal,
    _generate_alibi_bias(8),
]

captured_buffers_map = {
    "_head_offset": _head_offset,
}

B = 4
H = 8
S = 2048
D = 64

test_Hq_Hkv = [
    (4, 2),
    (4, 1),
]

test_Bq_Bkv = [
    (3, 1),
    (4, 1),
    (5, 1),
]

test_block_size = [
    128,
    256,
    (128, 256),
    (256, 128),
]


def query_key_value_clones(
    query: torch.Tensor,
    key: torch.Tensor,
    value: torch.Tensor,
    dtype: torch.dtype = None,
):
    """Clones the query, key, and value tensors and moves them to the specified dtype."""
    if dtype is None:
        dtype = query.dtype
    query_ref = query.clone().detach().to(dtype).requires_grad_(query.requires_grad)
    key_ref = key.clone().detach().to(dtype).requires_grad_(key.requires_grad)
    value_ref = value.clone().detach().to(dtype).requires_grad_(value.requires_grad)
    return query_ref, key_ref, value_ref


class TestFlexAttention(InductorTestCase):
    def _check_equal(
        self,
        golden_out: torch.Tensor,
        ref_out: torch.Tensor,
        compiled_out: torch.Tensor,
        fudge_factor: float,
        tensor_name: Optional[str] = None,
    ):
        compiled_error = (golden_out - compiled_out).abs().mean()
        ref_error = (golden_out - ref_out).abs().mean()
        if torch.isnan(compiled_error).any() or torch.isnan(ref_error).any():
            self.assertTrue(False, "Output/Grad with NaN")
        if compiled_error > ref_error * fudge_factor:
            name = tensor_name if tensor_name is not None else ""
            msg = f"{name} Compiled error {compiled_error} is greater than ref error {ref_error} by more than {fudge_factor}X."
            self.assertTrue(False, msg)

    def _check_out_and_grad(
        self,
        golden_out: torch.Tensor,
        ref_out: torch.Tensor,
        compiled_out: torch.Tensor,
        q_gold: torch.Tensor,
        q_ref: torch.Tensor,
        q: torch.Tensor,
        k_gold: torch.Tensor,
        k_ref: torch.Tensor,
        k: torch.Tensor,
        v_gold: torch.Tensor,
        v_ref: torch.Tensor,
        v: torch.Tensor,
    ):
        dtype = ref_out.dtype
        with torch.no_grad():
            # Note, it seems like we really are less accurate than the float32
            # computation, likely due to the online softmax
            if dtype == torch.float32:
                fudge_factor = 10.0
            else:
                fudge_factor = 1.1

            # Checkout output
            self._check_equal(golden_out, ref_out, compiled_out, fudge_factor, "Out")

            # Check gradients
            q_fudge_factor = 1.0 * fudge_factor
            self._check_equal(
                q_gold.grad, q_ref.grad, q.grad, q_fudge_factor, "Grad_Query"
            )
            k_fudge_factor = 1.0 * fudge_factor
            self._check_equal(
                k_gold.grad, k_ref.grad, k.grad, k_fudge_factor, "Grad_Key"
            )
            v_fudge_factor = 1.0 * fudge_factor
            self._check_equal(
                v_gold.grad, v_ref.grad, v.grad, v_fudge_factor, "Grad_Value"
            )

    def run_test(
        self,
        score_mod: _score_mod_signature,
        dtype: torch.dtype = torch.float16,
        Q_B: int = B,
        Q_H: int = H,
        Q_S: int = S,
        Q_D: int = D,
        KV_B: Optional[int] = None,
        KV_H: Optional[int] = None,
        KV_S: Optional[int] = None,
        V_D: Optional[int] = None,
        block_mask: Optional[BlockMask] = None,
    ):
        if KV_B is None:
            KV_B = Q_B
        if KV_H is None:
            KV_H = Q_H
        if KV_S is None:
            KV_S = Q_S
        if V_D is None:
            V_D = Q_D
        if TEST_WITH_ROCM and Q_H != KV_H:
            self.skipTest("enable_gqa=True is unsupported on ROCM, for now")
        q = torch.randn(
            (Q_B, Q_H, Q_S, Q_D), dtype=dtype, device="cuda", requires_grad=True
        )
        k = torch.randn(
            (KV_B, KV_H, KV_S, Q_D), dtype=dtype, device="cuda", requires_grad=True
        )
        v = torch.randn(
            (KV_B, KV_H, KV_S, V_D), dtype=dtype, device="cuda", requires_grad=True
        )
        q_ref, k_ref, v_ref = query_key_value_clones(q, k, v)
        q_gold, k_gold, v_gold = query_key_value_clones(q, k, v, torch.float64)
        sdpa_partial = create_attention(
            score_mod, block_mask, enable_gqa=(not Q_H == KV_H)
        )
        compiled_sdpa = torch.compile(sdpa_partial)
        golden_out = sdpa_partial(q_gold, k_gold, v_gold)
        ref_out = sdpa_partial(q_ref, k_ref, v_ref)
        compiled_out = compiled_sdpa(q, k, v)

        backward_grad = torch.randn((Q_B, Q_H, Q_S, V_D), dtype=dtype, device="cuda")

        golden_out.backward(backward_grad.to(torch.float64))
        ref_out.backward(backward_grad)
        compiled_out.backward(backward_grad)

        self._check_out_and_grad(
            golden_out,
            ref_out,
            compiled_out,
            q_gold,
            q_ref,
            q,
            k_gold,
            k_ref,
            k,
            v_gold,
            v_ref,
            v,
        )

    def run_test_with_call(
        self,
        sdpa_call: Callable,
        dtype: torch.dtype = torch.float16,
        Q_B: int = B,
        Q_H: int = H,
        Q_S: int = S,
        Q_D: int = D,
        KV_B: int = B,
        KV_H: int = H,
        KV_S: int = S,
        V_D: int = D,
    ):
        q = torch.randn(
            (Q_B, Q_H, Q_S, Q_D), dtype=dtype, device="cuda", requires_grad=True
        )
        k = torch.randn(
            (KV_B, KV_H, KV_S, Q_D), dtype=dtype, device="cuda", requires_grad=True
        )
        v = torch.randn(
            (KV_B, KV_H, KV_S, V_D), dtype=dtype, device="cuda", requires_grad=True
        )
        q_ref, k_ref, v_ref = query_key_value_clones(q, k, v)
        q_gold, k_gold, v_gold = query_key_value_clones(q, k, v, torch.float64)
        compiled_sdpa = torch.compile(sdpa_call)
        golden_out = sdpa_call(q_gold, k_gold, v_gold)
        ref_out = sdpa_call(q_ref, k_ref, v_ref)
        compiled_out = compiled_sdpa(q, k, v)

        backward_grad = torch.randn((Q_B, Q_H, Q_S, V_D), dtype=dtype, device="cuda")

        golden_out.backward(backward_grad.to(torch.float64))
        ref_out.backward(backward_grad)
        compiled_out.backward(backward_grad)

        self._check_out_and_grad(
            golden_out,
            ref_out,
            compiled_out,
            q_gold,
            q_ref,
            q,
            k_gold,
            k_ref,
            k,
            v_gold,
            v_ref,
            v,
        )

    def run_dynamic_test(
        self,
        score_mod: Callable,
        dtype: torch.dtype = torch.float16,
        B: int = B,
        H: int = H,
        S: int = S,
        D: int = D,
    ):
        # If the seqlen becomes smaller than the seqlen of the previous batch,
        # we can still reuse the block_mask created from a larger seqlen.
        MAX_S = S
        block_mask = create_block_mask(noop_mask, 1, 1, MAX_S, MAX_S)
        sdpa_partial = create_attention(score_mod, block_mask=block_mask)
        # The first eager batch, shape (B, H, S, D)
        q1 = torch.randn((B, H, S, D), dtype=dtype, device="cuda", requires_grad=True)
        k1 = torch.randn((B, H, S, D), dtype=dtype, device="cuda", requires_grad=True)
        v1 = torch.randn((B, H, S, D), dtype=dtype, device="cuda", requires_grad=True)
        q1_ref, k1_ref, v1_ref = query_key_value_clones(q1, k1, v1)
        q1_gold, k1_gold, v1_gold = query_key_value_clones(q1, k1, v1, torch.float64)
        ref_out1 = sdpa_partial(q1_ref, k1_ref, v1_ref)
        golden_out1 = sdpa_partial(q1_gold, k1_gold, v1_gold)

        backward_grad1 = torch.randn((B, H, S, D), dtype=dtype, device="cuda")

        golden_out1.backward(backward_grad1.to(torch.float64))
        ref_out1.backward(backward_grad1)

        # The second eager batch, shape (B * 2, H, S / 2, D)
        B = int(B * 2)
        S = int(S / 2)
        q2 = torch.randn((B, H, S, D), dtype=dtype, device="cuda", requires_grad=True)
        k2 = torch.randn((B, H, S, D), dtype=dtype, device="cuda", requires_grad=True)
        v2 = torch.randn((B, H, S, D), dtype=dtype, device="cuda", requires_grad=True)
        q2_ref, k2_ref, v2_ref = query_key_value_clones(q2, k2, v2)
        q2_gold, k2_gold, v2_gold = query_key_value_clones(q2, k2, v2, torch.float64)
        ref_out2 = sdpa_partial(q2_ref, k2_ref, v2_ref)
        golden_out2 = sdpa_partial(q2_gold, k2_gold, v2_gold)

        backward_grad2 = torch.randn((B, H, S, D), dtype=dtype, device="cuda")

        golden_out2.backward(backward_grad2.to(torch.float64))
        ref_out2.backward(backward_grad2)

        # Need to clear dynamo counters, since flex attention eager mode also uses dynamo tracing.
        # We check dynamo counters["frames"]["ok"] to ensure there is no re-compilation.
        torch._dynamo.reset()
        # Compiling with dynamic shape in the first batch.
        compiled_sdpa = torch.compile(sdpa_partial, dynamic=True)
        compiled_out1 = compiled_sdpa(q1, k1, v1)
        compiled_out1.backward(backward_grad1)

        self._check_out_and_grad(
            golden_out1,
            ref_out1,
            compiled_out1,
            q1_gold,
            q1_ref,
            q1,
            k1_gold,
            k1_ref,
            k1,
            v1_gold,
            v1_ref,
            v1,
        )
        self.assertEqual(torch._dynamo.utils.counters["frames"]["ok"], 1)

        # No re-compilation, use the compiled dynamic shape version.
        compiled_out2 = compiled_sdpa(q2, k2, v2)
        compiled_out2.backward(backward_grad2)
        self._check_out_and_grad(
            golden_out2,
            ref_out2,
            compiled_out2,
            q2_gold,
            q2_ref,
            q2,
            k2_gold,
            k2_ref,
            k2,
            v2_gold,
            v2_ref,
            v2,
        )
        self.assertEqual(torch._dynamo.utils.counters["frames"]["ok"], 1)

        # The third iteration, shape (B * 2, H, S * 2, D)
        # Since seqlen is larger than the seqlen in block_mask, throw errors.
        S = int(S * 4)
        q3 = torch.randn((B, H, S, D), dtype=dtype, device="cuda", requires_grad=True)
        k3 = torch.randn((B, H, S, D), dtype=dtype, device="cuda", requires_grad=True)
        v3 = torch.randn((B, H, S, D), dtype=dtype, device="cuda", requires_grad=True)
        with self.assertRaisesRegex(
            torch._dynamo.exc.BackendCompilerFailed, "Q seqlen must be smaller than"
        ):
            compiled_sdpa(q3, k3, v3)

    def run_automatic_dynamic_test(
        self,
        score_mod: Callable,
        dtype: torch.dtype = torch.float16,
        B: int = B,
        H: int = H,
        S: int = S,
        D: int = D,
    ):
        MAX_S = S
        block_mask = create_block_mask(noop_mask, 1, 1, MAX_S, MAX_S)
        sdpa_partial = create_attention(score_mod, block_mask=block_mask)
        # The first eager batch, shape (B, H, S, D)
        q1 = torch.randn((B, H, S, D), dtype=dtype, device="cuda")
        k1 = torch.randn((B, H, S, D), dtype=dtype, device="cuda")
        v1 = torch.randn((B, H, S, D), dtype=dtype, device="cuda")
        golden_out1 = sdpa_partial(
            q1.to(torch.float64), k1.to(torch.float64), v1.to(torch.float64)
        )
        ref_out1 = sdpa_partial(q1, k1, v1)

        # The second eager batch, shape (B * 2, H, S / 2, D)
        B = int(B * 2)
        S = int(S / 2)
        q2 = torch.randn((B, H, S, D), dtype=dtype, device="cuda")
        k2 = torch.randn((B, H, S, D), dtype=dtype, device="cuda")
        v2 = torch.randn((B, H, S, D), dtype=dtype, device="cuda")
        golden_out2 = sdpa_partial(
            q2.to(torch.float64), k2.to(torch.float64), v2.to(torch.float64)
        )
        ref_out2 = sdpa_partial(q2, k2, v2)

        # The third eager batch, shape (B * 4, H, S / 4, D)
        B = int(B * 2)
        S = int(S / 2)
        q3 = torch.randn((B, H, S, D), dtype=dtype, device="cuda")
        k3 = torch.randn((B, H, S, D), dtype=dtype, device="cuda")
        v3 = torch.randn((B, H, S, D), dtype=dtype, device="cuda")
        golden_out3 = sdpa_partial(
            q3.to(torch.float64), k3.to(torch.float64), v3.to(torch.float64)
        )
        ref_out3 = sdpa_partial(q3, k3, v3)

        # Need to clear dynamo counters, since flex attention eager mode also uses dynamo tracing.
        # We check dynamo counters["frames"]["ok"] to ensure:
        # 1, the first batch is compiled with static shape
        # 2, the second batch is compiled with dynamic shape
        # 3, no re-compilation in the third batch
        torch._dynamo.reset()

        # Note, it seems like we really are less accurate than the float32
        # computation, likely due to the online softmax
        if dtype == torch.float32:
            fudge_factor = 10.0
        else:
            fudge_factor = 1.1

        # The first batch.
        compiled_sdpa = torch.compile(sdpa_partial)
        compiled_out1 = compiled_sdpa(q1, k1, v1)
        self._check_equal(golden_out1, ref_out1, compiled_out1, fudge_factor)
        self.assertEqual(torch._dynamo.utils.counters["frames"]["ok"], 1)

        # The second batch (automatic dynamic).
        compiled_out2 = compiled_sdpa(q2, k2, v2)
        self._check_equal(golden_out2, ref_out2, compiled_out2, fudge_factor)
        self.assertEqual(torch._dynamo.utils.counters["frames"]["ok"], 2)

        # The third batch (no re-compilation).
        compiled_out3 = compiled_sdpa(q3, k3, v3)
        self._check_equal(golden_out3, ref_out3, compiled_out3, fudge_factor)
        self.assertEqual(torch._dynamo.utils.counters["frames"]["ok"], 2)

    @supported_platform
    @common_utils.parametrize("dtype", test_dtypes)
    @common_utils.parametrize("score_mod", test_score_mods)
    def test_builtin_score_mods(self, dtype: torch.dtype, score_mod: Callable):
        self.run_test(score_mod, dtype)

    @running_on_a100_only
    @common_utils.parametrize("dtype", test_dtypes_fast)
    @common_utils.parametrize("score_mod", test_score_mods)
    def test_builtin_score_mods_seqlen_lt_default_sparse_block_size(
        self, dtype: torch.dtype, score_mod: Callable
    ):
        # _DEFAULT_SPARSE_BLOCK_SIZE is 128
        attention = functools.partial(
            flex_attention,
            score_mod=score_mod,
            kernel_options={"FORCE_USE_FLEX_ATTENTION": True},
        )
        self.run_test_with_call(attention, dtype, B, H, 64, D, B, H, 64, D)

    @running_on_a100_only
    @common_utils.parametrize("dtype", test_dtypes_fast)
    @common_utils.parametrize("score_mod", test_score_mods)
    def test_builtin_score_mods_seqlen_lt_custom_sparse_block_size(
        self, dtype: torch.dtype, score_mod: Callable
    ):
        def causal_mask(b, h, q, kv):
            return q >= kv

        block_mask = create_block_mask(causal_mask, 1, 1, 64, 64, BLOCK_SIZE=256)
        attention = functools.partial(
            flex_attention,
            score_mod=score_mod,
            block_mask=block_mask,
            kernel_options={"FORCE_USE_FLEX_ATTENTION": True},
        )
        self.run_test_with_call(attention, dtype, B, H, 64, D, B, H, 64, D)

    @supported_platform
    @common_utils.parametrize("dtype", test_dtypes_fast)
    @common_utils.parametrize("score_mod", test_score_mods)
    def test_builtin_score_mods_dynamic(self, dtype: torch.dtype, score_mod: Callable):
        if score_mod.__name__ == "_alibi_bias":
            # TODO
            self.skipTest(
                "Alibi bias broken with dynamic shapes since we don't support capturing dynamic shapes"
            )
        self.run_dynamic_test(score_mod, dtype)

    @supported_platform
    @common_utils.parametrize("dtype", test_dtypes_fast)
    @common_utils.parametrize("score_mod", test_score_mods)
    def test_builtin_score_mods_automatic_dynamic(
        self, dtype: torch.dtype, score_mod: Callable
    ):
        self.run_automatic_dynamic_test(score_mod, dtype)

    @supported_platform
    @common_utils.parametrize("dtype", test_dtypes_fast)
    @common_utils.parametrize("score_mod", test_score_mods)
    def test_builtin_score_mods_different_seqlen(
        self, dtype: torch.dtype, score_mod: Callable
    ):
        self.run_test(
            score_mod,
            dtype,
            B,
            H,
            S // 2,  # Seqlen of Q is different from seqlen of K/V
            D,
            B,
            H,
            S,
            D,
        )

    @supported_platform
    @common_utils.parametrize("dtype", test_dtypes)
    @common_utils.parametrize("score_mod", test_score_mods)
    @common_utils.parametrize("BLOCK_SIZE", test_block_size)
    def test_builtin_score_mods_different_block_size(
        self,
        dtype: torch.dtype,
        score_mod: Callable,
        BLOCK_SIZE: Union[int, Tuple[int, int]],
    ):
        block_mask = create_block_mask(noop_mask, B, H, S, S, BLOCK_SIZE=BLOCK_SIZE)
        self.run_test(score_mod, dtype, block_mask=block_mask)

    @supported_platform
    @common_utils.parametrize("dtype", test_dtypes_fast)
    @common_utils.parametrize("batch_dims", test_Bq_Bkv)
    @common_utils.parametrize("head_dims", test_Hq_Hkv)
    @common_utils.parametrize("score_mod", test_score_mods)
    def test_kv_batch_broadcast(
        self,
        dtype: torch.dtype,
        batch_dims: Tuple[int, int],
        head_dims: Tuple[int, int],
        score_mod: Callable,
    ):
        Hq, Hkv = head_dims
        assert Hq % Hkv == 0

        Bq, Bkv = batch_dims
        assert Bq > 1 and Bkv == 1

        self.run_test(
            score_mod,
            dtype,
            Bq,
            Hq,
            S,
            D,
            Bkv,
            Hkv,
            S,
            D,
        )

    @supported_platform
    @common_utils.parametrize("dtype", test_dtypes_fast)
    @common_utils.parametrize("batch_dims", test_Bq_Bkv)
    @common_utils.parametrize("head_dims", test_Hq_Hkv)
    @common_utils.parametrize("score_mod", test_score_mods)
    def test_kv_batch_broadcast_causal_mask(
        self,
        dtype: torch.dtype,
        batch_dims: Tuple[int, int],
        head_dims: Tuple[int, int],
        score_mod: Callable,
    ):
        Hq, Hkv = head_dims
        assert Hq % Hkv == 0

        Bq, Bkv = batch_dims
        assert Bq > 1 and Bkv == 1

        def mask_mod(b, h, q, kv):
            return q >= kv

        block_mask = create_block_mask(mask_mod, 1, 1, S, S)
        attention = functools.partial(
            flex_attention, block_mask=block_mask, enable_gqa=(not Hq == Hkv)
        )

        self.run_test_with_call(
            attention,
            torch.float16,
            Bq,
            Hq,
            S,
            D,
            Bkv,
            Hkv,
            S,
            D,
        )

    @supported_platform
    @common_utils.parametrize("dtype", test_dtypes_fast)
    @common_utils.parametrize("score_mod", test_score_mods)
    def test_GQA(self, dtype: torch.dtype, score_mod: Callable):
        self.run_test(
            score_mod,
            dtype,
            B,
            H * 4,  # Hq = 4*Hkv.
            S // 8,
            D,
            B,
            H,
            S,
            D,
        )

    test_strides = [
        ((H * S * D, S * D, D, 1), 997),  # offset
        ((H * D, D, B * H * D, 1), 499),  # transposed dimensions
        ((H * S * D, D, H * D, 1), 0),  # heads/sequence transposed
        (
            (S * (D + 1), B * S * (D + 1), (D + 1), 1),
            293,
        ),  # additional buffer on one dim
        (
            (1, D, (B + 1) * (H + 1) * D, 1),
            97,
        ),  # additional buffer on multiple dim + shared dimension
    ]

    @supported_platform
    @common_utils.parametrize("dtype", test_dtypes_fast)
    @common_utils.parametrize(
        "q_s", test_strides[:2]
    )  # TODO: fix layout for query braodcasting
    @common_utils.parametrize(
        "k_s,v_s",
        [
            (test_strides[0], test_strides[0]),
            (test_strides[0], test_strides[1]),
            (test_strides[2], test_strides[3]),
            (test_strides[3], test_strides[1]),
            # (test_strides[2], test_strides[4]), # TODO: Doesn't work for
            # broadcasting reasons i think
        ],
    )
    @common_utils.parametrize("do_s", test_strides[:3])
    def test_strided_inputs(self, dtype: torch.dtype, q_s, k_s, v_s, do_s):
        q1 = torch.randn((B * H * S * D * 2), dtype=dtype, device="cuda")
        k1 = torch.randn((B * H * S * D * 2), dtype=dtype, device="cuda")
        v1 = torch.randn((B * H * S * D * 2), dtype=dtype, device="cuda")
        do1 = torch.randn((B * H * S * D * 2), dtype=dtype, device="cuda")

        q_shape = (B, H, S // 2, D)
        k_shape = (B, H, S, D)
        v_shape = (B, H, S, D)
        do_shape = (B, H, S // 2, D)

        def coerce_to_strides(val, shape, strides):
            strides, offset = strides
            val_max = [x * (y - 1) for x, y in zip(strides, shape)]
            assert sum(val_max) + offset < B * H * S * D * 2
            assert strides[-1] == 1
            return torch.as_strided(val, shape, strides, offset).requires_grad_(True)

        q = coerce_to_strides(q1, q_shape, q_s)
        k = coerce_to_strides(k1, k_shape, k_s)
        v = coerce_to_strides(v1, v_shape, v_s)
        do = coerce_to_strides(do1, do_shape, do_s)

        block_mask = _create_empty_block_mask(q, k)
        sdpa_partial = create_attention(
            score_mod=_generate_alibi_bias(8), block_mask=block_mask
        )
        compiled_sdpa = torch.compile(sdpa_partial)
        ref_out = sdpa_partial(q, k, v)
        compiled_out = compiled_sdpa(q, k, v)

        tolerance = Tolerances(atol=2e-1, rtol=2e-1)
        torch.testing.assert_close(
            ref_out, compiled_out, atol=tolerance.atol, rtol=tolerance.rtol
        )
        ref_out.backward(do)
        ref_grads = [q.grad, k.grad, v.grad]
        q.grad = None
        k.grad = None
        v.grad = None

        compiled_out.backward(do)
        compiled_grads = [q.grad, k.grad, v.grad]
        q.grad = None
        k.grad = None
        v.grad = None
        torch.testing.assert_close(
            compiled_grads[0], ref_grads[0], atol=tolerance.atol, rtol=tolerance.rtol
        )
        torch.testing.assert_close(
            compiled_grads[1], ref_grads[1], atol=tolerance.atol, rtol=tolerance.rtol
        )
        torch.testing.assert_close(
            compiled_grads[2], ref_grads[2], atol=tolerance.atol, rtol=tolerance.rtol
        )

    @supported_platform
    def test_doc_mask_sparse(self):
        document_id = torch.zeros(S, dtype=torch.int, device="cuda")
        for i in range(0, S, 256):
            document_id[i : i + 256] = i // 256

        def document_masking_causal(score, b, h, q_idx, kv_idx):
            causal_mask = q_idx >= kv_idx
            document_mask = document_id[q_idx] == document_id[kv_idx]
            return torch.where(causal_mask & document_mask, score, -float("inf"))

        self.run_test(document_masking_causal, torch.float16)

    @supported_platform
    def test_index_multiple(self):
        bias = torch.randn(B, S, device="cuda")

        def index_multiple(score, b, h, q_idx, kv_idx):
            return score + bias[b][q_idx]

        self.run_test(index_multiple, torch.float16)

    @supported_platform
    def test_index_weird1(self):
        bias = torch.randn(4, B, H, S, device="cuda")

        def index_weird1(score, b, h, q_idx, kv_idx):
            return score + bias[0][b, h][q_idx]

        self.run_test(index_weird1, torch.float16)

    @supported_platform
    def test_index_weird2(self):
        bias = torch.randn(B, H, 4, S, device="cuda")
        which_bias = torch.tensor(0, device="cuda")

        def index_weird2(score, b, h, q_idx, kv_idx):
            return score + bias[b][h][which_bias, q_idx]

        self.run_test(index_weird2, torch.float16)

    @supported_platform
    @common_utils.parametrize("dtype", test_dtypes)
    def test_skip_odd_keys(self, dtype: torch.dtype):
        def score_mod(score, b, h, q, kv):
            return torch.where(kv % 2 == 0, score, float("-inf"))

        self.run_test(score_mod, dtype)

    @supported_platform
    @common_utils.parametrize("dtype", test_dtypes)
    def test_function_composition(self, dtype: torch.dtype):
        def score_mod_1(score, b, h, m, n):
            return score + (m - n)

        def score_mod_2(score, b, h, m, n):
            return torch.where(m <= n, score, float("-inf"))

        def composed_score_mod(score, b, h, m, n):
            return score_mod_2(score_mod_1(score, b, h, m, n), b, h, m, n)

        self.run_test(composed_score_mod, dtype)

    @supported_platform
    @common_utils.parametrize("dtype", test_dtypes)
    def test_captured_buffers(self, dtype: torch.dtype):
        head_offset = torch.rand(H, device="cuda", dtype=dtype)

        def score_mod(score, b, h, m, n):
            return score + head_offset[h]

        self.run_test(score_mod, dtype)

    @supported_platform
    @common_utils.parametrize("dtype", test_dtypes)
    def test_captured_buffers_all_dims(self, dtype: torch.dtype):
        head_scale = torch.randn(H, device="cuda")
        batch_scale = torch.randn(B, device="cuda")
        tok_scale = torch.randn(S, device="cuda")

        def all_bias(score, batch, head, token_q, token_kv):
            score = score + tok_scale[token_q]
            score = score + batch_scale[batch]
            score = score + head_scale[head]
            return score

        self.run_test(all_bias, dtype)

    @supported_platform
    @common_utils.parametrize("dtype", test_dtypes_fast)
    def test_seq_masking(self, dtype):
        seq_idx = torch.zeros(S, device="cuda", dtype=torch.bool)
        seq_idx[S // 2 :] = 1

        def seq_mask_mod(score, b, h, q, kv):
            return torch.where(seq_idx[q] == seq_idx[kv], score, float("-inf"))

        self.run_test(seq_mask_mod, dtype)

    @supported_platform
    @common_utils.parametrize("dtype", test_dtypes_fast)
    def test_load_from_bias_seq_only(self, dtype):
        bias = torch.randn(S, S, device="cuda", dtype=dtype)

        def bias_mod(score, b, h, q, kv):
            return score + bias[q, kv]

        self.run_test(bias_mod, dtype)

    @supported_platform
    @common_utils.parametrize("dtype", test_dtypes_fast)
    def test_load_from_bias_seq_batch(self, dtype):
        bias = torch.randn(B, S, S, device="cuda", dtype=dtype)

        def bias_mod(score, b, h, q, kv):
            return score + bias[b, q, kv]

        self.run_test(bias_mod, dtype)

    @supported_platform
    @common_utils.parametrize("dtype", test_dtypes_fast)
    def test_load_from_bias_head_seq_batch(self, dtype):
        bias = torch.randn(B, H, S, S, device="cuda", dtype=dtype)

        def bias_mod(score, b, h, q, kv):
            return score + bias[b, h, q, kv]

        self.run_test(bias_mod, dtype)

    @supported_platform
    @common_utils.parametrize("dtype", test_dtypes_fast)
    def test_load_rel_bias(self, dtype):
        rel_bias = torch.randn(2 * S, device="cuda", dtype=dtype)

        def bias_mod(score, b, h, q, kv):
            return score + rel_bias[(q - kv) + S]

        self.run_test(bias_mod, dtype)

    @supported_platform
    @common_utils.parametrize("dtype", test_dtypes_fast)
    def test_dependent_causal_bidirectional(self, dtype):
        num_bidirectional = torch.randint(0, S, (B,), device="cuda", dtype=torch.int32)

        def bias_mod(score, b, h, q, kv):
            causal_attention = q >= kv
            cur_num_bidirectional = num_bidirectional[b]
            bidirectional_attention_on_video = (q <= cur_num_bidirectional) & (
                kv <= cur_num_bidirectional
            )
            return torch.where(
                bidirectional_attention_on_video | causal_attention,
                score,
                -float("inf"),
            )

        self.run_test(bias_mod, dtype)

    @supported_platform
    @common_utils.parametrize("dtype", test_dtypes_fast)
    def test_natten_2d(self, dtype):
        H = 32
        W = S // H
        WINDOW = 3
        assert W * H == S

        def get_x_y(idx):
            # This should be a floor divide, but we don't support that properly
            return idx / W, idx % W

        def natten_mask(score, b, h, q, kv):
            q_x, q_y = get_x_y(q)
            kv_x, kv_y = get_x_y(kv)
            return torch.where(
                ((q_x - kv_x).abs() <= WINDOW) | ((q_y - kv_y).abs() <= WINDOW),
                score,
                float("-inf"),
            )

        self.run_test(natten_mask, dtype)

    @supported_platform
    @common_utils.parametrize("dtype", test_dtypes_fast)
    def test_subgraph_respect_decompostion(self, dtype):
        from torch._decomp import core_aten_decompositions
        from torch.fx.experimental.proxy_tensor import make_fx

        def score_mod_func(score, b, h, q, kv):
            return score - q // (1 + kv)

        make_tensor = functools.partial(
            torch.randn,
            (2, 2, 128, 4),
            device="cuda",
            dtype=torch.float64,
            requires_grad=True,
        )
        query, key, value = make_tensor(), make_tensor(), make_tensor()
        # floor_div is not decomposed in decompostion_table is empty
        attention = functools.partial(flex_attention, score_mod=score_mod_func)
        gm = make_fx(attention, decomposition_table={})(query, key, value)
        self.assertExpectedInline(
            gm.sdpa_score0.code.strip(),
            """\
def forward(self, arg0_1, arg1_1, arg2_1, arg3_1, arg4_1):
    add = torch.ops.aten.add.Tensor(arg4_1, 1);  arg4_1 = None
    floor_divide = torch.ops.aten.floor_divide.default(arg3_1, add);  arg3_1 = add = None
    sub = torch.ops.aten.sub.Tensor(arg0_1, floor_divide);  arg0_1 = floor_divide = None
    return sub""",
        )

        # floor_div is decomposed for core_aten_decompositions
        gm = make_fx(attention, decomposition_table=core_aten_decompositions())(
            query, key, value
        )
        self.assertExpectedInline(
            gm.sdpa_score0.code.strip(),
            """\
def forward(self, arg0_1, arg1_1, arg2_1, arg3_1, arg4_1):
    add = torch.ops.aten.add.Tensor(arg4_1, 1);  arg4_1 = None
    div = torch.ops.aten.div.Tensor_mode(arg3_1, add, rounding_mode = 'floor');  arg3_1 = add = None
    sub = torch.ops.aten.sub.Tensor(arg0_1, div);  arg0_1 = div = None
    return sub""",
        )

    @supported_platform
    @common_utils.parametrize("dtype", test_dtypes_fast)
    def test_silu_on_score(self, dtype):
        def silu_score(score, b, h, q, kv):
            return torch.nn.functional.silu(score)

        self.run_test(silu_score, dtype)

    @supported_platform
    @common_utils.parametrize("dtype", test_dtypes_fast)
    def test_padded_dense_causal(self, dtype):
        seq_len = torch.arange(B, device="cuda", dtype=torch.int32) + 1

        def create_padded_dense_wrapper(orig_score_mod):
            def njt_score_mod(qk, b, h, q, kv):
                return torch.where(
                    qk <= seq_len[b], orig_score_mod(qk, b, h, q, kv), -float("inf")
                )

            return njt_score_mod

        causal_njt = create_padded_dense_wrapper(_causal)

        self.run_test(causal_njt, dtype)

    @supported_platform
    @common_utils.parametrize("dtype", test_dtypes_fast)
    def test_captured_scale(self, dtype):
        scale = torch.ones((), device="cuda", dtype=torch.int32)

        def score_mod_scale(qk, b, h, q, kv):
            return qk + scale

        self.run_test(score_mod_scale, dtype)

    @supported_platform
    @common_utils.parametrize("dtype", test_dtypes_fast)
    def test_recompile_changed_score_mod(self, dtype):
        scale = torch.ones((), device="cuda", dtype=torch.int32)
        ADD = True

        def score_mod_scale(qk, b, h, q, kv):
            if ADD:
                return qk + scale
            else:
                return qk * scale

        self.run_test(score_mod_scale, dtype)
        ADD = False
        self.run_test(score_mod_scale, dtype)

    @supported_platform
    @expectedFailure  # If we capture a tensor then we can perform a reduction on it, and that shouldn't be allowed
    @common_utils.parametrize("dtype", test_dtypes_fast)
    def test_captured_reduction(self, dtype):
        scale = torch.randn((B, 8), device="cuda")

        def score_mod_scale(qk, b, h, q, kv):
            return qk + scale[b].sum(dim=-1)

        self.run_test(score_mod_scale, dtype)

    @supported_platform
    def test_multiple_score_mod_calls(self):
        query = torch.randn((1, 8, 1024, 64), dtype=torch.float32, device="cuda")
        keys = [
            torch.randn((1, 8, 1024, 64), dtype=torch.float32, device="cuda")
            for _ in range(2)
        ]
        values = [
            torch.randn((1, 8, 1024, 64), dtype=torch.float32, device="cuda")
            for _ in range(2)
        ]

        def scoremod_1(qk, b, h, q, kv):
            return qk + (q - kv)

        def scoremod_2(qk, b, h, q, kv):
            return torch.where(q >= kv, qk, -float("inf"))

        def f(q, k1, k2, v1, v2):
            q2 = flex_attention(q, k1, v1, score_mod=scoremod_1)
            return flex_attention(q2, k2, v2, score_mod=scoremod_2)

        out = f(query, *keys, *values)
        out2 = torch.compile(f)(query, *keys, *values)
        tolerance = Tolerances(atol=2e-1, rtol=2e-1)
        torch.testing.assert_close(out, out2, atol=tolerance.atol, rtol=tolerance.rtol)

    @supported_platform
    def test_multiple_score_mod_calls2(self):
        query = torch.randn((1, 8, 1024, 64), dtype=torch.float32, device="cuda")
        keys = [
            torch.randn((1, 8, 1024, 64), dtype=torch.float32, device="cuda")
            for _ in range(3)
        ]
        values = [
            torch.randn((1, 8, 1024, 64), dtype=torch.float32, device="cuda")
            for _ in range(3)
        ]

        def scoremod_1(qk, b, h, q, kv):
            return qk + (q - kv)

        def scoremod_2(qk, b, h, q, kv):
            return torch.where(q >= kv, qk, -float("inf"))

        attention1 = functools.partial(flex_attention, score_mod=scoremod_1)

        def f(q, k1, k2, k3, v1, v2, v3):
            q2 = attention1(q, k1, v1)
            q3 = flex_attention(q2, k2, v2, score_mod=scoremod_2)
            return flex_attention(q3, k3, v3, score_mod=scoremod_1)

        out = f(query, *keys, *values)
        out2 = torch.compile(f)(query, *keys, *values)
        self.assertTrue((out - out2).abs().mean() < 1e-2)

    @supported_platform
    def test_inputs_are_realized(self):
        def f(q, k, v):
            x = torch.randn(1024, device="cuda")
            x = x * 2

            def func(qk, b, h, q, kv):
                return qk + x[q]

            return flex_attention(q.sin(), k, v, score_mod=func).cos()

        q, k, v = (
            torch.randn(1, 8, 1024, 64, device="cuda", requires_grad=True)
            for _ in range(3)
        )
        ref = f(q, k, v)
        out = torch.compile(f)(q, k, v)
        self.assertTrue((ref - out).abs().mean() < 1e-2)
        gradOut = torch.randn_like(q)

        ref_grads = torch.autograd.grad(ref, (q, k, v), gradOut)
        out_grads = torch.autograd.grad(out, (q, k, v), gradOut)
        for ref, out in zip(ref_grads, out_grads):
            self.assertTrue((ref - out).abs().mean() < 1e-2)

    @supported_platform
    def test_make_block_mask(self):
        def causal_mask(b, h, q_idx, kv_idx):
            return q_idx >= kv_idx

        block_mask_a = create_block_mask(causal_mask, 1, 1, 512, 512, _compile=True)
        block_mask_b = create_block_mask(causal_mask, 1, 1, 512, 512, _compile=False)
        self.assertEqual(block_mask_a.kv_num_blocks, block_mask_b.kv_num_blocks)
        self.assertEqual(block_mask_a.kv_indices, block_mask_b.kv_indices)
        self.assertEqual(block_mask_a.q_num_blocks, block_mask_b.q_num_blocks)

    @supported_platform
    def test_mask_mod_combiners(self):
        def causal_mask(b, h, q, kv):
            return q >= kv

        def neg_causal_mask(b, h, q, kv):
            return q < kv

        def sliding_window(b, h, q, kv):
            return (q - kv) <= 512

        block_mask = create_block_mask(
            and_masks(causal_mask, sliding_window), 1, 1, S, S
        )
        self.assertExpectedInline(block_mask.kv_num_blocks.sum().item(), """28""")
        attention = functools.partial(flex_attention, block_mask=block_mask)
        self.run_test_with_call(attention)

        block_mask = create_block_mask(
            and_masks(causal_mask, neg_causal_mask), 1, 1, S, S
        )
        self.assertEqual(block_mask.kv_num_blocks.sum(), 0)

        block_mask1 = create_block_mask(
            or_masks(causal_mask, neg_causal_mask), 1, 1, S, S
        )
        block_mask2 = create_block_mask(noop_mask, 1, 1, S, S)
        self.assertEqual(block_mask1.sparsity(), block_mask2.sparsity())

    @supported_platform
    def test_epilogue_fused(self):
        @torch.compile
        def f(q, k, v):
            out = flex_attention(q, k, v)
            return out.cos()

        q, k, v = (torch.randn(1, 8, 1024, 64, device="cuda") for _ in range(3))
        metrics.reset()
        _, code = run_and_get_code(f, q, k, v)
        fc = FileCheck()
        fc.check("triton_tem_fused")  # template call
        fc.check_not("poi_fused_cos")  # No cos pointwise operation
        fc.run(code[0])
        accessed_bytes = 1 * 8 * 1024 * 64 * torch.float32.itemsize
        num_accesses = 4  # q, k, v reads, one output.
        # TODO: Get rid of this fudge factor
        # We need this fudge factor for now as we write the extraneous logsumexp
        num_accesses += 1
        self.assertLess(metrics.num_bytes_accessed, accessed_bytes * num_accesses)

    @supported_platform
    @common_utils.parametrize("dtype", test_dtypes)
    def test_njt_causal(self, dtype):
        offsets = torch.tensor(
            [0, 1024, 1024 + 512, S], device="cuda", dtype=torch.int32
        )
        seq_idx = torch.zeros(S, device="cuda", dtype=torch.int32)
        for idx in range(len(offsets) - 1):
            seq_idx[offsets[idx] : offsets[idx + 1]] = idx

        def create_njt_wrapper(orig_score_mod, offsets, seq_idx):
            def njt_score_mod(qk, b, h, q, kv):
                q_nested = q - offsets[seq_idx[q]]
                kv_nested = kv - offsets[seq_idx[kv]]
                return orig_score_mod(qk, b, h, q_nested, kv_nested)

            return njt_score_mod

        causal_njt = create_njt_wrapper(_causal, offsets, seq_idx)

        self.run_test(causal_njt, dtype)

    @supported_platform
    def test_mixed_dtypes_fails(self):
        query = torch.randn((1, 1, 1024, 64), dtype=torch.float32, device="cuda")
        key = torch.randn((1, 1, 1024, 64), dtype=torch.float16, device="cuda")
        value = torch.randn((1, 1, 1024, 64), dtype=torch.float16, device="cuda")
        with self.assertRaisesRegex(
            ValueError, "Expected query, key, and value to have the same dtype"
        ):
            flex_attention(query, key, value, _identity)

    @supported_platform
    @patch.object(torch._inductor.config, "max_autotune", True)
    def test_max_autotune(self):
        def score_mod(score, b, h, m, n):
            return score * 2

        self.run_test(score_mod)

    @supported_platform
    @skip("TODO: Figure out why this is erroring")
    @patch.object(torch._inductor.config, "max_autotune", True)
    def test_max_autotune_with_captured(self):
        head_scale = torch.randn(H, device="cuda")
        batch_scale = torch.randn(B, device="cuda")
        tok_scale = torch.randn(S, device="cuda")

        def bias_mod(score, batch, head, token_q, token_kv):
            score = score + tok_scale[token_q]
            score = score + batch_scale[batch]
            score = score + head_scale[head]
            return score

        self.run_test(bias_mod)

    @supported_platform
    @common_utils.parametrize("score_mod", test_score_mods)
    @common_utils.parametrize("dtype", test_dtypes)
    @common_utils.parametrize("head_dims", [(D, D // 2), (D // 2, D)])
    def test_non_equal_head_dims(self, dtype, score_mod, head_dims):
        qk_d, v_d = head_dims
        self.run_test(score_mod, dtype, B, H, S, qk_d, B, H, S, V_D=v_d)

    @supported_platform
    def test_autograd_function_in_score_mod(self):
        class ApplyMask(torch.autograd.Function):
            generate_vmap_rule = True

            @staticmethod
            def forward(a, mask):
                return torch.where(mask, a, -float("inf"))

            @staticmethod
            def setup_context(ctx, inputs, output):
                _, mask = inputs
                ctx.mark_non_differentiable(mask)

            @staticmethod
            def backward(ctx, i):
                return i, None

        def score_mod(score, b, h, q, kv):
            return ApplyMask.apply(score, q <= kv)

        func = torch.compile(flex_attention, fullgraph=True)

        q, k, v = (
            torch.randn(1, 8, 1024, 64, device="cuda", requires_grad=True)
            for _ in range(3)
        )

        # Just checking that it runs
        func(q, k, v)

        # expectedFailure
        # This doesn't work due to vmap + autograd.Function + torch.compile not composing
        # self.run_test(score_mod)

    @supported_platform
    def test_causal_block(self):
        def mask_mod(b, h, q, kv):
            return q >= kv

        block_mask = create_block_mask(mask_mod, 1, 1, S, S)
        attention = functools.partial(flex_attention, block_mask=block_mask)

        self.run_test_with_call(attention)

    @supported_platform
    def test_new_empty_mask_mod(self):
        S = 128
        q, k, v = (torch.randn(4, 1, S, 64, device="cuda") for _ in range(3))

        attn_mask = torch.ones(4, 1, S, S, dtype=torch.bool, device="cuda").tril()

        def score_mod(score, b, h, q_idx, kv_idx):
            h_ = h.new_zeros(h.shape)
            return score + attn_mask[b, h_, q_idx, kv_idx]

        def causal(b, h, q_idx, kv_idx):
            h_ = h.new_zeros(h.shape)
            return attn_mask[b, h_, q_idx, kv_idx]

        block_mask = create_block_mask(causal, B=4, H=None, Q_LEN=S, KV_LEN=S)
        torch.compile(flex_attention)(q, k, v, score_mod, block_mask=block_mask)

    @supported_platform
    def test_GQA_causal_mask(self):
        def mask_mod(b, h, q, kv):
            return q >= kv

        block_mask = create_block_mask(mask_mod, 1, 1, S // 8, S // 8)
        attention = functools.partial(
            flex_attention, block_mask=block_mask, enable_gqa=True
        )

        self.run_test_with_call(
            attention,
            torch.float16,
            B,
            H * 4,  # Hq = 4*Hkv.
            S // 8,
            D,
            B,
            H,
            S // 8,
            D,
        )

    @supported_platform
    def test_custom_block_mask_generator(self):
        def mask_mod(b, h, q, kv):
            return q >= kv

        auto_mask = create_block_mask(mask_mod, 1, 1, S, S)
        BLOCK_SIZE = 128

        def causal_constructor(S):
            num_blocks = torch.arange(S // BLOCK_SIZE, device="cuda") + 1
            indices = torch.arange(S // BLOCK_SIZE, device="cuda").expand(
                S // BLOCK_SIZE, S // BLOCK_SIZE
            )
            num_blocks = num_blocks[None, None, :]
            indices = indices[None, None, :]
            return BlockMask.from_kv_blocks(
                num_blocks, indices, BLOCK_SIZE=BLOCK_SIZE, mask_mod=mask_mod
            )

        manual_mask = causal_constructor(S)
        self.assertEqual(auto_mask.to_dense(), manual_mask.to_dense())

    @supported_platform
    @common_utils.parametrize("dtype", test_dtypes)
    @common_utils.parametrize("score_mod", [_identity, _causal])
    def test_logsumexp_correctness(self, dtype, score_mod):
        make_tensor = functools.partial(
            torch.randn,
            (B, H, S, D),
            dtype=dtype,
            device="cuda",
            requires_grad=True,
        )
        q, k, v = make_tensor(), make_tensor(), make_tensor()

        @torch.compile
        def sdpa_hop(q, k, v, score_mod):
            return flex_attention(q, k, v, score_mod, return_lse=True)

        @torch.compile(backend="aot_eager")
        def eager_sdpa_hop(q, k, v, score_mod):
            return flex_attention(q, k, v, score_mod, return_lse=True)

        ref_out, ref_lse = eager_sdpa_hop(
            q.to(torch.float64),
            k.to(torch.float64),
            v.to(torch.float64),
            score_mod,
        )
        compiled_out, compiled_lse = sdpa_hop(q, k, v, score_mod)

        self.assertTrue(ref_lse.dtype == torch.float64)
        self.assertTrue(compiled_lse.dtype == torch.float32)

        tolerance = Tolerances(atol=2e-2, rtol=2e-2)
        torch.testing.assert_close(
            ref_out.to(dtype=torch.float32),
            compiled_out.to(dtype=torch.float32),
            atol=tolerance.atol,
            rtol=tolerance.rtol,
        )
        torch.testing.assert_close(
            ref_lse.to(dtype=torch.float32),
            compiled_lse.to(dtype=torch.float32),
            atol=tolerance.atol,
            rtol=tolerance.rtol,
        )

    @supported_platform
    def test_logsumexp_only_return(self):
        make_tensor = functools.partial(
            torch.randn,
            (B, H, S, D),
            dtype=torch.float32,
            device="cuda",
            requires_grad=True,
        )
        q, k, v = make_tensor(), make_tensor(), make_tensor()

        @torch.compile
        def func(q, k, v, score_mod):
            _, lse = flex_attention(q, k, v, score_mod, return_lse=True)
            lse_2 = lse * 2
            return lse_2

        _, code = run_and_get_code(func, q, k, v, _identity)
        # Ensure that we're still generating the flexattention kernel
        FileCheck().check_count(".run(primals_1, primals_2, primals_3", 1, True).run(
            code[0]
        )

    @supported_platform
    @common_utils.parametrize(
        "score_mod", [_identity, _causal, _times_two, _squared, _trig, _trig2]
    )
    def test_aot_eager_gradcheck(self, score_mod):
        make_tensor = functools.partial(
            torch.randn,
            (2, 2, 11, 4),
            device="cuda",
            dtype=torch.float64,
            requires_grad=True,
        )
        query, key, value = make_tensor(), make_tensor(), make_tensor()

        func = torch.compile(flex_attention, backend="aot_eager", fullgraph=True)

        self.assertTrue(
            torch.autograd.gradcheck(
                func, (query, key, value, score_mod), raise_exception=True
            )
        )

    @supported_platform
    def test_eager_backward_strides(self):
        class Repro(torch.nn.Module):
            def __init__(self):
                super().__init__()
                self.qkv_proj = torch.nn.Linear(256, 256 * 3)
                self.n_head = 256 // 64
                self.d_attn = 256

            def forward(self, x):
                n_batch, n_ctx, _ = x.shape
                q, k, v = self.qkv_proj(x).split(
                    [self.d_attn, self.d_attn, self.d_attn], dim=2
                )
                q = q.reshape(n_batch, n_ctx, self.n_head, -1)
                k = k.reshape(n_batch, n_ctx, self.n_head, -1)
                v = v.reshape(n_batch, n_ctx, self.n_head, -1)
                q = q.transpose(1, 2)
                k = k.transpose(1, 2)
                v = v.transpose(1, 2)
                x = torch.nn.attention.flex_attention.flex_attention(q, k, v)
                return x

        model = Repro().cuda()
        x = torch.randn((1, 512, 256), device="cuda", requires_grad=True)
        out = torch.compile(model, backend="aot_eager")(x)
        out.backward(torch.ones_like(out))

    @supported_platform
    def test_differentiable_logsumexp_gradcheck(self):
        make_tensor = functools.partial(
            torch.randn,
            (2, 2, 128, 4),
            device="cuda",
            dtype=torch.float64,
            requires_grad=True,
        )
        query, key, value = make_tensor(), make_tensor(), make_tensor()

        def flex_attention_lse_only(q, k, v):
            return flex_attention(q, k, v, return_lse=True)[1]

        func = torch.compile(
            flex_attention_lse_only, backend="aot_eager", fullgraph=True
        )

        self.assertTrue(
            torch.autograd.gradcheck(func, (query, key, value), raise_exception=True)
        )

    @supported_platform
    def test_differentiable_logsumexp_compiled(self):
        make_tensor = functools.partial(
            torch.randn,
            (2, 2, 128, 64),
            device="cuda",
            dtype=torch.float32,
            requires_grad=True,
        )
        q, k, v = make_tensor(), make_tensor(), make_tensor()
        lse_mask = torch.randn(2, 2, 128, device="cuda")

        out, lse = flex_attention(q, k, v, return_lse=True)
        (out.mean() + (lse * lse_mask).sum()).backward()
        q_grad, k_grad, v_grad = q.grad, k.grad, v.grad
        q.grad = None
        k.grad = None
        v.grad = None

        out2, lse2 = torch.compile(flex_attention)(q, k, v, return_lse=True)
        (out2.mean() + (lse2 * lse_mask).sum()).backward()
        q_grad2, k_grad2, v_grad2 = q.grad, k.grad, v.grad
        tolerance = Tolerances(atol=1e-1, rtol=1e-1)

        torch.testing.assert_close(out, out2, atol=tolerance.atol, rtol=tolerance.rtol)
        torch.testing.assert_close(lse, lse2, atol=tolerance.atol, rtol=tolerance.rtol)
        torch.testing.assert_close(
            q_grad, q_grad2, atol=tolerance.atol, rtol=tolerance.rtol
        )
        torch.testing.assert_close(
            k_grad, k_grad2, atol=tolerance.atol, rtol=tolerance.rtol
        )
        torch.testing.assert_close(
            v_grad, v_grad2, atol=tolerance.atol, rtol=tolerance.rtol
        )

    @supported_platform
    def test_float32_matmul_precision(self):
        make_tensor = functools.partial(
            torch.zeros,
            (2, 2, 128, 32),
            device="cuda",
            dtype=torch.float32,
            requires_grad=False,
        )
        query, key, value = make_tensor(), make_tensor(), make_tensor()
        query.fill_(0.2)
        key.fill_(0.3)
        value.fill_(0.4)

        query.requires_grad = True
        key.requires_grad = True
        value.requires_grad = True

        def score_mod(score, b, h, q, kv):
            return score * 2

        with temp_float32_matmul_precision("highest"):
            out_eager = flex_attention(query, key, value, score_mod)
            flex_compiled = torch.compile(flex_attention, fullgraph=True)
            out_compiled = flex_compiled(query, key, value, score_mod)

            grads_eager = torch.autograd.grad(out_eager.sum(), (query, key, value))
            grads_compile = torch.autograd.grad(out_compiled.sum(), (query, key, value))

        torch.testing.assert_close(grads_eager, grads_compile)

    @supported_platform
    @common_utils.parametrize("score_mod_name", ["_head_offset"])
    @common_utils.parametrize("mode", ["eager", "aot_eager"])
    def test_captured_score_mod_aot_eager_gradcheck(
        self, score_mod_name: str, mode: str
    ):
        make_tensor = functools.partial(
            torch.randn,
            (2, 2, 128, 4),
            device="cuda",
            dtype=torch.float64,
            requires_grad=True,
        )
        query, key, value = make_tensor(), make_tensor(), make_tensor()

        func = torch.compile(flex_attention, backend=mode, fullgraph=True)
        score_mod = captured_buffers_map[score_mod_name](torch.float64)

        self.assertTrue(
            torch.autograd.gradcheck(
                func, (query, key, value, score_mod), raise_exception=True
            )
        )

    @supported_platform
    @common_utils.parametrize("mode", ["eager", "aot_eager"])
    def test_document_masking_edge_case(self, mode):
        document_masks = torch.full((2, 128), 0, dtype=torch.int32, device="cuda")
        document_masks[:, 64:] = 1

        def mask_mod(b, h, q, kv):
            same_doc = document_masks[b, q] == document_masks[b, kv]
            return same_doc

        make_tensor = functools.partial(
            torch.randn,
            (2, 1, 128, 4),
            device="cuda",
            dtype=torch.float64,
            requires_grad=True,
        )
        query, key, value = make_tensor(), make_tensor(), make_tensor()
        func = torch.compile(flex_attention, backend=mode, fullgraph=True)

        block_mask = create_block_mask(mask_mod, 2, 1, 128, 128)
        out = func(query, key, value, block_mask=block_mask)
        out.sum().backward()

    @supported_platform
    @common_utils.parametrize("mode", ["eager", "inductor"])
    @common_utils.parametrize(
        "permute_order",
        [
            (0, 1, 2, 3),  # Default order
            (1, 0, 2, 3),  # Reverse order
            (0, 2, 1, 3),  # Mixed order
            (2, 0, 1, 3),  # Another mixed order
        ],
    )
    @common_utils.parametrize("shape", [(2, 1, 128, 16), (4, 2, 64, 16)])
    def test_flex_attention_stride_ordering(self, mode, permute_order, shape):
        from torch._inductor.ir import get_stride_order

        # Setup
        make_tensor = functools.partial(
            torch.randn,
            shape,
            device="cuda",
            dtype=torch.float32,
            requires_grad=True,
        )

        # Create and permute tensors
        query, key, value = make_tensor(), make_tensor(), make_tensor()
        query = query.permute(permute_order)
        key = key.permute(permute_order)
        value = value.permute(permute_order)

        if mode == "inductor":
            func = torch.compile(flex_attention, backend=mode, fullgraph=True)
        else:
            func = flex_attention

        out = func(query, key, value)

        out_stride_order = get_stride_order(out.stride())
        query_stride_order = get_stride_order(query.stride())

        self.assertEqual(
            out_stride_order,
            query_stride_order,
            f"Stride order mismatch: out {out_stride_order}, query {query_stride_order}",
        )

    @supported_platform
    @common_utils.parametrize("compile", [True, False])
    def test_fully_masked_out_rows_0_check(self, compile: bool):
        # Ensure fully masked out rows won't cause NaNs.
        query = torch.randn(
            (B, H, S, D), dtype=torch.float32, device="cuda", requires_grad=True
        )
        key = torch.randn(
            (B, H, S, D), dtype=torch.float32, device="cuda", requires_grad=True
        )
        value = torch.randn(
            (B, H, S, D), dtype=torch.float32, device="cuda", requires_grad=True
        )

        M = S // 2

        def mask_mod(b, h, q, kv):
            return q < M

        block_mask = create_block_mask(mask_mod, 1, 1, S, S)

        flex = (
            torch.compile(flex_attention, dynamic=False) if compile else flex_attention
        )
        out, lse = flex(query, key, value, block_mask=block_mask, return_lse=True)
        self.assertEqual(out[:, :, M:, :].sum(), 0)
        self.assertTrue((lse[:, :, M:] == -float("inf")).all())

        loss = out.sum() + lse.sum()
        loss.backward()
        self.assertEqual(query.grad[:, :, M:, :].sum(), 0)

    @supported_platform
    @common_utils.parametrize("compile", [True, False])
    def test_fully_masked_out_rows(self, compile: bool):
        M = S // 2

        def mask_mod(b, h, q, kv):
            return q < M

        block_mask = create_block_mask(mask_mod, 1, 1, S, S)

        def noop_mod(score, b, h, q_idx, kv_idx):
            return score

        self.run_test(noop_mod, torch.float32, B, H, S, D, B, H, S, D, block_mask)

    @supported_platform
    def test_kernel_options_argument_is_respected(self):
        make_tensor = functools.partial(
            torch.randn,
            (2, 2, 128, 64),
            device="cuda",
            dtype=torch.float32,
            requires_grad=True,
        )
        q, k, v = make_tensor(), make_tensor(), make_tensor()

        # Ensure we respect user's input kernel options.
        _, code = run_and_get_code(
            torch.compile(flex_attention), q, k, v, kernel_options={"BLOCK_M": 16}
        )
        FileCheck().check("BLOCK_M : tl.constexpr = 16").run(code[0])

    @supported_platform
    def test_comparison_vs_sdpa(self):
        def causal(score, b, h, q_idx, kv_idx):
            return torch.where(q_idx >= kv_idx, score, -float("inf"))

        def causal_mask(b, h, q_idx, kv_idx):
            return q_idx >= kv_idx

        no_sparse_flex = functools.partial(flex_attention, score_mod=causal)
        score_mod_sparse_flex = functools.partial(
            flex_attention,
            score_mod=causal,
            block_mask=create_block_mask(causal_mask, 1, 1, 2048, 2048),
        )
        mask_mod_sparse_flex = functools.partial(
            flex_attention, block_mask=create_block_mask(causal_mask, 1, 1, 2048, 2048)
        )
        for attention_call in [
            no_sparse_flex,
            score_mod_sparse_flex,
            mask_mod_sparse_flex,
        ]:
            inputs = [
                torch.randn(
                    2,
                    2,
                    2048,
                    64,
                    device="cuda",
                    dtype=torch.float16,
                    requires_grad=True,
                )
                for _ in range(3)
            ]
            gradOut = torch.randn(2, 2, 2048, 64, device="cuda", dtype=torch.float16)
            out_ref = torch.nn.functional.scaled_dot_product_attention(
                *inputs, is_causal=True
            )
            out_ref.backward(gradOut)

            inputs_flex = [i.detach().clone().requires_grad_(True) for i in inputs]
            out_flex = torch.compile(attention_call)(*inputs_flex)
            out_flex.backward(gradOut)
            inputs_golden = [
                i.detach().clone().to(dtype=torch.float64).requires_grad_(True)
                for i in inputs
            ]
            out_golden = torch.nn.functional.scaled_dot_product_attention(
                *inputs_golden, is_causal=True
            )
            out_golden.backward(gradOut.to(dtype=torch.float64))

            for ref, flex, golden in [
                (out_ref, out_flex, out_golden),
                (inputs[0].grad, inputs_flex[0].grad, inputs_golden[0].grad),
                (inputs[1].grad, inputs_flex[1].grad, inputs_golden[1].grad),
                (inputs[2].grad, inputs_flex[2].grad, inputs_golden[2].grad),
            ]:
                ref_error = rmse(ref, golden)
                flex_error = rmse(flex, golden)
                # Note: This has been carefully tested that FlexAttention is within
                # 20% of the average error of SDPA! Do not bump this tolerance
                # unless you are absolutely sure you are not worsening the accuracy
                # of FlexAttention!
                self.assertTrue(
                    ref_error * 1.2 > flex_error,
                    f"Ref error: {ref_error}, Flex Error: {flex_error}",
                )

    @supported_platform
    def test_causal_block_non_divisible(self):
        def mask_mod(b, h, q, kv):
            return q >= kv

        block_mask = create_block_mask(mask_mod, 1, 1, S - 1, S - 1)
        attention = functools.partial(flex_attention, block_mask=block_mask)

        self.run_test_with_call(attention, Q_S=S - 1, KV_S=S - 1)

    @supported_platform
    def test_modular_indexing(self):
        B, H, N, D = 100, 12, 128, 64
        dtype = torch.bfloat16
        device = torch.device("cuda")

        class Attention(torch.nn.Module):
            def __init__(self):
                super().__init__()
                self.bias = torch.randn(B, N, N, H, device=device, dtype=dtype)

            def forward(
                self, q: torch.Tensor, k: torch.Tensor, v: torch.Tensor
            ) -> torch.Tensor:
                score_mod = generate_score_mod(self.bias)
                o = flex_attention(q, k, v, score_mod=score_mod)
                return o

        def generate_score_mod(bias):
            bias = (2 * bias).view(B, H, N, N).contiguous()

            def score_mod(score, batch, head, q_idx, k_idx):
                attn_bias = bias[batch, head, q_idx, k_idx]
                return score + attn_bias

            return score_mod

        m = Attention().cuda().eval().to(dtype)
        m = torch.compile(m, mode="default", fullgraph=False)

        q = torch.randn(B, H, N, D, device=device, dtype=dtype)
        k = torch.randn(B, H, N, D, device=device, dtype=dtype)
        v = torch.randn(B, H, N, D, device=device, dtype=dtype)

        m(q, k, v)

    @supported_platform
    def test_force_write_lse(self):
        make_tensor = functools.partial(
            torch.randn,
            (2, 2, 128, 16),
            device="cuda",
            dtype=torch.float32,
            requires_grad=False,
        )
        query, key, value = make_tensor(), make_tensor(), make_tensor()
        out_eager, lse_eager = flex_attention(query, key, value, return_lse=True)

        flex_compile = torch.compile(flex_attention, fullgraph=True)
        out_compiled, lse_compiled = flex_compile(query, key, value, return_lse=True)

        torch.testing.assert_close(lse_eager, lse_compiled, atol=3e-3, rtol=0)

    @supported_platform
    @common_utils.parametrize("backend", ["flex_attention", "flex_decode", "eager"])
    def test_lse_masked_output(self, backend):
        if backend == "flex_decode":
            if TEST_WITH_ROCM:
                self.skipTest("backend=flex_decode is unsupported on ROCM, for now")
            kernel_options = {"FORCE_USE_FLEX_ATTENTION": False}
            flex_call = torch.compile(flex_attention, fullgraph=True)
            N_CTX = 96
        elif backend == "flex_attention":
            kernel_options = {"FORCE_USE_FLEX_ATTENTION": True}
            flex_call = torch.compile(flex_attention, fullgraph=True)
            N_CTX = 196
        else:
            kernel_options = {}
            flex_call = flex_attention
            N_CTX = 196

        SLIDING_WINDOW = 64
        make_tensor = functools.partial(
            torch.randn,
            (2, 2, N_CTX, 64),
            device="cuda",
            dtype=torch.float32,
            requires_grad=True,
        )

        def sliding_window_causal(b, h, q_idx, kv_idx):
            causal_mask = q_idx >= kv_idx
            window_mask = q_idx - kv_idx <= SLIDING_WINDOW
            return causal_mask & window_mask

        def global_causal(b, h, q_idx, kv_idx):
            causal_mask = q_idx >= kv_idx
            window_mask = q_idx - kv_idx > SLIDING_WINDOW
            return causal_mask & window_mask

        sliding_window_causal = torch.nn.attention.flex_attention.create_block_mask(
            sliding_window_causal, B=None, H=None, Q_LEN=N_CTX, KV_LEN=N_CTX
        )
        global_causal = torch.nn.attention.flex_attention.create_block_mask(
            global_causal, B=None, H=None, Q_LEN=N_CTX, KV_LEN=N_CTX
        )

        local_attn = functools.partial(
            flex_call,
            block_mask=sliding_window_causal,
            return_lse=True,
            kernel_options=kernel_options,
        )
        global_attn = functools.partial(
            flex_call,
            block_mask=global_causal,
            return_lse=True,
            kernel_options=kernel_options,
        )
        q, k, v = make_tensor(), make_tensor(), make_tensor()
        gradOut = make_tensor(requires_grad=False)

        x_local, lse_local = local_attn(q, k, v)
        x_global, lse_global = global_attn(q, k, v)

        max_lse = torch.maximum(lse_local, lse_global)
        lse_global = lse_global - max_lse
        lse_local = lse_local - max_lse
        lse_global = torch.exp(lse_global)
        lse_local = torch.exp(lse_local)
        x = ((x_local * lse_local[..., None]) + (x_global * lse_global[..., None])) / (
            lse_global[..., None] + lse_local[..., None]
        )
        x.backward(gradOut)
        flex_q_grad, flex_k_grad, flex_v_grad = q.grad, k.grad, v.grad
        q.grad = None
        k.grad = None
        v.grad = None

        out = torch.nn.functional.scaled_dot_product_attention(q, k, v, is_causal=True)
        out.backward(gradOut)

        torch.testing.assert_close(x, out, atol=3e-3, rtol=2e-3)
        torch.testing.assert_close(flex_q_grad, q.grad, atol=3e-3, rtol=2e-3)
        torch.testing.assert_close(flex_k_grad, k.grad, atol=3e-3, rtol=2e-3)
        torch.testing.assert_close(flex_v_grad, v.grad, atol=3e-3, rtol=2e-3)

    def test_cpu_error_message(self):
        make_tensor = functools.partial(
            torch.randn,
            (2, 2, 128, 16),
            device="cpu",
            dtype=torch.float32,
            requires_grad=False,
        )
        query, key, value = make_tensor(), make_tensor(), make_tensor()
        with self.assertRaisesRegex(
            ValueError,
            "FlexAttention is only supported on CUDA devices. Found input tensors on cpu device.",
        ):
            flex_attention(query, key, value)

    @supported_platform
    def test_mixed_device_error_message(self):
        # Create tensors on different devices
        cpu_tensor = torch.randn(2, 2, 128, 16, device="cpu")
        cuda_tensor = torch.randn(2, 2, 128, 16, device="cuda")

        # Use different devices for query, key, and value
        query, key, value = cpu_tensor, cuda_tensor, cpu_tensor

        expected_error_message = (
            "Expected query, key, and value to have the same device type, "
            f"but got query.device: {query.device}, key.device: {key.device}, "
            f"and value.device: {value.device} instead."
        )

        with self.assertRaisesRegex(ValueError, expected_error_message):
            flex_attention(query, key, value)

    @supported_platform
    def test_small_q_kv_len(self):
        make_tensor = functools.partial(
            torch.ones,
            (1, 1, 1, 16),
            device="cuda",
            dtype=torch.float32,
            requires_grad=True,
        )
        query, key, value = make_tensor(), make_tensor(), make_tensor()
        kernel_options = {"FORCE_USE_FLEX_ATTENTION": True}
        out_eager, lse_eager = flex_attention(
            query, key, value, return_lse=True, kernel_options=kernel_options
        )

        flex_compile = torch.compile(flex_attention, fullgraph=True)
        out_compiled, lse_compiled = flex_compile(
            query, key, value, return_lse=True, kernel_options=kernel_options
        )

        assert torch.equal(out_eager, out_compiled)
        assert torch.equal(lse_eager, lse_compiled)

        grads_eager = torch.autograd.grad(out_eager.sum(), (query, key, value))
        grads_compile = torch.autograd.grad(out_compiled.sum(), (query, key, value))

        torch.testing.assert_close(grads_eager, grads_compile)

    @supported_platform
    def test_causal_block_non_divisible_with_captured_buffer(self):
        Q_S = S - 3
        KV_S = S - 3
        offset_q = torch.randn(Q_S, device="cuda", dtype=torch.bfloat16)
        offset_kv = torch.randn(KV_S, device="cuda", dtype=torch.bfloat16)

        def score_mod(score, b, h, q, kv):
            return score + offset_q[q] + offset_kv[kv]

        def mask_mod(b, h, q, kv):
            return q >= kv

        block_mask = create_block_mask(mask_mod, 1, 1, Q_S, KV_S)
        # block_mask = None
        attention = functools.partial(flex_attention, block_mask=block_mask)

        self.run_test_with_call(attention, Q_S=Q_S, KV_S=KV_S)

    @unittest.skipIf(not TEST_MULTIGPU, "detected only one GPU")
    def test_qkv_and_block_mask_on_the_same_device(self):
        make_tensor = functools.partial(
            torch.ones,
            (2, 2, 256, 32),
            device="cuda:0",
            dtype=torch.float32,
            requires_grad=True,
        )
        query, key, value = make_tensor(), make_tensor(), make_tensor()

        def mask_mod(b, h, q, kv):
            return q >= kv

        block_mask = create_block_mask(mask_mod, 1, 1, 256, 256, device="cuda:1")
        with self.assertRaisesRegex(
            RuntimeError, "Expect q/k/v and block_mask to be on the same device"
        ):
            torch.compile(flex_attention)(query, key, value, block_mask=block_mask)

    @supported_platform
    def test_fw_bw_graph_correctness(self):
        cnt = CompileCounterWithBackend("aot_eager")
        make_tensor = functools.partial(
            torch.randn,
            (2, 2, 128, 4),
            device="cuda",
            dtype=torch.float64,
            requires_grad=True,
        )
        query, key, value = make_tensor(), make_tensor(), make_tensor()

        def causal_mask(b, h, q_idx, kv_idx):
            return q_idx >= kv_idx

        block_mask = create_block_mask(causal_mask, 1, 1, 128, 128)

        func = torch.compile(flex_attention, backend=cnt, fullgraph=True)
        out = func(query, key, value, _squared, block_mask=block_mask)
        out.sum().backward()
        self.assertEqual(cnt.frame_count, 1)
        self.assertEqual(len(cnt.graphs), 1)
        graph = cnt.graphs[0]
        norm_graph = normalize_gm(graph.print_readable(print_output=False))

        self.assertExpectedInline(
            norm_graph,
            """\
class GraphModule(torch.nn.Module):
    def forward(self, L_query_: "f64[2, 2, 128, 4]", L_key_: "f64[2, 2, 128, 4]", L_value_: "f64[2, 2, 128, 4]", L_block_mask_kv_num_blocks: "i32[1, 1, 1]", L_block_mask_kv_indices: "i32[1, 1, 1, 1]", L_block_mask_full_kv_num_blocks: "i32[1, 1, 1]", L_block_mask_full_kv_indices: "i32[1, 1, 1, 1]", L_block_mask_q_num_blocks: "i32[1, 1, 1]", L_block_mask_q_indices: "i32[1, 1, 1, 1]", L_block_mask_full_q_num_blocks: "i32[1, 1, 1]", L_block_mask_full_q_indices: "i32[1, 1, 1, 1]"):
        l_query_ = L_query_
        l_key_ = L_key_
        l_value_ = L_value_
        l_block_mask_kv_num_blocks = L_block_mask_kv_num_blocks
        l_block_mask_kv_indices = L_block_mask_kv_indices
        l_block_mask_full_kv_num_blocks = L_block_mask_full_kv_num_blocks
        l_block_mask_full_kv_indices = L_block_mask_full_kv_indices
        l_block_mask_q_num_blocks = L_block_mask_q_num_blocks
        l_block_mask_q_indices = L_block_mask_q_indices
        l_block_mask_full_q_num_blocks = L_block_mask_full_q_num_blocks
        l_block_mask_full_q_indices = L_block_mask_full_q_indices

        child_1: "i32[]" = l_query_.new_empty([], dtype = torch.int32);  child_1 = None
        child_2: "i32[]" = l_query_.new_empty([], dtype = torch.int32);  child_2 = None
        child_3: "i32[]" = l_query_.new_empty([], dtype = torch.int32);  child_3 = None
        child_4: "i32[]" = l_query_.new_empty([], dtype = torch.int32);  child_4 = None
        child: "f64[]" = l_query_.new_empty([], requires_grad = True);  child = None
        score_mod_0 = self.score_mod_0
        child_5: "i32[]" = l_query_.new_empty([], dtype = torch.int32);  child_5 = None
        child_6: "i32[]" = l_query_.new_empty([], dtype = torch.int32);  child_6 = None
        child_7: "i32[]" = l_query_.new_empty([], dtype = torch.int32);  child_7 = None
        child_8: "i32[]" = l_query_.new_empty([], dtype = torch.int32);  child_8 = None
        mask_fn_0 = self.mask_fn_0
        flex_attention = torch.ops.higher_order.flex_attention(l_query_, l_key_, l_value_, score_mod_0, (l_block_mask_kv_num_blocks, l_block_mask_kv_indices, l_block_mask_full_kv_num_blocks, l_block_mask_full_kv_indices, l_block_mask_q_num_blocks, l_block_mask_q_indices, l_block_mask_full_q_num_blocks, l_block_mask_full_q_indices, 128, 128, mask_fn_0), 0.5, {'ROWS_GUARANTEED_SAFE': False, 'PRESCALE_QK': False, 'OUTPUT_LOGSUMEXP': True}, (), ());  l_query_ = l_key_ = l_value_ = score_mod_0 = l_block_mask_kv_num_blocks = l_block_mask_kv_indices = l_block_mask_full_kv_num_blocks = l_block_mask_full_kv_indices = l_block_mask_q_num_blocks = l_block_mask_q_indices = l_block_mask_full_q_num_blocks = l_block_mask_full_q_indices = mask_fn_0 = None
        out: "f64[2, 2, 128, 4]" = flex_attention[0];  flex_attention = None
        return (out,)

    class score_mod_0(torch.nn.Module):
        def forward(self, child: "f64[]", child_1: "i32[]", child_2: "i32[]", child_3: "i32[]", child_4: "i32[]"):
            mul: "f64[]" = child * child;  child = None
            return mul

    class mask_fn_0(torch.nn.Module):
        def forward(self, child_5: "i32[]", child_6: "i32[]", child_7: "i32[]", child_8: "i32[]"):
            ge: "b8[]" = child_7 >= child_8;  child_7 = child_8 = None
            return ge
""",  # noqa: B950
        )
        # Save the AOT graphs
        aot_graphs = []
        from torch._inductor import compile_fx

        def debug_compile_fx_inner(graph, example_inputs, *args, **kwargs):
            aot_graphs.append(graph)
            return graph

        backend = functools.partial(
            compile_fx.compile_fx, inner_compile=debug_compile_fx_inner
        )
        func = torch.compile(func, backend=backend, fullgraph=True)
        out = func(query, key, value, _squared)
        out.sum().backward()

        joint_graph = normalize_gm(aot_graphs[1].print_readable(print_output=False))

        self.assertExpectedInline(
            joint_graph,
            """\
class GraphModule(torch.nn.Module):
    def forward(self, primals_1: "f64[2, 2, 128, 4]", primals_2: "f64[2, 2, 128, 4]", primals_3: "f64[2, 2, 128, 4]", full: "i32[1, 1, 1]", full_default: "i32[1, 1, 1, 1]", convert_element_type: "i32[1, 1, 1]", convert_element_type_1: "i32[1, 1, 1, 1]", getitem_2: "f64[2, 2, 128, 4]", getitem_3: "f32[2, 2, 128]", tangents_1: "f64[2, 2, 128, 4]"):
        full_default_4: "f32[2, 2, 128]" = torch.ops.aten.full.default([2, 2, 128], 0, dtype = torch.float32, layout = torch.strided, device = device(type='cuda', index=0), pin_memory = False)
        fw_graph = self.fw_graph
        joint_graph = self.joint_graph
        mask_graph = self.mask_graph
        flex_attention_backward = torch.ops.higher_order.flex_attention_backward(primals_1, primals_2, primals_3, getitem_2, getitem_3, tangents_1, full_default_4, fw_graph, joint_graph, (full, full_default, None, None, convert_element_type, convert_element_type_1, None, None, 1073741824, 1073741824, mask_graph), 0.5, {'ROWS_GUARANTEED_SAFE': False, 'PRESCALE_QK': False, 'OUTPUT_LOGSUMEXP': True}, (), ());  primals_1 = primals_2 = primals_3 = getitem_2 = getitem_3 = tangents_1 = full_default_4 = fw_graph = joint_graph = full = full_default = convert_element_type = convert_element_type_1 = mask_graph = None
        getitem_4: "f64[2, 2, 128, 4]" = flex_attention_backward[0]
        getitem_5: "f64[2, 2, 128, 4]" = flex_attention_backward[1]
        getitem_6: "f64[2, 2, 128, 4]" = flex_attention_backward[2];  flex_attention_backward = None
        return (getitem_4, getitem_5, getitem_6)

    class fw_graph(torch.nn.Module):
        def forward(self, arg0_1: "f64[]", arg1_1: "i32[]", arg2_1: "i32[]", arg3_1: "i32[]", arg4_1: "i32[]"):
            mul: "f64[]" = torch.ops.aten.mul.Tensor(arg0_1, arg0_1);  arg0_1 = None
            return mul

    class joint_graph(torch.nn.Module):
        def forward(self, arg0_1: "f64[]", arg1_1: "i32[]", arg2_1: "i32[]", arg3_1: "i32[]", arg4_1: "i32[]", arg5_1: "f64[]"):
            mul: "f64[]" = torch.ops.aten.mul.Tensor(arg0_1, arg0_1);  mul = None
            mul_1: "f64[]" = torch.ops.aten.mul.Tensor(arg5_1, arg0_1)
            mul_2: "f64[]" = torch.ops.aten.mul.Tensor(arg5_1, arg0_1);  arg5_1 = arg0_1 = None
            add: "f64[]" = torch.ops.aten.add.Tensor(mul_2, mul_1);  mul_2 = mul_1 = None
            return [add, None, None, None, None]

    class mask_graph(torch.nn.Module):
        def forward(self, arg0_1: "i32[]", arg1_1: "i32[]", arg2_1: "i32[]", arg3_1: "i32[]"):
            full: "b8[]" = torch.ops.aten.full.default([], True, dtype = torch.bool, layout = torch.strided, device = device(type='cuda', index=0), pin_memory = False)
            return full
""",  # noqa: B950
        )


class TestBlockMask(InductorTestCase):
    @supported_platform
    def test_block_mask_attributes(self):
        offset = torch.zeros(8, device="cuda")

        def causal_mask(b, h, q, kv):
            return (q + (offset[b] * 128)) >= kv

        block_mask = create_block_mask(causal_mask, 4, 2, 2048, 2048)
        self.assertEqual(block_mask.shape, (4, 2, 2048, 2048))
        self.assertEqual(block_mask[0].shape, (2, 2048, 2048))
        self.assertEqual(block_mask[0, 0].shape, (2048, 2048))
        self.assertEqual(block_mask.numel(), 4 * 2 * 2048 * 2048)
        self.assertEqual(block_mask.sparsity(), 46.875)
        self.assertEqual(block_mask[0].sparsity(), 46.875)
        self.assertEqual(block_mask[1, 0].sparsity(), 46.875)
        self.assertEqual(block_mask.sparsity(), block_mask[1].sparsity())

        offset = torch.arange(8, device="cuda")
        block_mask = create_block_mask(causal_mask, 8, 1, 2048, 2048)
        self.assertEqual(block_mask.sparsity(), 29.1015625)
        self.assertTrue(block_mask.sparsity() < block_mask[0].sparsity())
        self.assertTrue(block_mask[0].sparsity() > block_mask[1].sparsity())

    @supported_platform
    @common_utils.parametrize("BLOCK_SIZE", [32, 64, 128, 256, (32, 64), (64, 32)])
    def test_block_size_changes(self, BLOCK_SIZE: Union[int, Tuple[int, int]]):
        B, H, Q_LEN, KV_LEN = 4, 2, 2048, 2048

        if isinstance(BLOCK_SIZE, int):
            Q_BLOCK_SIZE = BLOCK_SIZE
            KV_BLOCK_SIZE = BLOCK_SIZE
        else:
            Q_BLOCK_SIZE, KV_BLOCK_SIZE = BLOCK_SIZE

        block_mask = create_block_mask(
            noop_mask, B, H, Q_LEN, KV_LEN, BLOCK_SIZE=BLOCK_SIZE
        )

        self.assertEqual(block_mask.BLOCK_SIZE, (Q_BLOCK_SIZE, KV_BLOCK_SIZE))
        self.assertEqual(block_mask.shape, (B, H, Q_LEN, KV_LEN))

    @supported_platform
    def test_getitem(self):
        offset = torch.zeros(8, device="cuda")

        def causal_mask(b, h, q, kv):
            return (q + (offset[b] * 128)) >= kv

        block_mask = create_block_mask(causal_mask, 4, 2, 512, 512)
        assert block_mask.kv_num_blocks.shape == (4, 2, 4)
        assert block_mask.kv_indices.shape == (4, 2, 4, 4)

        # Index on batch dimension
        new_block_mask = block_mask[0]
        assert new_block_mask.kv_num_blocks.shape == (2, 4)
        assert new_block_mask.kv_indices.shape == (2, 4, 4)

        # Index on batch and head dimension
        new_block_mask = block_mask[0, 1]
        assert new_block_mask.kv_num_blocks.shape == (4,)
        assert new_block_mask.kv_indices.shape == (4, 4)

        # slicing on batch and head dimension
        new_block_mask = block_mask[0:2, 1:2]
        assert new_block_mask.kv_num_blocks.shape == (2, 1, 4)
        assert new_block_mask.kv_indices.shape == (2, 1, 4, 4)

        # slicing on batch, head, and query dimension
        new_block_mask = block_mask[0:2, 1:2, torch.tensor([1], dtype=torch.int32)]
        assert new_block_mask.kv_num_blocks.shape == (2, 1, 1)
        assert new_block_mask.kv_indices.shape == (2, 1, 1, 4)

        # slicing on batch, head, and query dimension
        q_index = torch.tensor([0], dtype=torch.int32)
        new_block_mask = block_mask[:, :, q_index]

        self.assertEqual(new_block_mask.kv_num_blocks.ndim, 3)
        self.assertEqual(new_block_mask.kv_indices.ndim, 4)
        torch.testing.assert_close(
            new_block_mask.kv_num_blocks,
            block_mask.kv_num_blocks[:, :, q_index],
        )
        torch.testing.assert_close(
            new_block_mask.kv_indices, block_mask.kv_indices[:, :, q_index, :]
        )

        if block_mask.full_kv_num_blocks is not None:
            assert new_block_mask.full_kv_num_blocks is not None
            assert new_block_mask.full_kv_indices is not None
            torch.testing.assert_close(
                new_block_mask.full_kv_num_blocks,
                block_mask.full_kv_num_blocks[:, :, q_index],
            )
            torch.testing.assert_close(
                new_block_mask.full_kv_indices,
                block_mask.full_kv_indices[:, :, q_index, :],
            )

    @supported_platform
    def test_block_mask_device_change(self):
        offset = torch.zeros(8, device="cuda")

        def causal_mask(b, h, q, kv):
            return (q + (offset[b] * 128)) >= kv

        block_mask = create_block_mask(causal_mask, 1, 1, 512, 512)
        assert block_mask.kv_indices.is_cuda
        assert block_mask.kv_num_blocks.is_cuda
        assert block_mask.q_indices.is_cuda
        assert block_mask.q_num_blocks.is_cuda

        block_mask = block_mask.to("cpu")
        assert block_mask.kv_indices.is_cpu
        assert block_mask.kv_num_blocks.is_cpu
        assert block_mask.q_indices.is_cpu
        assert block_mask.q_num_blocks.is_cpu

        block_mask = block_mask.to("cuda")
        assert block_mask.kv_indices.is_cuda
        assert block_mask.kv_num_blocks.is_cuda
        assert block_mask.q_indices.is_cuda
        assert block_mask.q_num_blocks.is_cuda

    @supported_platform
    def test_compiling_create_block_mask(self):
        def mask_mod(b, h, q, kv):
            return q >= kv

        block_mask = create_block_mask(mask_mod, 1, 1, 512, 512, _compile=True)
        self.assertIsInstance(block_mask, BlockMask)
        self.assertEqual(block_mask.kv_num_blocks.shape, torch.Size((1, 1, 4)))
        self.assertEqual(block_mask.kv_indices.shape, torch.Size((1, 1, 4, 4)))

    @supported_platform
    def test_block_mask_viz(self):
        def causal_mask(b, h, q, kv):
            return q >= kv

        block_mask = create_block_mask(causal_mask, 1, 1, 2048, 2048)

        def replace_non_printable(s):
            def replace(c):
                if c not in string.printable:
                    return "@"
                elif c == " ":
                    return "s"
                return c

            return "".join(replace(c) for c in s)

        self.assertExpectedInline(
            replace_non_printable(str(block_mask)),
            """\
BlockMask(shape=(1,s1,s2048,s2048),ssparsity=46.88%,s
(0,s0)
@@ssssssssssssssssssssssssssssss
@@@@ssssssssssssssssssssssssssss
@@@@@@ssssssssssssssssssssssssss
@@@@@@@@ssssssssssssssssssssssss
@@@@@@@@@@ssssssssssssssssssssss
@@@@@@@@@@@@ssssssssssssssssssss
@@@@@@@@@@@@@@ssssssssssssssssss
@@@@@@@@@@@@@@@@ssssssssssssssss
@@@@@@@@@@@@@@@@@@ssssssssssssss
@@@@@@@@@@@@@@@@@@@@ssssssssssss
@@@@@@@@@@@@@@@@@@@@@@ssssssssss
@@@@@@@@@@@@@@@@@@@@@@@@ssssssss
@@@@@@@@@@@@@@@@@@@@@@@@@@ssssss
@@@@@@@@@@@@@@@@@@@@@@@@@@@@ssss
@@@@@@@@@@@@@@@@@@@@@@@@@@@@@@ss
@@@@@@@@@@@@@@@@@@@@@@@@@@@@@@@@
)""",
        )

        offset = torch.arange(8, device="cuda")

        def causal_offset_mask(b, h, q, kv):
            return (q + offset[b] * 128) >= kv

        block_mask = create_block_mask(causal_offset_mask, 8, 1, 2048, 2048)
        str_block_mask = str(block_mask)
        self.assertTrue("sparsity=29.10" in str_block_mask)

    def generate_test_inputs(self, full_seq_len: bool, device):
        if full_seq_len:
            kv_num_blocks = torch.tensor([1], dtype=torch.int32, device=device).view(
                1, 1, 1
            )
            kv_indices = torch.tensor([1, -1], dtype=torch.int32, device=device).view(
                1, 1, 1, 2
            )
            full_kv_num_blocks = torch.tensor(
                [1], dtype=torch.int32, device=device
            ).view(1, 1, 1)
            full_kv_indices = torch.tensor(
                [0, -1], dtype=torch.int32, device=device
            ).view(1, 1, 1, 2)
        else:
            kv_num_blocks = torch.tensor([2], dtype=torch.int32, device=device).view(
                1, 1, 1
            )
            kv_indices = torch.tensor([0, 1], dtype=torch.int32, device=device).view(
                1, 1, 1, 2
            )
            full_kv_indices = None
            full_kv_num_blocks = None
        return kv_num_blocks, kv_indices, full_kv_num_blocks, full_kv_indices

    @supported_platform
    @common_utils.parametrize("full_indices", [False, True])
    def test_from_kv_blocks(self, full_indices: bool):
        device = torch.device("cuda" if torch.cuda.is_available() else "cpu")
        (
            kv_num_blocks,
            kv_indices,
            full_kv_num_blocks,
            full_kv_indices,
        ) = self.generate_test_inputs(full_indices, device=device)

        block_mask = BlockMask.from_kv_blocks(
            kv_num_blocks, kv_indices, full_kv_num_blocks, full_kv_indices
        )

        self.assertIsInstance(block_mask, BlockMask)
        torch.testing.assert_close(block_mask.kv_num_blocks, kv_num_blocks)
        torch.testing.assert_close(block_mask.kv_indices, kv_indices)

        if full_indices:
            torch.testing.assert_close(
                block_mask.full_kv_num_blocks, full_kv_num_blocks
            )
            torch.testing.assert_close(block_mask.full_kv_indices, full_kv_indices)
            torch.testing.assert_close(
                block_mask.q_num_blocks,
                torch.tensor([0, 1], dtype=torch.int32, device=device).view(1, 1, 2),
            )
            torch.testing.assert_close(
                block_mask.q_indices,
                torch.tensor([0, 0], dtype=torch.int32, device=device).view(1, 1, 2, 1),
            )
            torch.testing.assert_close(
                block_mask.full_q_num_blocks,
                torch.tensor([1, 0], dtype=torch.int32, device=device).view(1, 1, 2),
            )
            torch.testing.assert_close(
                block_mask.full_q_indices,
                torch.tensor([0, 0], dtype=torch.int32, device=device).view(1, 1, 2, 1),
            )

        else:
            torch.testing.assert_close(
                block_mask.q_num_blocks,
                torch.tensor([1, 1], dtype=torch.int32, device=device).view(1, 1, 2),
            )
            torch.testing.assert_close(
                block_mask.q_indices,
                torch.tensor([0, 0], dtype=torch.int32, device=device).view(1, 1, 2, 1),
            )
            self.assertIsNone(block_mask.full_kv_num_blocks)
            self.assertIsNone(block_mask.full_kv_indices)
            self.assertIsNone(block_mask.full_q_num_blocks)
            self.assertIsNone(block_mask.full_q_indices)

    @supported_platform
    def test_block_size(self):
        device = torch.device("cuda" if torch.cuda.is_available() else "cpu")
        kv_num_blocks, kv_indices, _, _ = self.generate_test_inputs(False, device)
        block_mask = BlockMask.from_kv_blocks(kv_num_blocks, kv_indices)
        self.assertEqual(
            block_mask.BLOCK_SIZE,
            (_DEFAULT_SPARSE_BLOCK_SIZE, _DEFAULT_SPARSE_BLOCK_SIZE),
        )

        custom_block_size = (64, 64)
        block_mask_custom = BlockMask.from_kv_blocks(
            kv_num_blocks, kv_indices, BLOCK_SIZE=custom_block_size
        )
        self.assertEqual(block_mask_custom.BLOCK_SIZE, custom_block_size)

    @supported_platform
    def test_init_mismatched_full_kv(self):
        device = torch.device("cuda" if torch.cuda.is_available() else "cpu")
        kv_num_blocks, kv_indices, full_kv_num_blocks, _ = self.generate_test_inputs(
            True, device
        )

        with self.assertRaises(AssertionError):
            BlockMask(
                kv_num_blocks=kv_num_blocks,
                kv_indices=kv_indices,
                full_kv_num_blocks=full_kv_num_blocks,
                full_kv_indices=None,  # Mismatched, should raise error
                q_num_blocks=kv_num_blocks,
                q_indices=kv_indices,
                full_q_num_blocks=None,
                full_q_indices=None,
                BLOCK_SIZE=(64, 64),
                mask_mod=noop_mask,
            )

    @supported_platform
    def test_init_mismatched_full_q(self):
        device = torch.device("cuda" if torch.cuda.is_available() else "cpu")
        kv_num_blocks, kv_indices, _, _ = self.generate_test_inputs(False, device)

        with self.assertRaises(AssertionError):
            BlockMask(
                kv_num_blocks=kv_num_blocks,
                kv_indices=kv_indices,
                full_kv_num_blocks=None,
                full_kv_indices=None,
                q_num_blocks=kv_num_blocks,
                q_indices=kv_indices,
                full_q_num_blocks=kv_num_blocks,
                full_q_indices=None,  # Mismatched, should raise error
                BLOCK_SIZE=(64, 64),
                mask_mod=noop_mask,
            )

    @supported_platform
    @common_utils.parametrize("compile", [False, True])
    def test_no_q_info(self, compile: bool):
        device = torch.device("cuda" if torch.cuda.is_available() else "cpu")

        def causal_mask(b, h, q_idx, kv_idx):
            return q_idx >= kv_idx

        block_mask = create_block_mask(causal_mask, 1, 1, 2048, 2048)
        # manually set q_num_blocks and q_indices to None
        block_mask.q_num_blocks = None
        block_mask.q_indices = None
        block_mask.full_q_num_blocks = None
        block_mask.full_q_indices = None

        mask_mod_sparse_flex = functools.partial(flex_attention, block_mask=block_mask)
        if compile:
            mask_mod_sparse_flex = torch.compile(
                mask_mod_sparse_flex, backend="inductor"
            )
        inputs = [
            torch.randn(
                2,
                2,
                2048,
                64,
                device="cuda",
                dtype=torch.float16,
                requires_grad=True,
            )
            for _ in range(3)
        ]

        causal_mask_out = mask_mod_sparse_flex(*inputs)
        sdpa_mask_out = torch.nn.functional.scaled_dot_product_attention(
            *inputs, is_causal=True
        )

        torch.testing.assert_close(causal_mask_out, sdpa_mask_out, atol=5e-3, rtol=0.0)

    @supported_platform
    def test_doc_mask_clamped_repro(self):
        def _offsets_to_doc_ids_tensor(offsets):
            device = offsets.device
            counts = offsets[1:] - offsets[:-1]
            return torch.repeat_interleave(
                torch.arange(len(counts), device=device, dtype=torch.int32), counts
            )

        def length_to_offsets(
            lengths: List[int], device: Union[str, torch.device]
        ) -> Tensor:
            offsets = [0]
            offsets.extend(lengths)
            offsets = torch.tensor(offsets, device=device, dtype=torch.int32)
            offsets = torch.cumsum(offsets, dim=-1)
            return offsets

        def generate_doc_mask_mod(offsets: Tensor) -> _mask_mod_signature:
            document_id = _offsets_to_doc_ids_tensor(offsets)

            def doc_mask_mod(b, h, q_idx, kv_idx):
                same_doc = document_id[q_idx] == document_id[kv_idx]
                return same_doc

            return doc_mask_mod

        random.seed(0)

        def generate_random_lengths(total_length, num_documents):
            lengths = [1] * num_documents
            remaining_length = total_length - num_documents
            for _ in range(remaining_length):
                index = random.randint(0, num_documents - 1)
                lengths[index] += 1
            return lengths

        device = "cuda"
        max_seq_len, doc_count = 128, 4
        B, H, SEQ_LEN, HEAD_DIM = 1, 1, max_seq_len, 8

        lengths = generate_random_lengths(max_seq_len, doc_count)
        offsets = length_to_offsets(lengths, device)

        document_causal_mask = generate_doc_mask_mod(offsets)
        block_mask_compiled = create_block_mask(
            document_causal_mask,
            1,
            1,
            SEQ_LEN,
            SEQ_LEN,
            device=device,
            _compile=True,
        )
        block_mask = create_block_mask(
            document_causal_mask,
            1,
            1,
            SEQ_LEN,
            SEQ_LEN,
            device=device,
            _compile=True,
        )
        self.assertEqual(block_mask_compiled.kv_indices, block_mask.kv_indices)
        self.assertEqual(
            block_mask_compiled.full_kv_indices, block_mask.full_kv_indices
        )
        for i in range(5):
            lengths = generate_random_lengths(1024 + i, 5)
            offsets = length_to_offsets(lengths, "cuda")
            doc_ids = _offsets_to_doc_ids_tensor(offsets)
            total_seq_len = 1024 + i

            def doc_mask_mod(b, h, q_idx, kv_idx):
                return (
                    doc_ids[q_idx.clamp(0, doc_ids.shape[0] - 1)]
                    == doc_ids[kv_idx.clamp(0, doc_ids.shape[0] - 1)]
                )

            q, k, v = (
                torch.randn(1, 12, 1024 + i, 64, device=device) for _ in range(3)
            )
            block_mask = create_block_mask(doc_mask_mod, None, None, 1024 + i, 1024 + i)
            torch.compile(flex_attention)(q, k, v, block_mask=block_mask)


common_utils.instantiate_parametrized_tests(TestFlexAttention)
common_utils.instantiate_parametrized_tests(TestBlockMask)

if __name__ == "__main__":
    from torch._inductor.test_case import run_tests

    run_tests()<|MERGE_RESOLUTION|>--- conflicted
+++ resolved
@@ -6,13 +6,8 @@
 import string
 import unittest
 from collections import namedtuple
-<<<<<<< HEAD
 from contextlib import contextmanager
-from typing import Callable, Optional, Tuple, Union
-=======
-from contextlib import contextmanager, nullcontext
 from typing import Callable, List, Optional, Tuple, Union
->>>>>>> 8d1ea03e
 from unittest import expectedFailure, skip, skipUnless
 from unittest.mock import patch
 
