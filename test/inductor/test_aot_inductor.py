# Owner(s): ["module: inductor"]
import copy
import itertools
import os
import sys
import tempfile
import types
import unittest
from typing import Dict, Tuple
from unittest import skip

import torch
import torch._export
import torch._inductor
import torch._inductor.config
import torch.nn as nn
from torch._dynamo.testing import rand_strided, same
from torch._dynamo.utils import counters
from torch._inductor import config
from torch._inductor.exc import CppWrapperCodegenError
from torch._inductor.runtime.runtime_utils import cache_dir
from torch._inductor.test_case import TestCase
from torch._inductor.utils import run_and_get_cpp_code
from torch.export import Dim, export
from torch.testing import FileCheck
from torch.testing._internal import common_utils
from torch.testing._internal.common_cuda import SM80OrLater, SM90OrLater
from torch.testing._internal.common_quantization import (
    skip_if_no_torchvision,
    skipIfNoFBGEMM,
)
from torch.testing._internal.common_utils import (
    DeterministicGuard,
    find_library_location,
    IS_CI,
    IS_FBCODE,
    IS_MACOS,
    IS_SANDCASTLE,
    IS_WINDOWS,
    skipIfRocm,
    TEST_WITH_ROCM,
)
from torch.testing._internal.triton_utils import HAS_CUDA, requires_cuda
from torch.utils import _pytree as pytree


if HAS_CUDA:
    import triton  # @manual

    from torch.testing._internal.triton_utils import (
        add_kernel,
        add_kernel_2d_autotuned,
        add_kernel_autotuned,
        add_kernel_autotuned_weird_param_order,
        add_kernel_with_optional_param,
        add_kernel_with_scaling,
        mul2_inplace_kernel,
    )

if IS_WINDOWS and IS_CI:
    sys.stderr.write(
        "Windows CI does not have necessary dependencies for test_torchinductor yet\n"
    )
    if __name__ == "__main__":
        sys.exit(0)
    raise unittest.SkipTest("requires sympy/functorch/filelock")

try:
    try:
        from .test_aot_inductor_utils import AOTIRunnerUtil
        from .test_control_flow import (
            CondModels,
            prepend_counters,
            prepend_predicates,
            WhileLoopModels,
        )
        from .test_torchinductor import copy_tests, requires_multigpu, TestFailure
    except ImportError:
<<<<<<< HEAD
        from test_aot_inductor_utils import (
            AOTIRunnerUtil,  # @manual=fbcode//caffe2/test/inductor:aot_inductor_utils-library
=======
        from test_aot_inductor_utils import (  # @manual=fbcode//caffe2/test/inductor:aot_inductor_utils-library
            AOTIRunnerUtil,
>>>>>>> 9629835b
        )
        from test_control_flow import (  # @manual=fbcode//caffe2/test/inductor:control_flow-library
            CondModels,
            prepend_counters,
            prepend_predicates,
            WhileLoopModels,
        )
        from test_torchinductor import (  # @manual=fbcode//caffe2/test/inductor:test_inductor-library
            copy_tests,
            requires_multigpu,
            TestFailure,
        )
except (unittest.SkipTest, ImportError) as e:
    if __name__ == "__main__":
        sys.exit(0)
    raise


def check_model(
    self: TestCase,
    model,
    example_inputs,
    options=None,
    dynamic_shapes=None,
    disable_constraint_solver=False,
    atol=None,
    rtol=None,
):
    with torch.no_grad(), config.patch(
        {
            "abi_compatible": self.abi_compatible,
            "allow_stack_allocation": self.allow_stack_allocation,
            "use_minimal_arrayref_interface": self.use_minimal_arrayref_interface,
        }
    ):
        torch.manual_seed(0)
        if not isinstance(model, types.FunctionType):
            model = model.to(self.device)
        ref_model = copy.deepcopy(model)
        ref_inputs = copy.deepcopy(example_inputs)
        expected = ref_model(*ref_inputs)

        torch.manual_seed(0)
        actual = AOTIRunnerUtil.run(
            self.device,
            model,
            example_inputs,
            options,
            dynamic_shapes,
            disable_constraint_solver,
        )

    self.assertEqual(actual, expected, atol=atol, rtol=rtol)


def check_model_with_multiple_inputs(
    self: TestCase,
    model,
    list_example_inputs,
    options=None,
    dynamic_shapes=None,
):
    with torch.no_grad(), config.patch(
        {
            "abi_compatible": self.abi_compatible,
            "allow_stack_allocation": self.allow_stack_allocation,
        }
    ):
        torch.manual_seed(0)
        model = model.to(self.device)
        ref_model = copy.deepcopy(model)
        ref_inputs = copy.deepcopy(list_example_inputs)
        list_expected = [ref_model(*inputs) for inputs in ref_inputs]

        torch.manual_seed(0)
        list_actual = AOTIRunnerUtil.run_multiple(
            self.device, model, list_example_inputs, options, dynamic_shapes
        )

    self.assertTrue(same(list_actual, list_expected))


def code_check_count(
    self: TestCase,
    model,
    example_inputs,
    target_str: str,
    target_count: int,
):
    so_path = torch._export.aot_compile(model, example_inputs)
    with open(os.path.splitext(so_path)[0] + ".cpp") as cpp:
        src_code = cpp.read()
        FileCheck().check_count(
            target_str,
            target_count,
            exactly=True,
        ).run(src_code)


class AOTInductorTestsTemplate:
    def test_simple(self):
        class Model(torch.nn.Module):
            def __init__(self) -> None:
                super().__init__()
                self.linear = torch.nn.Linear(10, 10)

            def forward(self, x, y):
                return x + self.linear(y)

        example_inputs = (
            torch.randn(10, 10, device=self.device),
            torch.randn(10, 10, device=self.device),
        )
        self.check_model(Model(), example_inputs)

    def test_small_constant(self):
        class Model(torch.nn.Module):
            def __init__(self) -> None:
                super().__init__()
                self.linear = torch.nn.Linear(4, 4)

            def forward(self, x):
                return self.linear(x)

        example_inputs = (torch.randn(4, 4, device=self.device),)
        with config.patch({"always_keep_tensor_constants": True}):
            self.check_model(Model().to(self.device), example_inputs)

    def test_output_path_1(self):
        class Model(torch.nn.Module):
            def __init__(self) -> None:
                super().__init__()
                self.linear = torch.nn.Linear(10, 10)

            def forward(self, x, y):
                return x + self.linear(y)

        example_inputs = (
            torch.randn(10, 10, device=self.device),
            torch.randn(10, 10, device=self.device),
        )
        with config.patch("aot_inductor.output_path", "tmp_output_"):
            self.check_model(Model(), example_inputs)

    def test_output_path_2(self):
        class Model(torch.nn.Module):
            def __init__(self) -> None:
                super().__init__()
                self.linear = torch.nn.Linear(10, 10)

            def forward(self, x, y):
                return x + self.linear(y)

        model = Model().to(device=self.device)
        example_inputs = (
            torch.randn(10, 10, device=self.device),
            torch.randn(10, 10, device=self.device),
        )
        expected_path = os.path.join(tempfile.mkdtemp(dir=cache_dir()), "model.so")
        actual_path = AOTIRunnerUtil.compile(
            model, example_inputs, options={"aot_inductor.output_path": expected_path}
        )
        self.assertTrue(actual_path == expected_path)

    def test_constant_folding(self):
        class Model(torch.nn.Module):
            def __init__(self, device):
                super().__init__()
                self.w_pre = torch.randn(4, 4, device=device)
                self.b = torch.randn(4, device=device)

            def forward(self, x):
                w_transpose = torch.transpose(self.w_pre, 0, 1)
                w_relu = torch.nn.functional.relu(w_transpose)
                w = w_relu + self.b
                return torch.matmul(x, w)

        example_inputs = (torch.randn(4, 4, device=self.device),)
        with config.patch({"aot_inductor.use_runtime_constant_folding": True}):
            self.check_model(Model(self.device), example_inputs)

    @requires_cuda
    def test_duplicate_constant_folding(self):
        class Model(torch.nn.Module):
            def __init__(self, device):
                super().__init__()
                self.w1 = torch.randn(4, 4, device=device)
                self.w2 = torch.randn(4, 4, device=device)
                self.w3 = torch.randn(4, 4, device=device)
                self.w4 = torch.randn(4, 4, device=device)

            def forward(self, x):
                w_concat = torch.cat((self.w1, self.w2, self.w3, self.w4))
                return torch.cat((x, w_concat))

        example_inputs = (torch.randn(4, 4, device=self.device),)
        with config.patch({"aot_inductor.use_runtime_constant_folding": True}):
            self.check_model(Model(self.device), example_inputs)

    @requires_cuda
    def test_multi_device(self):
        class Model(torch.nn.Module):
            def forward(self, x):
                x = x + 1
                x = x.cpu()
                x = x + 2
                x = x.cuda()
                return x

        example_inputs = (torch.randn(32, 64, device=self.device),)
        self.check_model(Model(), example_inputs)

    def test_large_weight(self):
        class Model(torch.nn.Module):
            def __init__(self) -> None:
                super().__init__()
                self.linear = torch.nn.Linear(2048, 262144)

            def forward(self, x, y):
                return x + self.linear(y)

        example_inputs = (
            torch.randn(1, 262144, device=self.device),
            torch.randn(1, 2048, device=self.device),
        )

        # We only test compilation since we often get OOM running in CI.
        model = Model()
        model = model.to(self.device)
        AOTIRunnerUtil.compile(model, example_inputs)

    def test_large_mmaped_weights(self):
        class Model(torch.nn.Module):
            def __init__(self) -> None:
                super().__init__()
                self.linear = torch.nn.Linear(512, 250112)

            def forward(self, x, y):
                return x + self.linear(y)

        example_inputs = (
            torch.randn(1, 250112, device=self.device),
            torch.randn(1, 512, device=self.device),
        )
        with config.patch({"aot_inductor.force_mmap_weights": True}):
            self.check_model(Model(), example_inputs)

    def test_with_offset(self):
        class Model(torch.nn.Module):
            def __init__(self, device):
                super().__init__()
                self.orig_tensor = torch.randn(2, 15, 10, device=device)[0]
                self.tensor = self.orig_tensor[5:, :]

            def forward(self, x, y):
                return (
                    x
                    + torch.nn.functional.linear(y, self.orig_tensor[:10, :])
                    + self.tensor
                )

        example_inputs = (
            torch.randn(10, 10, device=self.device),
            torch.randn(10, 10, device=self.device),
        )
        self.check_model(Model(self.device), example_inputs)

    @unittest.skipIf(
        IS_FBCODE,
        "Not yet runnable in fbcode when the model.so is newly generated while older PyTorch is used",
    )
    def test_freezing(self):
        class Model(torch.nn.Module):
            def __init__(self, device):
                super().__init__()
                self.weight = torch.randn(9, 10, device=device)
                self.padding = torch.randn(1, 10, device=device)

            def forward(self, x, y):
                padded_weight = torch.cat((self.weight, self.padding), dim=0)
                return x + torch.nn.functional.linear(y, padded_weight)

        example_inputs = (
            torch.randn(10, 10, device=self.device),
            torch.randn(10, 10, device=self.device),
        )

        with config.patch({"freezing": True}):
            self.check_model(Model(self.device), example_inputs)

    @unittest.skipIf(
        IS_FBCODE,
        "Not yet runnable in fbcode when the model.so is newly generated while older PyTorch is used",
    )
    def test_conv_freezing(self):
        for dtype, groups in itertools.product([torch.bfloat16, torch.float], [1, 2]):
            iC = 2
            oC = 3

            class Model(torch.nn.Module):
                def __init__(self, device):
                    super().__init__()
                    self.weight = torch.randn(oC * groups, iC, 3, 3, device=device).to(
                        dtype
                    )

                def forward(self, y):
                    return torch.nn.functional.conv2d(y, self.weight, groups=groups)

            example_inputs = (
                torch.randn(2, iC * groups, 10, 10, device=self.device).to(dtype),
            )

            with config.patch({"freezing": True}):
                self.check_model(Model(self.device), example_inputs)

    @unittest.skipIf(
        IS_FBCODE,
        "Not yet runnable in fbcode when the model.so is newly generated while older PyTorch is used",
    )
    def test_deconv_freezing(self):
        dtypes = [torch.float]
        if torch._C._has_mkldnn and torch.ops.mkldnn._is_mkldnn_bf16_supported():
            dtypes.append(torch.bfloat16)
        for dtype, groups in itertools.product(dtypes, [2, 1]):
            iC = 4
            oC = 2

            class Model(torch.nn.Module):
                def __init__(self, device):
                    super().__init__()
                    self.weight = torch.randn(iC, oC * groups, 2, 2, device=device).to(
                        dtype
                    )

                def forward(self, y):
                    return torch.nn.functional.conv_transpose2d(
                        y, self.weight, groups=groups
                    )

            example_inputs = (torch.randn(1, iC, 3, 3, device=self.device).to(dtype),)
            with config.patch({"freezing": True}):
                self.check_model(Model(self.device), example_inputs)

    @unittest.skipIf(
        IS_FBCODE,
        "Not yet runnable in fbcode when the model.so is newly generated while older PyTorch is used",
    )
    def test_linear_freezing(self):
        for dtype in [torch.float32, torch.bfloat16]:

            class LinearModel(torch.nn.Module):
                def __init__(self, device):
                    super().__init__()
                    self.weight = torch.randn(10, 10, device=device).to(dtype)
                    self.bias = torch.randn(10, device=device).to(dtype)

                def forward(self, y):
                    return torch.nn.functional.linear(y, self.weight, self.bias)

            example_inputs = (torch.randn(10, 10, device=self.device).to(dtype),)

            with config.patch({"freezing": True}):
                self.check_model(LinearModel(self.device), example_inputs)

    @torch._inductor.config.patch(
        pre_grad_fusion_options={
            "normalization_pass": {},
            "remove_split_with_size_one_pass": {},
            "merge_getitem_cat_pass": {},
            "merge_stack_tahn_unbind_pass": {},
            "merge_splits_pass": {},
            "mutate_cat_pass": {},
            "split_cat_pass": {},
            "unbind_stack_pass": {},
        },
        post_grad_fusion_options={},
    )
    def test_simple_split(self):
        class Model(torch.nn.Module):
            def __init__(self) -> None:
                super().__init__()

            def forward(self, x):
                return torch.cat(tensors=torch.split(x, 4, dim=1), dim=-2)

        example_inputs = (torch.randn(2, 8, device=self.device),)
        counters.clear()
        self.check_model(Model(), example_inputs)
        self.assertEqual(counters["inductor"]["scmerge_split_removed"], 1)
        self.assertEqual(counters["inductor"]["scmerge_cat_removed"], 1)
        self.assertEqual(counters["inductor"]["scmerge_split_sections_removed"], 1)

    def test_amp_fallback_random(self):
        def fn(x, w):
            return torch.functional.F.linear(x, w)

        example_inputs = (
            torch.randn(10, 10, device=self.device),
            torch.randn(10, 10, device=self.device),
        )
        if self.device == "cuda":
            ctx = torch.cuda.amp.autocast
        elif self.device == "cpu":
            ctx = torch.cpu.amp.autocast
        else:
            raise AssertionError("Unsupported device")

        with config.patch({"fallback_random": True}):
            with ctx():
                self.check_model(fn, example_inputs)

    def test_missing_output(self):
        class Model(torch.nn.Module):
            def __init__(self) -> None:
                super().__init__()

            def forward(self, x, y):
                a = torch.sin(x)
                b = torch.mm(a, y)
                c = torch.cos(b)
                return c

        example_inputs = (
            torch.randn(10, 10, device=self.device),
            torch.randn(10, 10, device=self.device),
        )
        self.check_model(Model(), example_inputs)

    def test_output_misaligned(self):
        class Model(torch.nn.Module):
            def __init__(self) -> None:
                super().__init__()

            def forward(self, x, y):
                x_unsqueeze = torch.unsqueeze(x, dim=0)
                y_unsqueeze = torch.unsqueeze(y, dim=0)
                cat = torch.cat([x_unsqueeze, y_unsqueeze], dim=0)
                x_getitem = cat[0]
                y_getitem = cat[1]
                x_sigmoid = torch.sigmoid(x_getitem)
                return x_sigmoid, y_getitem

        example_inputs = (
            torch.randn(10, 10, device=self.device),
            torch.randn(10, 10, device=self.device),
        )
        self.check_model(Model(), example_inputs)

    @skip("Test was marked as expected failure, but does not fail always anymore.")
    def test_dynamic_smem_above_default_limit(self):
        class Model(torch.nn.Module):
            def forward(self, x, y):
                return x @ y

        model = Model().to(self.device)
        # on A100, the generated Triton kernel for this MM
        # requires 55296 bytes of dynamic SMEM which is above
        # the A100's default dynamic SMEM limit of 49152 bytes.
        example_inputs = (
            torch.randn(10285, 96, device=self.device),
            torch.randn(96, 1, device=self.device),
        )
        self.check_model(
            model,
            example_inputs,
            options={
                "max_autotune": True,
                "max_autotune_gemm_backends": "TRITON",
            },
        )

    @unittest.skipIf(IS_FBCODE, "Not yet runnable in fbcode")
    def test_seq(self):
        layernorm = torch.nn.LayerNorm(10)
        net = torch.nn.Sequential(
            layernorm,
            torch.nn.ReLU(),
            layernorm,
            torch.nn.ReLU(),
        )

        example_inputs = (torch.randn(10, device=self.device),)
        self.check_model(net.eval(), example_inputs)

    def test_addmm(self):
        class Model(torch.nn.Module):
            def __init__(self, n, k, device):
                super().__init__()
                self.weight = torch.randn(n, k, device=device)
                self.bias = torch.randn(n, device=device)

            def forward(self, a):
                return torch.nn.functional.linear(a, self.weight, self.bias)

        M = 8
        N = 6
        K = 16
        model = Model(N, K, self.device)
        batch = 2
        a = torch.randn(batch, M, K, device=self.device)
        example_inputs = (a,)
        self.check_model(model, example_inputs)

    def test_aliased_buffer_reuse(self):
        class Model(torch.nn.Module):
            def __init__(self) -> None:
                super().__init__()

            def forward(self, x, y):
                x = 2 * x
                y = 2 * y
                c = torch.cat([x, y], dim=-1)
                d = 1 + c
                m = torch.mm(d, d)
                return m[:, :2] + x

        example_inputs = (
            torch.randn(4, 2, device=self.device),
            torch.randn(4, 2, device=self.device),
        )
        self.check_model(Model(), example_inputs)

    def test_buffer_reuse(self):
        class Model(torch.nn.Module):
            def __init__(self) -> None:
                super().__init__()

            def forward(self, x, y):
                a = torch.sin(x)
                b = torch.cos(y)
                c = torch.mm(a, b)
                d = torch.relu(c)
                e = torch.sigmoid(d)
                f = torch.mm(x, y)
                g = e + f
                return g

        example_inputs = (
            torch.randn(4, 4, device=self.device),
            torch.randn(4, 4, device=self.device),
        )
        self.check_model(Model(), example_inputs)

    def test_duplicated_params(self):
        class Model(torch.nn.Module):
            def __init__(self) -> None:
                super().__init__()
                self.p = torch.nn.Parameter(torch.rand(6))
                self.q = self.p

            def forward(self, x):
                return self.p * x + self.q

        example_inputs = (torch.rand(6, device=self.device),)
        self.check_model(Model(), example_inputs)

    @unittest.skip("Skip this test, only for local test. SIGABRT is produced.")
    def test_inf(self):
        class Model(torch.nn.Module):
            def __init__(self) -> None:
                super().__init__()
                self.linear = torch.nn.Linear(10, 10)

            def forward(self, x, y):
                return x + self.linear(y)

        x = torch.randn(10, 10, device=self.device)
        x[0][0] = float("Inf")
        example_inputs = (
            x,
            torch.randn(10, 10, device=self.device),
        )
        self.check_model(
            Model().to(self.device),
            example_inputs,
            options={"debug_check_inf_and_nan": True},
        )

    @unittest.skip("Skip this test, only for local test. SIGABRT is produced.")
    def test_nan(self):
        class Model(torch.nn.Module):
            def __init__(self) -> None:
                super().__init__()
                self.linear = torch.nn.Linear(10, 10)

            def forward(self, x, y):
                return x + self.linear(y)

        x = torch.randn(10, 10, device=self.device)
        x[0][0] = float("nan")
        example_inputs = (
            x,
            torch.randn(10, 10, device=self.device),
        )
        self.check_model(
            Model().to(self.device),
            example_inputs,
            options={"debug_check_inf_and_nan": True},
        )

    def test_assert_async(self):
        if self.device != "cuda":
            raise unittest.SkipTest("requires CUDA")

        class Model(torch.nn.Module):
            def __init__(self) -> None:
                super().__init__()

            def forward(self, x):
                u0 = x.item()
                torch._check(u0 > 3)
                return torch.ones(u0)[0]

        x = torch.tensor(23, device=self.device)
        example_inputs = (x,)
        self.check_model(Model(), example_inputs)

    def test_simple_dynamic(self):
        class Model(torch.nn.Module):
            def __init__(self) -> None:
                super().__init__()

            def forward(self, x, y):
                add_0 = x + y
                return torch.nn.functional.relu(input=add_0, inplace=False)

        x = torch.randn(128, 2048, device=self.device)
        y = torch.randn(128, 2048, device=self.device)
        dim0_x = Dim("dim0_x", min=1, max=2048)
        dynamic_shapes = {"x": {0: dim0_x}, "y": {0: dim0_x}}
        example_inputs = (x, y)
        self.check_model(Model(), example_inputs, dynamic_shapes=dynamic_shapes)

    @unittest.skipIf(
        not torch.cuda.is_available() or torch.cuda.get_device_capability() < (9, 0),
        "FP8 is only supported on H100+",
    )
    @skipIfRocm  # _scaled_mm_out_cuda  is not compiled for ROCm platform
    def test_fp8(self):
        class Model(torch.nn.Module):
            def __init__(self, dtype):
                super().__init__()
                self.out_dtype = dtype

            def forward(self, x, weight, bias, scale_a, scale_b):
                weight = weight.to(torch.float8_e4m3fn)
                output = torch._scaled_mm(
                    x,
                    weight,
                    bias=input_bias,
                    out_dtype=self.out_dtype,
                    scale_a=scale_a,
                    scale_b=scale_b,
                )
                return output

        dtype = torch.float16

        a_scale = torch.Tensor([1.0]).to(device="cuda")
        b_scale = torch.Tensor([1.0]).to(device="cuda")
        input_bias = torch.rand(32, device="cuda", dtype=dtype)
        weight_shape = (32, 16)
        weight = torch.rand(*weight_shape, device="cuda", dtype=dtype).T
        a_inverse_scale = 1 / a_scale
        b_inverse_scale = 1 / b_scale

        x_shape = (16, 16)
        x = torch.rand(*x_shape, device="cuda", dtype=dtype).to(torch.float8_e4m3fn)
        dim0_x = Dim("dim0_x", min=1, max=2048)
        dynamic_shapes = ({0: dim0_x}, None, None, None, None)
        self.check_model(
            Model(dtype),
            (x, weight, input_bias, a_inverse_scale, b_inverse_scale),
            dynamic_shapes=dynamic_shapes,
        )

    @unittest.skipIf(
        not torch.cuda.is_available() or torch.cuda.get_device_capability() < (9, 0),
        "FP8 is only supported on H100+",
    )
    @skipIfRocm  # _scaled_mm_out_cuda  is not compiled for ROCm platform
    def test_fp8_view_of_param(self):
        # cuda only
        if self.device != "cuda":
            return

        class Model(torch.nn.Module):
            def __init__(self, dtype, weight):
                super().__init__()
                self.out_dtype = dtype
                self.weight = weight

            def forward(self, x, bias, scale_a, scale_b):
                # test: do the view inside of the graph,
                # AOTI needs to materialize this view before passing
                # it into the scaled_mm extern kernel
                weight = self.weight.T
                output = torch._scaled_mm(
                    x,
                    weight,
                    bias=input_bias,
                    out_dtype=self.out_dtype,
                    scale_a=scale_a,
                    scale_b=scale_b,
                )
                return output

        dtype = torch.float16

        a_scale = torch.Tensor([1.0]).to(device=self.device)
        b_scale = torch.Tensor([1.0]).to(device=self.device)
        input_bias = torch.rand(32, device=self.device, dtype=dtype)
        weight_shape = (32, 16)
        weight = torch.rand(*weight_shape, device=self.device, dtype=dtype).to(
            torch.float8_e4m3fn
        )
        a_inverse_scale = 1 / a_scale
        b_inverse_scale = 1 / b_scale

        x_shape = (16, 16)
        x = torch.rand(*x_shape, device=self.device, dtype=dtype).to(
            torch.float8_e4m3fn
        )
        dim0_x = Dim("dim0_x", min=1, max=2048)
        dynamic_shapes = ({0: dim0_x}, None, None, None)
        self.check_model(
            Model(dtype, weight),
            (x, input_bias, a_inverse_scale, b_inverse_scale),
            dynamic_shapes=dynamic_shapes,
        )

    def test_poi_multiple_dynamic(self):
        class Model(torch.nn.Module):
            def __init__(self) -> None:
                super().__init__()

            def forward(self, x, y):
                add_0 = x + y
                return torch.nn.functional.relu(input=add_0, inplace=False)

        x = torch.randn(128, 2048, device=self.device)
        y = torch.randn(128, 2048, device=self.device)
        dim0_x = Dim("dim0_x", min=1, max=2048)
        dynamic_shapes = {"x": {0: dim0_x}, "y": {0: dim0_x}}
        list_example_inputs = [(x, y)]
        list_example_inputs.append(
            (
                torch.randn(64, 2048, device=self.device),
                torch.randn(64, 2048, device=self.device),
            ),
        )
        list_example_inputs.append(
            (
                torch.randn(211, 2048, device=self.device),
                torch.randn(211, 2048, device=self.device),
            ),
        )
        self.check_model_with_multiple_inputs(
            Model(), list_example_inputs, dynamic_shapes=dynamic_shapes
        )

    def test_addmm_multiple_dynamic(self):
        class Model(torch.nn.Module):
            def __init__(self, n, k, device):
                super().__init__()
                self.weight = torch.randn(n, k, device=device)
                self.bias = torch.randn(n, device=device)

            def forward(self, a):
                return torch.nn.functional.linear(a, self.weight, self.bias)

        M = 8
        N = 6
        K = 16
        model = Model(N, K, self.device)
        batch = 2
        a = torch.randn(batch, M, K, device=self.device)
        dim0_a = Dim("dim0_a", min=1, max=2048)
        dynamic_shapes = {"a": {0: dim0_a}}
        list_example_inputs = [(a,)]
        batch = 2048
        list_example_inputs.append(
            (torch.randn(batch, M, K, device=self.device),),
        )
        batch = 128
        list_example_inputs.append(
            (torch.randn(batch, M, K, device=self.device),),
        )
        self.check_model_with_multiple_inputs(
            model,
            list_example_inputs,
            dynamic_shapes=dynamic_shapes,
            options={
                "max_autotune": True,
                "max_autotune_gemm_backends": "TRITON",
            },
        )

    def test_bmm_multiple_dynamic(self):
        class Model(torch.nn.Module):
            def __init__(self) -> None:
                super().__init__()

            def forward(self, a, b):
                return torch.bmm(a, b)

        M = 8
        N = 6
        K = 16
        model = Model()
        batch = 1024
        a = torch.randn(batch, M, K, device=self.device)
        b = torch.randn(batch, K, N, device=self.device)
        dim0_a = Dim("dim0_a", min=1, max=2048)
        dynamic_shapes = {"a": {0: dim0_a}, "b": {0: dim0_a}}
        list_example_inputs = [(a, b)]
        batch = 2048
        list_example_inputs.append(
            (
                torch.randn(batch, M, K, device=self.device),
                torch.randn(batch, K, N, device=self.device),
            ),
        )
        batch = 128
        list_example_inputs.append(
            (
                torch.randn(batch, M, K, device=self.device),
                torch.randn(batch, K, N, device=self.device),
            ),
        )
        self.check_model_with_multiple_inputs(
            model,
            list_example_inputs,
            options={
                "max_autotune": True,
                "max_autotune_gemm_backends": "TRITON",
            },
            dynamic_shapes=dynamic_shapes,
        )

    def test_foreach_multiple_dynamic(self):
        class Model(torch.nn.Module):
            def __init__(self) -> None:
                super().__init__()

            def forward(self, x, y):
                x_unsqueeze = torch.unsqueeze(x, dim=0)
                y_unsqueeze = torch.unsqueeze(y, dim=0)
                cat = torch.cat([x_unsqueeze, y_unsqueeze], dim=0)
                return cat

        model = Model()
        x = torch.randn(128, 2048, device=self.device)
        y = torch.randn(128, 2048, device=self.device)
        dim0_x = Dim("dim0_x", min=1, max=2048)
        dynamic_shapes = {"x": {0: dim0_x}, "y": {0: dim0_x}}
        list_example_inputs = [(x, y)]
        list_example_inputs.append(
            (
                torch.randn(64, 2048, device=self.device),
                torch.randn(64, 2048, device=self.device),
            ),
        )
        list_example_inputs.append(
            (
                torch.randn(211, 2048, device=self.device),
                torch.randn(211, 2048, device=self.device),
            ),
        )
        self.check_model_with_multiple_inputs(
            model,
            list_example_inputs,
            dynamic_shapes=dynamic_shapes,
        )

    # scaled_dot_product_flash_attention
    @unittest.skipIf(IS_FBCODE, "Not yet runnable in fbcode")
    @unittest.skipIf(not SM80OrLater, "bfloat16 only supported in sm80+")
    def test_sdpa(self):
        class Model(torch.nn.Module):
            def __init__(self) -> None:
                super().__init__()

            def forward(self, q, k, v):
                return torch.nn.functional.scaled_dot_product_attention(q, k, v)[0]

        example_inputs = (
            torch.randn(1, 48, 64, 64, dtype=torch.bfloat16, device=self.device),
            torch.randn(1, 48, 64, 64, dtype=torch.bfloat16, device=self.device),
            torch.randn(1, 48, 64, 64, dtype=torch.bfloat16, device=self.device),
        )
        self.check_model(Model(), example_inputs)

    @unittest.skipIf(IS_FBCODE, "Not yet runnable in fbcode")
    @unittest.skipIf(not SM80OrLater, "bfloat16 only supported in sm80+")
    def test_sdpa_2(self):
        class Model(torch.nn.Module):
            def __init__(self) -> None:
                super().__init__()

            def forward(self, q, k, v, x):
                t = torch.nn.functional.scaled_dot_product_attention(
                    q, k, v, is_causal=True
                )[0]
                return x + t

        example_inputs = (
            torch.randn(1, 48, 64, 64, dtype=torch.bfloat16, device=self.device),
            torch.randn(1, 48, 64, 64, dtype=torch.bfloat16, device=self.device),
            torch.randn(1, 48, 64, 64, dtype=torch.bfloat16, device=self.device),
            torch.randn(1, 48, 64, 64, dtype=torch.bfloat16, device=self.device),
        )
        self.check_model(Model(), example_inputs)

    @skipIfNoFBGEMM
    def test_quantized_linear(self):
        class Model(torch.nn.Module):
            def __init__(self, device):
                super().__init__()
                self.weight = torch.randn(10, 10, device=device)
                self.bias = torch.randn(10, device=device)

            def forward(self, x):
                return torch.ops.quantized.linear_dynamic_fp16_unpacked_weight(
                    x, self.weight, self.bias
                )

        example_inputs = (torch.randn(10, 10, device=self.device),)
        with config.patch({"aot_inductor.use_runtime_constant_folding": True}):
            self.check_model(Model(self.device), example_inputs)

    @skipIfNoFBGEMM
    def test_quanatized_int8_linear(self):
        class Model(torch.nn.Module):
            def __init__(self, device):
                super().__init__()
                self.weight = torch.randn(10, 10, device=device)
                self.bias = torch.randn(10, device=device)
                self.input_scale = torch.tensor(0.1)
                self.input_zero_point = torch.tensor(0)
                self.weight_scale = torch.tensor(0.1)
                self.weight_zero_point = torch.tensor(0)
                self.output_scale = torch.tensor(0.1)
                self.output_zero_point = torch.tensor(0)
                self.out_channel = 10

            def forward(self, x):
                return torch.ops._quantized.wrapped_quantized_linear(
                    x,
                    self.input_scale,
                    self.input_zero_point,
                    self.weight,
                    self.weight_scale,
                    self.weight_zero_point,
                    self.bias,
                    self.output_scale,
                    self.output_zero_point,
                    self.out_channel,
                )

        example_inputs = (torch.randn(10, 10, device=self.device),)
        with config.patch({"aot_inductor.use_runtime_constant_folding": True}):
            self.check_model(Model(self.device), example_inputs)

    def test_zero_grid_with_unbacked_symbols(self):
        class Repro(torch.nn.Module):
            def __init__(self) -> None:
                super().__init__()

            def forward(self, x, y):
                nz = torch.nonzero(x)
                b = torch.ones_like(nz, dtype=torch.float16)
                c = torch.zeros_like(nz, dtype=torch.float16)
                d = (b + c) @ y
                return d.sum()

        example_inputs = (
            torch.tensor([1, 1, 1], device=self.device),
            torch.randn((1, 32), dtype=torch.float16, device=self.device),
        )
        self.check_model(Repro(), example_inputs)

    def test_large_grid(self):
        if self.device != "cuda":
            raise unittest.SkipTest("requires CUDA")

        class Model(torch.nn.Module):
            def __init__(self) -> None:
                super().__init__()

            def forward(self, primals_5):
                view = torch.ops.aten.reshape.default(primals_5, [-1, 2, 4])
                primals_5 = None
                permute = torch.ops.aten.permute.default(view, [0, 2, 1])
                clone = torch.ops.aten.clone.default(
                    permute, memory_format=torch.contiguous_format
                )
                return clone

        # let y_grid = 65537
        s0 = 16777472
        s1 = 8
        example_inputs = (torch.rand(s0, s1, device=self.device),)
        self.check_model(Model(), example_inputs)

    def test_cond_simple(self):
        inputs = (
            torch.randn((10, 20), device=self.device),
            torch.randn((10, 20), device=self.device),
        )
        dim0_ab = Dim("s0", min=2, max=1024)
        dynamic_shapes = {
            "p": {},
            "a": {0: dim0_ab, 1: None},
            "b": {0: dim0_ab, 1: None},
        }
        self.check_model_with_multiple_inputs(
            CondModels.Simple(),
            prepend_predicates(inputs),
            dynamic_shapes=dynamic_shapes,
        )

    def test_cond_nested(self):
        inputs = (
            torch.randn((10, 20), device=self.device),
            torch.randn((10, 20), device=self.device),
            torch.randn((10, 20), device=self.device),
        )
        dim0_abc = Dim("s0", min=2, max=1024)
        dynamic_shapes = {
            "p0": {},
            "p1": {},
            "p2": {},
            "a": {0: dim0_abc, 1: None},
            "b": {0: dim0_abc, 1: None},
            "c": {0: dim0_abc, 1: None},
        }
        self.check_model_with_multiple_inputs(
            CondModels.Nested(),
            prepend_predicates(inputs, num_predicates=3),
            dynamic_shapes=dynamic_shapes,
        )

    def test_cond_with_parameters(self):
        inputs = (torch.randn((10, 20), device=self.device),)
        dim0_abc = Dim("s0", min=2, max=1024)
        dynamic_shapes = {
            "p": {},
            "a": {0: dim0_abc, 1: None},
        }
        self.check_model_with_multiple_inputs(
            CondModels.Parameters(self.device),
            prepend_predicates(inputs),
            dynamic_shapes=dynamic_shapes,
        )

    def test_cond_with_reinterpret_view_inputs_outputs(self):
        inputs = (
            torch.randn((10, 20), device=self.device),
            torch.randn((10, 20), device=self.device),
        )
        dim0_ab = Dim("s0", min=3, max=1024)
        dynamic_shapes = {
            "p": {},
            "a": {0: dim0_ab, 1: None},
            "b": {0: dim0_ab, 1: None},
        }
        self.check_model_with_multiple_inputs(
            CondModels.ReinterpretView(),
            prepend_predicates(inputs),
            dynamic_shapes=dynamic_shapes,
        )

    def test_cond_with_multiple_outputs(self):
        inputs = (
            torch.randn((10, 20), device=self.device),
            torch.randn((10, 20), device=self.device),
            torch.randn((30, 40), device=self.device),
        )
        dim0_ab = Dim("s0", min=2, max=1024)
        dim0_c = Dim("s1", min=2, max=1024)
        dynamic_shapes = {
            "p": {},
            "a": {0: dim0_ab, 1: None},
            "b": {0: dim0_ab, 1: None},
            "c": {0: dim0_c, 1: None},
        }
        self.check_model_with_multiple_inputs(
            CondModels.MultipleOutputs(),
            prepend_predicates(inputs),
            dynamic_shapes=dynamic_shapes,
        )

    def test_cond_with_outer_code_before_after(self):
        inputs = (
            torch.randn((10, 20), device=self.device),
            torch.randn((10, 20), device=self.device),
        )
        dim0_ab = Dim("s0", min=2, max=1024)
        dynamic_shapes = {
            "p": {},
            "a": {0: dim0_ab, 1: None},
            "b": {0: dim0_ab, 1: None},
        }
        self.check_model_with_multiple_inputs(
            CondModels.OuterCode(),
            prepend_predicates(inputs),
            dynamic_shapes=dynamic_shapes,
        )

    def test_cond_use_buffers_from_outer_scope(self):
        inputs = (
            torch.randn((10, 20), device=self.device),
            torch.randn((10, 20), device=self.device),
            torch.randn((10, 20), device=self.device),
        )
        dim0_abc = Dim("s0", min=2, max=1024)
        dynamic_shapes = {
            "p": {},
            "a": {0: dim0_abc, 1: None},
            "b": {0: dim0_abc, 1: None},
            "c": {0: dim0_abc, 1: None},
        }
        self.check_model_with_multiple_inputs(
            CondModels.OuterBuffers(),
            prepend_predicates(inputs),
            dynamic_shapes=dynamic_shapes,
        )

    @common_utils.parametrize("dynamic", [False, True])
    def test_cond_non_tensor_predicates(self, dynamic):
        inputs1 = (
            torch.randn((10, 20), device=self.device),
            torch.randn((15, 20), device=self.device),
        )
        inputs2 = (
            torch.randn((10, 20), device=self.device),
            torch.randn((5, 20), device=self.device),
        )
        inputs = (inputs1,)
        dynamic_shapes = None
        if dynamic:
            inputs = (inputs1, inputs2)
            dim0_a = Dim("s0", min=2, max=1024)
            dim0_b = Dim("s1", min=2, max=1024)
            dynamic_shapes = {
                "a": {0: dim0_a, 1: None},
                "b": {0: dim0_b, 1: None},
            }
        self.check_model_with_multiple_inputs(
            CondModels.WithNonTensorPredicate(),
            inputs,
            dynamic_shapes=dynamic_shapes,
        )

    def test_while_loop_simple(self):
        inputs = (
            torch.randn((10, 20), device=self.device),
            torch.randn((10, 20), device=self.device),
        )
        dim0_ab = Dim("s0", min=2, max=1024)
        dynamic_shapes = {
            "ci": {},
            "a": {0: dim0_ab, 1: None},
            "b": {0: dim0_ab, 1: None},
        }
        self.check_model_with_multiple_inputs(
            WhileLoopModels.Simple(),
            prepend_counters(inputs),
            dynamic_shapes=dynamic_shapes,
        )

    def test_while_loop_nested(self):
        inputs = (
            torch.randn((10, 20), device=self.device),
            torch.randn((10, 20), device=self.device),
        )
        dim0_ab = Dim("s0", min=2, max=1024)
        dynamic_shapes = {
            "ci": {},
            "cj": {},
            "a": {0: dim0_ab, 1: None},
            "b": {0: dim0_ab, 1: None},
        }
        self.check_model_with_multiple_inputs(
            WhileLoopModels.Nested(),
            prepend_counters(inputs, num_counters=2),
            dynamic_shapes=dynamic_shapes,
        )

    def test_while_loop_with_outer_code(self):
        inputs = (
            torch.randn((10, 20), device=self.device),
            torch.randn((10, 20), device=self.device),
        )
        dim0_ab = Dim("s0", min=2, max=1024)
        dynamic_shapes = {
            "c": {},
            "a": {0: dim0_ab, 1: None},
            "b": {0: dim0_ab, 1: None},
        }
        self.check_model_with_multiple_inputs(
            WhileLoopModels.OuterCode(),
            prepend_counters(inputs),
            dynamic_shapes=dynamic_shapes,
        )

    def test_while_loop_with_parameters(self):
        inputs = (torch.randn((10, 20), device=self.device),)
        dim0_a = Dim("s0", min=2, max=1024)
        dynamic_shapes = {
            "c": {},
            "a": {0: dim0_a, 1: None},
        }
        self.check_model_with_multiple_inputs(
            WhileLoopModels.Parameters(self.device),
            prepend_counters(inputs),
            dynamic_shapes=dynamic_shapes,
        )

    def test_while_loop_with_outer_buffers(self):
        inputs = (
            torch.randn((10, 20), device=self.device),
            torch.randn((10, 20), device=self.device),
        )
        # dynamic shapes don't work now due to
        # https://github.com/pytorch/pytorch/issues/123596
        # dim0_ab = Dim("s0", min=2, max=1024)
        # dynamic_shapes = {
        #     "c": {},
        #     "a": {0: dim0_ab, 1: None},
        #     "b": {0: dim0_ab, 1: None},
        # }
        dynamic_shapes = None
        self.check_model_with_multiple_inputs(
            WhileLoopModels.OuterBuffers(),
            prepend_counters(inputs),
            dynamic_shapes=dynamic_shapes,
        )

    @config.patch({"is_predispatch": True})
    def test_constant(self):
        class M(torch.nn.Module):
            def __init__(self, device):
                super().__init__()
                self.device = device

            def forward(self, x):
                t = torch.tensor(x.size(-1), device=self.device, dtype=torch.float)
                t = torch.sqrt(t * 3)
                return x * t

        self.check_model(M(self.device), (torch.randn(5, 5, device=self.device),))

    def test_zero_grid_with_backed_symbols(self):
        class Repro(torch.nn.Module):
            def __init__(self) -> None:
                super().__init__()

            def forward(self, x, b):
                return x + b

        example_inputs = (
            torch.randn((3, 2), device=self.device),
            torch.randn((1, 2), device=self.device),
        )
        dynamic_shapes = {
            "x": {0: Dim("dx"), 1: Dim.STATIC},
            "b": None,
        }

        # Compile & run model where dynamic dim size > 0.
        so_path: str = AOTIRunnerUtil.compile(
            Repro(),
            example_inputs,
            dynamic_shapes=dynamic_shapes,
        )
        aot_inductor_module = AOTIRunnerUtil.load("cuda", so_path)
        aot_inductor_module(*example_inputs)

        # Re-run where dynamic dim size is 0.
        example_inputs = (
            torch.randn((0, 2), device=self.device),
            torch.randn((1, 2), device=self.device),
        )
        actual = aot_inductor_module(*example_inputs)
        expected = Repro()(*example_inputs)
        torch.testing.assert_close(actual, expected)

    def test_repeat_interleave(self):
        class Repro(torch.nn.Module):
            def __init__(self) -> None:
                super().__init__()

            def forward(self, x):
                return torch.ops.aten.repeat_interleave.Tensor(x, output_size=12)

        example_inputs = (torch.ones((1,), dtype=torch.int32, device=self.device) * 12,)
        self.check_model(Repro(), example_inputs)

    def test_dynamic_cat(self):
        class Model(torch.nn.Module):
            def __init__(self) -> None:
                super().__init__()

            def forward(self, a, b):
                return torch.cat([a, b], dim=0)

        a = torch.randn(2, 4, device=self.device)
        b = torch.randn(3, 4, device=self.device)
        dim0_a = Dim("dim0_a", min=1, max=10)
        dim0_b = Dim("dim0_b", min=1, max=20)
        dynamic_shapes = {"a": {0: dim0_a}, "b": {0: dim0_b}}
        example_inputs = (a, b)
        self.check_model(Model(), example_inputs, dynamic_shapes=dynamic_shapes)

    def test_buffer_mutation_1(self):
        class Model(torch.nn.Module):
            def __init__(self, device):
                super().__init__()
                self.foo = torch.nn.Buffer(torch.randn(4, 4, device=device))

            def forward(self, x):
                self.foo.add_(1)
                return self.foo + x

        example_inputs = (torch.rand(4, 4, device=self.device),)
        self.check_model(Model(self.device), example_inputs)

    def test_non_tensor_input(self):
        class Model(torch.nn.Module):
            def forward(self, a, b, alpha=1.0):
                return torch.add(a, b, alpha=alpha)

        a = torch.randn(10, device=self.device)
        b = torch.randn(10, device=self.device)

        for simdlen in [0, None]:
            with torch._inductor.config.patch({"cpp.simdlen": simdlen}):
                so_path = torch._export.aot_compile(
                    torch.ops.aten.add,
                    args=(a, b),
                    kwargs={"alpha": 2.0},
                )
                kernel_runner = AOTIRunnerUtil.load_runner(self.device, so_path)
                res = kernel_runner.run([a, b])
                self.assertTrue(isinstance(res, list))
                self.assertTrue(len(res) == 1)
                self.assertEqual(Model()(a, b, alpha=2.0), res[0])

    def test_buffer_mutation_2(self):
        class Model(torch.nn.Module):
            def __init__(self, device):
                super().__init__()
                self.foo = torch.nn.Buffer(torch.arange(10, device=device))
                self.bar = torch.nn.Buffer(torch.arange(10, device=device))

            def forward(self, x):
                self.bar.mul_(2)
                self.foo[5] = self.bar[0]
                return x + self.bar, x * self.foo

        example_inputs = (torch.randn(10, device=self.device),)
        self.check_model(Model(self.device), example_inputs)

    def test_buffer_mutation_3(self):
        class KVCache(torch.nn.Module):
            def __init__(
                self,
                max_batch_size,
                max_seq_length,
                n_heads,
                head_dim,
                dtype=torch.float,
            ):
                super().__init__()
                cache_shape = (max_batch_size, n_heads, max_seq_length, head_dim)
                self.k_cache = torch.nn.Buffer(torch.zeros(cache_shape, dtype=dtype))
                self.v_cache = torch.nn.Buffer(torch.zeros(cache_shape, dtype=dtype))

            def update(self, input_pos, k_val, v_val):
                # input_pos: [S], k_val: [B, H, S, D]
                k_out = self.k_cache
                v_out = self.v_cache
                k_out[:, :, input_pos] = k_val
                v_out[:, :, input_pos] = v_val

                return k_out, v_out

        class Model(torch.nn.Module):
            def __init__(self, device):
                super().__init__()
                self.kv_cache = KVCache(1, 256, 6, 48)

            def forward(self, inp_pos, k, v):
                self.kv_cache.update(inp_pos, k, v)
                return self.kv_cache.k_cache + 1, self.kv_cache.v_cache / 2

        example_inputs = (
            torch.tensor([0], device=self.device),
            torch.randn(1, 6, 1, 48, device=self.device),
            torch.randn(1, 6, 1, 48, device=self.device),
        )
        model = Model(self.device)
        self.check_model(model, example_inputs)
        self.code_check_count(model, example_inputs, "empty_strided", 2)

    def test_buffer_mutation_4(self):
        if self.device != "cuda":
            raise unittest.SkipTest("requires CUDA")

        class Model(torch.nn.Module):
            def __init__(self) -> None:
                super().__init__()
                self.register_buffer(
                    "_tensor_constant0",
                    torch.randint(1, size=[38], dtype=torch.int64, device="cpu"),
                )

            def forward(self, x):
                return x + self._tensor_constant0.to(torch.device(type="cuda", index=0))

        example_inputs = (
            torch.randint(1, size=[38], dtype=torch.int64, device="cuda"),
        )
        torch._export.aot_compile(Model(), example_inputs)

    @requires_multigpu()
    def test_replicate_on_devices(self):
        if self.device != "cuda":
            raise unittest.SkipTest("requires CUDA")

        class Model(torch.nn.Module):
            def __init__(self, w1, w2):
                super().__init__()
                self.w1 = w1
                self.w2 = w2

            def forward(self, x, y):
                a = x * self.w1
                b = y * self.w2
                return a + b

        w1 = torch.randn(10, 10)
        w2 = torch.randn(10, 10)
        inputs = (torch.randn(10, 10), torch.randn(10, 10))
        result_cpu = Model(w1, w2)(*inputs)

        # Compile model with AOTInductor
        with torch.cuda.device(0), config.patch("abi_compatible", self.abi_compatible):
            so_path = AOTIRunnerUtil.compile(
                model=Model(w1.cuda(0), w2.cuda(0)),
                example_inputs=tuple(t.cuda(0) for t in inputs),
            )

        # Run model on cuda:N
        for i in range(torch.cuda.device_count()):
            with torch.cuda.device(i):
                example_inputs = tuple(t.cuda(i) for t in inputs)
                optimized = AOTIRunnerUtil.load("cuda", so_path)
                result_cuda = optimized(*example_inputs)
            self.assertTrue(same(result_cpu, result_cuda.cpu()))

    def test_pytree_inputs(self):
        class M(torch.nn.Module):
            def __init__(self) -> None:
                super().__init__()

            def forward(self, x: Dict[str, torch.Tensor]):
                device = next(iter(x.values())).device
                add_ = torch.zeros(5, device=device)
                mul_ = torch.ones(5, device=device)
                for v in x.values():
                    add_ += v
                    mul_ *= v

                return [add_, mul_]

        self.check_model(
            M(),
            (
                {
                    "x": torch.ones(5, device=self.device),
                    "y": torch.ones(5, device=self.device),
                },
            ),
        )

    @requires_multigpu()
    def test_non_default_cuda_device(self):
        if self.device != "cuda":
            raise unittest.SkipTest("requires CUDA")

        class Model(torch.nn.Module):
            def __init__(self, weight):
                super().__init__()
                self.weight = weight

            def forward(self, x, y):
                return x + torch.nn.functional.linear(y, self.weight)

        weight = torch.randn(10, 10)
        inputs = (torch.randn(10, 10), torch.randn(10, 10))
        result_cpu = Model(weight)(*inputs)

        with torch.cuda.device(0), torch.no_grad(), config.patch(
            "abi_compatible", self.abi_compatible
        ):
            result_cuda_0 = AOTIRunnerUtil.run(
                "cuda", Model(weight.cuda(0)), tuple(t.cuda(0) for t in inputs)
            )

        with torch.cuda.device(1), torch.no_grad(), config.patch(
            "abi_compatible", self.abi_compatible
        ):
            result_cuda_1 = AOTIRunnerUtil.run(
                "cuda", Model(weight.cuda(1)), tuple(t.cuda(1) for t in inputs)
            )

        self.assertTrue(same(result_cpu, result_cuda_0.cpu()))
        self.assertTrue(same(result_cpu, result_cuda_1.cpu()))

    def test_reuse_kernel(self):
        class Model(torch.nn.Module):
            def __init__(self) -> None:
                super().__init__()

            def forward(self, x, y):
                a = torch.sin(x)
                b = torch.mm(a, y)
                c = torch.sin(b)
                d = torch.mm(b, c)
                return d

        example_inputs = (
            torch.randn(87, 87, device=self.device),
            torch.randn(87, 87, device=self.device),
        )
        model = Model()
        self.check_model(
            model, example_inputs, atol=1e-4, rtol=1e-4
        )  # 1e-4 is the tol value used in pytorch/torch/_dynamo/utils.py

        if self.device == "cuda":
            self.code_check_count(
                model, example_inputs, "triton_poi_fused_sin_0 = loadKernel(", 1
            )

    def test_reuse_kernel_dynamic(self):
        class Model(torch.nn.Module):
            def __init__(self, device):
                super().__init__()
                self.cst = torch.randn(48, device=device, dtype=torch.float)
                self.weights = torch.randn(6, 48, 48, device=device, dtype=torch.float)
                self.cst_1 = torch.randn(48, device=device, dtype=torch.float)
                self.weights_1 = torch.randn(
                    6, 48, 48, device=device, dtype=torch.float
                )

            def forward(self, x, y, z):
                dim0 = x.size(1)
                add_0 = z + z
                expand_2 = add_0.expand(-1, -1, 48)
                # [s0, 6, 48]
                mul_3 = add_0 * expand_2
                # [6, s0, 48]
                permute_4 = torch.permute(mul_3, (1, 0, 2))
                # [6, s0, 48]
                bmm_5 = torch.bmm(permute_4, self.weights)
                add_6 = bmm_5 + self.cst
                reshape_7 = torch.reshape(add_6, [6, dim0 * 6, 8])
                # [6*s0, 6, 8]
                permute_8 = torch.permute(reshape_7, (1, 0, 2))
                mul_9 = permute_8 * 0.123
                reshape_10 = torch.reshape(y, [8, dim0 * 6, 4])
                # [6*s0, 8, 4]
                permute_11 = torch.permute(reshape_10, (1, 0, 2))
                bmm_12 = torch.bmm(mul_9, permute_11)

                add_0_1 = z + z
                expand_2_1 = add_0_1.expand(-1, -1, 48)
                # [s0, 6, 48]
                mul_3_1 = add_0_1 * expand_2_1
                # [6, s0, 48]
                permute_4_1 = torch.permute(mul_3_1, (1, 0, 2))
                # [6, s0, 48]
                bmm_5_1 = torch.bmm(permute_4_1, self.weights_1)
                add_6_1 = bmm_5_1 + self.cst_1
                reshape_7_1 = torch.reshape(add_6_1, [6, dim0 * 6, 8])
                # [6*s0, 6, 8]
                permute_8_1 = torch.permute(reshape_7_1, (1, 0, 2))
                mul_9_1 = permute_8_1 * 0.123
                reshape_10_1 = torch.reshape(y, [8, dim0 * 6, 4])
                # [6*s0, 8, 4]
                permute_11_1 = torch.permute(reshape_10_1, (1, 0, 2))
                bmm_12_1 = torch.bmm(mul_9_1, permute_11_1)
                return bmm_12 + bmm_12_1

        x = torch.randn(6, 2, 48, device=self.device, dtype=torch.float)
        y = torch.randn(48, 2, 4, device=self.device, dtype=torch.float)
        z = torch.randn(2, 6, 1, device=self.device, dtype=torch.float)
        dim0 = Dim("dim0", min=1, max=2048)
        dynamic_shapes = {
            "x": {1: dim0},
            "y": {1: dim0},
            "z": {0: dim0},
        }

        example_inputs = (x, y, z)
        m = Model(self.device).to(dtype=torch.float)
        self.check_model(m, example_inputs, dynamic_shapes=dynamic_shapes)

    def test_fake_tensor_device_validation(self):
        if self.device != "cuda":
            raise unittest.SkipTest("requires CUDA")

        class Model(torch.nn.Module):
            def __init__(self) -> None:
                super().__init__()

            def forward(self, x, y):
                return x + y

        example_inputs = (torch.randn(10, 10), torch.randn(10, 10))

        # Export on CPU
        exported_program = export(Model(), example_inputs)

        # Compile exported model on CUDA
        gm = exported_program.graph_module.to(self.device)
        with self.assertRaisesRegex(ValueError, "Device mismatch between fake input"):
            torch._inductor.aot_compile(
                gm, tuple(i.to(self.device) for i in example_inputs)
            )

    def test_fx_gm_return_tuple_validation(self):
        from torch.fx.experimental.proxy_tensor import make_fx

        class Model(torch.nn.Module):
            def __init__(self) -> None:
                super().__init__()

            def forward(self, x, y):
                return x + y

        example_inputs = (torch.randn(10, 10), torch.randn(10, 10))

        gm = make_fx(Model(), tracing_mode="symbolic")(*example_inputs)
        with self.assertRaisesRegex(
            AssertionError,
            r"Graph output must be a tuple\(\). This is so that we can avoid "
            "pytree processing of the outputs.",
        ):
            torch._inductor.aot_compile(gm, example_inputs)

    @unittest.mock.patch("torch._inductor.graph.supported_dtype_of_cpp_wrapper")
    def test_unsupported_input_dtype(self, supported_dtype_of_cpp_wrapper_mock):
        supported_dtype_of_cpp_wrapper_mock.return_value = False

        class Model(torch.nn.Module):
            def __init__(self) -> None:
                super().__init__()

            def forward(self, x, y):
                return x + y

        example_inputs = (
            torch.randn(10, 10).to(self.device),
            torch.randn(10, 10).to(self.device),
        )
        with self.assertRaisesRegex(
            CppWrapperCodegenError, "Unsupported input dtype torch.float32"
        ):
            torch._export.aot_compile(Model(), example_inputs)

        supported_dtype_of_cpp_wrapper_mock.assert_called_once_with(
            torch.float32, self.device
        )

    def test_consecutive_compiles(self):
        """Test that compilation behaves correctly with cache hits"""

        class TestModule(torch.nn.Module):
            def __init__(self) -> None:
                super().__init__()

            def forward(self, x):
                return x + 1

        mod = TestModule()
        inp = torch.rand(1)
        mod(inp)
        mod2 = torch.fx.symbolic_trace(mod, concrete_args=[inp])
        so = torch._export.aot_compile(mod2, (inp,))
        assert so is not None
        # compile the 2nd time with cache hit
        so = torch._export.aot_compile(mod2, (inp,))
        assert so is not None

    def test_normal_functional(self):
        class Model(torch.nn.Module):
            def __init__(self) -> None:
                super().__init__()

            def forward(self, x):
                return torch.ops.aten.normal_functional.default(x)

        self.check_model(Model(), (torch.empty(4, 1, 4, 4),))

    def test_empty_graph(self):
        class Model(torch.nn.Module):
            def __init__(self) -> None:
                super().__init__()

            def forward(self, x):
                return x

        example_inputs = (torch.randn(8, 4, 4, device=self.device),)
        self.check_model(Model(), example_inputs)

    @unittest.skipIf(IS_FBCODE, "Not runnable in fbcode")
    def test_dup_unbacked_sym_decl(self):
        class Model(torch.nn.Module):
            def __init__(self) -> None:
                super().__init__()

            def forward(self, x):
                abs_1 = torch.ops.aten.abs.default(x)
                lt = torch.ops.aten.lt.Scalar(abs_1, 0.001)
                eq = torch.ops.aten.eq.Scalar(lt, 0)
                index_1 = torch.ops.aten.index.Tensor(x, [eq])
                sin = torch.ops.aten.sin.default(index_1)
                index_2 = torch.ops.aten.index.Tensor(x, [eq])
                div_3 = torch.ops.aten.div.Tensor(sin, index_2)
                return div_3

        example_inputs = (torch.randn(4, 4, 4, 4).to(self.device),)
        self.check_model(Model(), example_inputs)

    # This exercises _eliminate_unbacked path in ShapeEnv
    @unittest.skipIf(IS_FBCODE, "Not runnable in fbcode")
    def test_dup_unbacked_sym_decl_with_refinement(self):
        class Model(torch.nn.Module):
            def __init__(self) -> None:
                super().__init__()

            def forward(self, x):
                abs_1 = torch.ops.aten.abs.default(x)
                lt = torch.ops.aten.lt.Scalar(abs_1, 0.001)
                eq = torch.ops.aten.eq.Scalar(lt, 0)
                index_1 = torch.ops.aten.index.Tensor(x, [eq])
                torch._check(index_1.size(0) == 4**4)
                sin = torch.ops.aten.sin.default(index_1)
                index_2 = torch.ops.aten.index.Tensor(x, [eq])
                div_3 = torch.ops.aten.div.Tensor(sin, index_2)
                return div_3

        example_inputs = (torch.ones(4, 4, 4, 4).to(self.device),)
        self.check_model(Model(), example_inputs)

    def test_run_with_grad_enabled(self):
        class Model(torch.nn.Module):
            def forward(self, x, weight, bias):
                return torch.ops.aten.addmm(bias, weight, x)

        m = Model().to(device=self.device)
        x = torch.rand(8, 8, device=self.device, requires_grad=True)
        weight = torch.rand(8, 8, device=self.device, requires_grad=True)
        bias = torch.rand(8, device=self.device, requires_grad=True)
        example_inputs = (x, weight, bias)

        expected = m(*example_inputs)
        expected = pytree.tree_leaves(expected)

        # compiler under no_grad
        with torch.no_grad():
            so_path = AOTIRunnerUtil.compile(m, example_inputs)

        # run under grad enabled
        self.assertTrue(torch.is_grad_enabled())

        optimized = AOTIRunnerUtil.load(self.device, so_path)
        actual = optimized(*example_inputs)
        actual = pytree.tree_leaves(actual)

        self.assertTrue(same(actual, expected))

    def test_return_constant(self):
        class Model(torch.nn.Module):
            def __init__(self, device):
                super().__init__()
                self.cst = torch.randn(5, 5, device=device)

            def forward(self, x):
                a = self.cst.clone()
                return (x, a)

        x = torch.randn(5, device=self.device)
        self.check_model(Model(self.device), (x,))

    def test_return_view_constant(self):
        class Model(torch.nn.Module):
            def __init__(self, device):
                super().__init__()
                self.cst = torch.randn(5, 5, device=device)

            def forward(self, x):
                a = torch.transpose(self.cst, 0, 1)
                return (x, a)

        x = torch.randn(5, device=self.device)
        self.check_model(Model(self.device), (x,))

    def test_with_profiler(self):
        class Model(torch.nn.Module):
            def __init__(self) -> None:
                super().__init__()
                self.linear = torch.nn.Linear(10, 10)

            def forward(self, x, y):
                return x + self.linear(y)

        example_inputs = (
            torch.randn(10, 10, device=self.device),
            torch.randn(10, 10, device=self.device),
        )
        with config.patch({"profile_bandwidth": "1", "profile_bandwidth_regex": ""}):
            self.check_model(Model(), example_inputs)

    def test_with_no_triton_profiler(self):
        class Model(torch.nn.Module):
            def __init__(self) -> None:
                super().__init__()

            def forward(self, x):
                return torch.permute(x, (1, 0))

        example_inputs = (torch.randn(10, 10, device=self.device),)
        with config.patch({"profile_bandwidth": "1", "profile_bandwidth_regex": ""}):
            self.check_model(Model(), example_inputs)

    def test_repeat_output(self):
        class Model(torch.nn.Module):
            def __init__(self) -> None:
                super().__init__()

            def forward(self, x):
                y = torch.sin(x)
                return y, y

        example_inputs = (torch.randn(3, 10, device=self.device),)
        self.check_model(Model(), example_inputs)

    def test_view_outputs(self):
        class Model(torch.nn.Module):
            def forward(self, x):
                y = torch.sin(x)
                y_same_size = y.view(*y.shape)
                y_diff_size = y.view(1, *y.shape)
                return y, y_same_size, y_diff_size

        example_inputs = (torch.randn(3, 10, device=self.device),)
        self.check_model(Model(), example_inputs)

    @skip_if_no_torchvision
    def test_missing_cubin(self):
        from torchvision.models.resnet import Bottleneck, ResNet

        class Model(ResNet):
            def __init__(self) -> None:
                super().__init__(
                    block=Bottleneck,
                    layers=[3, 4, 6, 3],
                    replace_stride_with_dilation=[False, False, True],
                    norm_layer=None,
                )

            def forward(self, x):
                x = self.conv1(x)
                x = self.bn1(x)
                x = self.relu(x)
                f1 = x
                x = self.maxpool(x)
                x = self.layer1(x)
                f2 = x
                x = self.layer2(x)
                f3 = x
                x = self.layer3(x)
                x = self.layer4(x)
                f4 = x
                return [f1, f2, f3, f4]

        # Call eval() here so that batch_norm won't update the running stats
        # Use float64 to avoid numeric difference failure
        model = Model().to(device=self.device, dtype=torch.float64).eval()
        example_inputs = (
            torch.randn(4, 3, 64, 64, device=self.device, dtype=torch.float64),
        )
        self.check_model(model, example_inputs)

    @common_utils.parametrize("grid_type", [1, 2, 3])
    @common_utils.parametrize("num_dims", [1, 2])
    @common_utils.parametrize("dynamic", [False, True])
    @common_utils.parametrize("autotune", [False, True])
    def test_triton_kernel(self, grid_type, num_dims, dynamic, autotune):
        if self.device != "cuda":
            raise unittest.SkipTest("requires CUDA")

        class Model(torch.nn.Module):
            def __init__(self) -> None:
                super().__init__()

            def forward(self, x, y):
                output = torch.zeros_like(x)
                if autotune and num_dims == 2:
                    x_elements = output.size()[0]
                    y_elements = output.size()[1]
                else:
                    n_elements = output.numel()

                # Select grid
                if autotune and num_dims == 2:
                    if grid_type == 1:
                        grid = (x_elements, y_elements)
                    elif grid_type == 2:
                        grid = lambda meta: (  # noqa: E731
                            triton.cdiv(x_elements, meta["BLOCK_SIZE_X"]),
                            triton.cdiv(y_elements, meta["BLOCK_SIZE_Y"]),
                        )
                    else:

                        def grid_fn(meta):
                            return (
                                triton.cdiv(x_elements, meta["BLOCK_SIZE_X"]),
                                triton.cdiv(y_elements, meta["BLOCK_SIZE_Y"]),
                            )

                        grid = grid_fn
                else:
                    if grid_type == 1:
                        grid = (n_elements,)
                    elif grid_type == 2:
                        grid = lambda meta: (  # noqa: E731
                            triton.cdiv(n_elements, meta["BLOCK_SIZE"]),
                        )
                    else:

                        def grid_fn(meta):
                            return (triton.cdiv(n_elements, meta["BLOCK_SIZE"]),)

                        grid = grid_fn

                # Select kernel
                if autotune:
                    if num_dims == 1:
                        add_kernel_autotuned[grid](x, y, output, n_elements)
                    else:
                        add_kernel_2d_autotuned[grid](
                            x, y, output, x_elements, y_elements
                        )
                else:
                    add_kernel[grid](x, y, output, n_elements, BLOCK_SIZE=16)
                return output

        dims = [10] * num_dims
        x = torch.randn(*dims, device=self.device)
        y = torch.randn(*dims, device=self.device)
        dynamic_shapes = []
        if dynamic:
            dim0_x = Dim("dim0_x", min=1, max=10)
            dim0_y = Dim("dim0_y", min=1, max=10)
            dynamic_shapes = {"x": {0: dim0_x}, "y": {0: dim0_y}}
        self.check_model(Model(), (x, y), dynamic_shapes=dynamic_shapes)

    def test_triton_kernel_dynamic_shape_with_div(self):
        if self.device != "cuda":
            raise unittest.SkipTest("requires CUDA")

        @triton.jit
        def pass_kernel(x, num):
            pass

        class Model(torch.nn.Module):
            def __init__(self) -> None:
                super().__init__()

            def forward(self, x):
                num = x.numel() // 4

                grid = lambda meta: (triton.cdiv(num, 16),)  # noqa: E731
                pass_kernel[grid](x, num)
                return x

        x = torch.randn(10, device=self.device)
        dim0_x = Dim("dim0_x", min=1, max=10)
        dynamic_shapes = {"x": {0: dim0_x}}
        self.check_model(Model(), (x,), dynamic_shapes=dynamic_shapes)

    def test_triton_kernel_reinterpret_view(self):
        if self.device != "cuda":
            raise unittest.SkipTest("requires CUDA")

        @triton.jit
        def pass_kernel(x, y):
            pass

        class Model(torch.nn.Module):
            def __init__(self) -> None:
                super().__init__()

            def forward(self, x):
                out = torch.zeros_like(x[:, 4:])
                # the slicing below creates two ReinterpretView
                # instances: with offset=3 and offset=4
                add_kernel[(10,)](
                    in_ptr0=x[:, 3:-1],
                    in_ptr1=x[:, 4:],
                    out_ptr=out,
                    n_elements=160,
                    BLOCK_SIZE=16,
                )
                return out

        example_inputs = (torch.randn(10, 20, device=self.device),)
        self.check_model(Model(), example_inputs)

    def test_triton_kernel_sympy_expr_arg(self):
        if self.device != "cuda":
            raise unittest.SkipTest("requires CUDA")

        class Model(torch.nn.Module):
            def forward(self, x, e):
                sympy_expr = max(1, e.item())
                out = torch.zeros_like(x)
                add_kernel[(1,)](
                    in_ptr0=x,
                    in_ptr1=x,
                    out_ptr=out,
                    n_elements=sympy_expr,
                    BLOCK_SIZE=1,
                )
                return out

        NUMEL = 64
        inputs = (
            torch.randn(NUMEL, device=self.device),
            torch.tensor(NUMEL, device=self.device),
        )
        self.check_model(Model(), inputs)

    def test_triton_kernel_sympy_fn_like_arg(self):
        # This test should hit sympy.expand("sqrt") which crashes with
        # AttributeError: 'function' object has no attribute 'expand'.
        if self.device != "cuda":
            raise unittest.SkipTest("requires CUDA")

        class Model(torch.nn.Module):
            def forward(self, x):
                out = torch.zeros_like(x)
                add_kernel_with_optional_param[1,](
                    in_ptr0=x,
                    in_ptr1=x,
                    out_ptr=out,
                    n_elements=x.numel(),
                    BLOCK_SIZE=1,
                    ARGS_PASSED="sqrt",  # sqrt is a valid sympy fn
                )
                return out

        inputs = (torch.randn(4, device=self.device),)
        self.check_model(Model(), inputs)

    def test_triton_kernel_with_none_input(self):
        if self.device != "cuda":
            raise unittest.SkipTest("requires CUDA")

        class Model(torch.nn.Module):
            def __init__(self) -> None:
                super().__init__()

            def forward(self, x, y):
                n_elements = x.size()[0]
                BLOCK_SIZE = 1024

                output_wo_y = torch.empty_like(x)
                output_with_y = torch.empty_like(x)

                wo_kernel = add_kernel_with_optional_param[(1,)](
                    x,
                    None,
                    output_wo_y,
                    n_elements,
                    ARGS_PASSED="one",
                    BLOCK_SIZE=BLOCK_SIZE,
                )
                with_kernel = add_kernel_with_optional_param[(1,)](
                    x,
                    y,
                    output_with_y,
                    n_elements,
                    ARGS_PASSED="two",
                    BLOCK_SIZE=BLOCK_SIZE,
                )

                return 2.71 * output_wo_y + 3.14 * output_with_y

        example_inputs = (
            torch.randn(1023, device=self.device),
            torch.randn(1023, device=self.device),
        )

        self.check_model(Model(), example_inputs)

    def test_triton_kernel_equal_to_1_arg(self):
        if self.device != "cuda":
            raise unittest.SkipTest("requires CUDA")

        class Model(torch.nn.Module):
            def forward(self, x, y):
                out = torch.empty_like(x)
                n_elements = x.numel()
                add_kernel[(n_elements,)](x, y, out, n_elements, BLOCK_SIZE=16)
                return out

        example_inputs = (
            torch.randn(1, device=self.device),
            torch.randn(1, device=self.device),
        )

        self.check_model(Model(), example_inputs)

    @common_utils.parametrize("dynamic", [False, True])
    def test_triton_kernel_equal_to_1_float_arg(self, dynamic):
        if self.device != "cuda":
            raise unittest.SkipTest("requires CUDA")

        class Model(torch.nn.Module):
            def forward(self, x, y):
                out = torch.empty_like(x)
                n_elements = x.numel()
                scaling_factor = (n_elements**0) / 1.0
                add_kernel_with_scaling[(n_elements,)](
                    x,
                    y,
                    out,
                    n_elements,
                    scaling_factor,
                    BLOCK_SIZE=16,
                )
                return out

        dynamic_shapes = None
        if dynamic:
            dim0_xy = Dim("s0", min=2, max=1024)
            dynamic_shapes = {
                "x": {0: dim0_xy, 1: None},
                "y": {0: dim0_xy, 1: None},
            }
        example_inputs = (
            torch.randn(2, device=self.device),
            torch.randn(2, device=self.device),
        )
        self.check_model(
            Model(),
            example_inputs,
            dynamic_shapes=dynamic_shapes,
        )

    def test_triton_kernel_weird_param_order(self):
        if self.device != "cuda":
            raise unittest.SkipTest("requires CUDA")

        class Model(torch.nn.Module):
            def __init__(self) -> None:
                super().__init__()

            def forward(self, x):
                out = torch.empty_like(x)
                add_kernel_autotuned_weird_param_order[16,](
                    in_ptr0=x,
                    in_ptr1=x,
                    n_elements=x.numel(),
                    out_ptr=out,
                )
                return out

        x = torch.randn(16, 16, device=self.device)
        self.check_model(Model(), (x,))

    def test_shifted_constraint_ranges(self):
        class Model(torch.nn.Module):
            def __init__(self) -> None:
                super().__init__()

            def forward(
                self,
                x: torch.Tensor,
                y: torch.Tensor,
            ):
                torch._check(y.size(0) == x.size(0) + 1)
                return x.sum(0) + y.sum(0)

        a = torch.randn((4, 5), device=self.device)
        b = torch.randn((5, 5), device=self.device)
        dim0_x = Dim("dim0_x", min=2, max=1024)
        dim0_y = dim0_x + 1
        dynamic_shapes = {"x": {0: dim0_x}, "y": {0: dim0_y}}
        self.check_model(
            Model(),
            (a, b),
            dynamic_shapes=dynamic_shapes,
        )

    def test_scatter_fallback(self):
        class Model(torch.nn.Module):
            def __init__(self) -> None:
                super().__init__()

            def forward(
                self,
                inp: torch.Tensor,
                index: torch.Tensor,
                src: torch.Tensor,
            ):
                return torch.scatter(inp, 1, index, src)

        inputs = (
            torch.ones((3, 5), device=self.device, dtype=torch.int64),
            torch.tensor([[0, 1, 2, 0]], device=self.device, dtype=torch.int64),
            torch.zeros((2, 5), device=self.device, dtype=torch.int64),
        )

        self.check_model(Model(), inputs)

    def test_scatter_reduce_fallback(self):
        class Model(torch.nn.Module):
            def __init__(self) -> None:
                super().__init__()

            def forward(
                self,
                inp: torch.Tensor,
                index: torch.Tensor,
                src: torch.Tensor,
            ):
                return torch.scatter_reduce(inp, 0, index, src, reduce="sum")

        inputs = (
            torch.tensor([1, 10, 100, 1000], device=self.device, dtype=torch.int64),
            torch.tensor([0, 1, 0, 1, 2, 1], device=self.device, dtype=torch.int64),
            torch.tensor([1, 2, 3, 4, 5, 6], device=self.device, dtype=torch.int64),
        )

        self.check_model(Model(), inputs)

    def test_index_put_fallback(self):
        # index_put falls back in the deterministic mode
        with DeterministicGuard(True):

            class Model(torch.nn.Module):
                def __init__(self) -> None:
                    super().__init__()

                def forward(
                    self,
                    self_tensor: torch.Tensor,
                    indices: Tuple[torch.Tensor],
                    values: torch.Tensor,
                ):
                    return torch.index_put(
                        self_tensor, indices, values, accumulate=True
                    )

            inputs = (
                torch.ones(4, device=self.device, dtype=torch.int64),
                (torch.tensor([1, 1, 2, 2], device=self.device, dtype=torch.bool),),
                torch.ones(4, device=self.device, dtype=torch.int64),
            )

            self.check_model(Model(), inputs)

    def test_repeated_user_defined_triton_kernel(self):
        if self.device != "cuda":
            raise unittest.SkipTest("requires CUDA")

        class Model(torch.nn.Module):
            def __init__(self) -> None:
                super().__init__()

            def forward(self, x):
                for _ in range(3):
                    mul2_inplace_kernel[4,](x, n_elements=4, BLOCK_SIZE=16)
                return x

        inputs = (torch.randn(4, 4, device=self.device),)
        self.check_model(Model(), inputs)

    def test_convolution(self):
        class Model(torch.nn.Module):
            def __init__(self) -> None:
                super().__init__()

            def forward(self, x, w, b):
                return torch.ops.aten.convolution(x, w, b, [4], [0], [1], True, [0], 1)

        example_inputs = (
            torch.randn([2, 32, 90], device=self.device),
            torch.randn([32, 16, 8], device=self.device),
            torch.randn([16], device=self.device),
        )
        with config.patch(
            {
                "max_autotune": True,
                "max_autotune_gemm_backends": "Triton",
            }
        ):
            self.check_model(Model(), example_inputs)

    def test_zero_size_weight(self):
        class Model(torch.nn.Module):
            def __init__(self, channel, r=8):
                super().__init__()
                self.pool = torch.nn.AdaptiveAvgPool2d(1)
                self.net = torch.nn.Sequential(
                    torch.nn.Linear(channel, channel // r, bias=False),
                    torch.nn.ReLU(inplace=True),
                    torch.nn.Linear(channel // r, channel, bias=False),
                    torch.nn.Sigmoid(),
                )

            def forward(self, inp):
                b, c, _, _ = inp.shape
                x = self.pool(inp).view(b, c)
                x = self.net(x).view(b, c, 1, 1)
                x = inp * x
                return x

        inputs = (torch.rand(4, 4, 4, 4, device=self.device),)
        self.check_model(Model(4), inputs)

    def test_no_args(self):
        class Model(torch.nn.Module):
            def __init__(self, m, n):
                super().__init__()
                self.weight = torch.nn.Parameter(
                    torch.randn(m, n),
                )
                self.alpha = torch.nn.Parameter(torch.randn(m, n))

            def forward(self):
                return self.weight * self.alpha

        self.check_model(Model(6, 4), ())

    def test_dynamic_scalar(self):
        class Model(torch.nn.Module):
            def __init__(self) -> None:
                super().__init__()
                self.criterion_ce = torch.nn.CrossEntropyLoss(reduction="none")

            def forward(self, inputs, targets, split_index=None):
                statistics = {}
                total_loss = self.criterion_ce(inputs, targets).sum()
                statistics["dl"] = total_loss.item()
                return total_loss, statistics

        inputs = (
            torch.rand(4, 4, 4, 4, device=self.device),
            torch.rand(4, 4, 4, 4, device=self.device),
        )
        self.check_model(Model(), inputs)

    def test_constant_original_fqn_and_dtype(self):
        class FooBarModule(torch.nn.Module):
            def __init__(self) -> None:
                super().__init__()
                self.register_parameter("0", torch.nn.Parameter(torch.randn(3, 4)))
                self.test_buf = torch.nn.Buffer(torch.randn(3, 4))
                self.register_parameter(
                    "test_param", torch.nn.Parameter(torch.randn(3, 4))
                )

            def forward(self, x):
                return ((x + self.test_buf) * getattr(self, "0")) / self.test_param

        class TestModule(torch.nn.Module):
            def __init__(self) -> None:
                super().__init__()
                self.foo_bar = FooBarModule()
                self.register_parameter(
                    "test_param", torch.nn.Parameter(torch.randn(3, 4))
                )
                self.test_buf = torch.nn.Buffer(torch.randn(3, 4))

            def forward(self, x):
                return (self.foo_bar(x) + self.test_param) * self.test_buf

        with torch.no_grad():
            so_path = AOTIRunnerUtil.compile(
                model=TestModule().to(device=self.device),
                example_inputs=(torch.rand(3, 4, device=self.device),),
            )

        runner = AOTIRunnerUtil.load_runner(self.device, so_path)

        expected_original_fqns = {
            "L__self___test_param": "test_param",
            "L__self___test_buf": "test_buf",
            "getattr_L__self___foo_bar___0__": "foo_bar.0",
            "L__self___foo_bar_test_param": "foo_bar.test_param",
            "L__self___foo_bar_test_buf": "foo_bar.test_buf",
        }
        self.assertEqual(
            expected_original_fqns, runner.get_constant_names_to_original_fqns()
        )

        expected_dtypes = {
            "L__self___test_param": 6,
            "L__self___test_buf": 6,
            "getattr_L__self___foo_bar___0__": 6,
            "L__self___foo_bar_test_param": 6,
            "L__self___foo_bar_test_buf": 6,
        }
        self.assertEqual(expected_dtypes, runner.get_constant_names_to_dtypes())

    def test_fqn(self):
        class NestedChild(torch.nn.Module):
            def __init__(self) -> None:
                super().__init__()
                self.nestedchild3buffer = torch.nn.Buffer(torch.ones(2, 3) * 3)

            def forward(self, x):
                return x / self.nestedchild3buffer

        class Child1(torch.nn.Module):
            def __init__(self) -> None:
                super().__init__()
                self.nested = NestedChild()
                self.register_parameter(
                    "child1param", torch.nn.Parameter(torch.ones(2, 3))
                )

            def forward(self, x):
                x = self.nested(x)
                return x + self.child1param

        class Child2(torch.nn.Module):
            def __init__(self) -> None:
                super().__init__()
                self.child2buffer = torch.nn.Buffer(torch.ones(2, 3) * 2)

            def forward(self, x):
                return x - self.child2buffer

        class MyModule(torch.nn.Module):
            def __init__(self) -> None:
                super().__init__()
                self.foo = Child1()
                self.bar = Child2()
                self.register_parameter(
                    "rootparam", torch.nn.Parameter(torch.ones(2, 3) * 4)
                )

            def forward(self, x):
                x = x * self.rootparam
                x = self.foo(x)
                x = self.bar(x)
                return x

        orig_eager = MyModule()

        self.check_model(MyModule(), (torch.randn(2, 3, device=self.device),))

    def test_model_modified_weights(self):
        class Model(torch.nn.Module):
            def __init__(self, n, k, device):
                super().__init__()
                self.weight = torch.randn(n, k, device=device)
                self.bias = torch.randn(n, device=device)

            def forward(self, a):
                return torch.nn.functional.linear(a, self.weight, self.bias)

        M = 16
        N = 10
        K = 128
        batch = 8
        example_inputs = (torch.randn(2, M, K, device=self.device),)
        model = Model(N, K, self.device)
        self.check_model(model, example_inputs)
        # Update model weights, after this AOTInductor should re-generate model.so
        # if weights are stored in the model.so
        model.weight += 1
        self.check_model(model, example_inputs)

    def test_custom_op_add(self) -> None:
        class M(torch.nn.Module):
            def forward(self, x, y):
                return torch.ops.aoti_custom_ops.custom_add(x, y)

        m = M().to(device=self.device)
        args = (
            torch.randn(3, 3, device=self.device),
            torch.randn(3, 3, device=self.device),
        )
        self.check_model(m, args)

    def test_custom_op_all_inputs(self) -> None:
        class MyModel(torch.nn.Module):
            # pyre-fixme[3]: Return type must be annotated.
            def __init__(self):
                super().__init__()

            # pyre-fixme[3]: Return type must be annotated.
            # pyre-fixme[2]: Parameter must be annotated.
            def forward(self, x, y):
                with torch.no_grad():
                    x_dim0 = x.shape[0]
                    x_dim1 = x.shape[1]
                    y_dim0 = y.shape[0]
                    y_dim1 = y.shape[1]
                    symint_0 = x_dim0 + x_dim1
                    symint_1 = y_dim0 * y_dim1

                    z = torch.concat((x, x))

                    _2547 = torch.ops.aoti_custom_ops.fn_with_all_inputs(
                        tensor=x,
                        tensors=[x, y],
                        optional_tensors=[None, z],
                        b8=False,
                        b8s=[True, False],
                        i64=42,
                        i64s=[16, 17],
                        symint=symint_0,
                        symints=[symint_0, symint_1],
                        f64=3.14,
                        f64s=[2.2, 3.3],
                        scalar=1.23,
                        scalars=[45, 67],
                        string="hello",
                        strings=["ab", "cde"],
                        # dtype=torch.float16,
                        # memory_format=torch.contiguous_format,
                        # layout=torch.strided,
                        device=torch.device("cpu"),
                        # optional
                        o_tensor=None,
                        o_tensors=[x, y],
                        o_b8=False,
                        o_b8s=[True, False],
                        o_i64=None,
                        o_i64s=[16, 17],
                        o_symint=symint_1,
                        o_symints=[symint_1, symint_0],
                        o_f64=3.14,
                        o_f64s=None,
                        o_scalar=None,
                        o_scalars=[89, 910],
                        o_string="hello",
                        o_strings=["ab", "cde"],
                        # o_dtype=None,
                        # o_memory_format=torch.contiguous_format,
                        # o_layout=torch.strided,
                        o_device=None,
                    )

                return _2547

        m = MyModel().to(device=self.device)
        x = torch.zeros(4, 8, device=self.device)
        y = torch.ones(3, 9, device=self.device)
        args = (x, y)
        m(*args)

        self.check_model(m, args)

    def test_custom_op_with_multiple_outputs(self) -> None:
        class Model(torch.nn.Module):
            def forward(self, x, y):
                out = x + y
                # tuple of Tensor output
                out3, out4 = torch.ops.aoti_custom_ops.fn_with_tuple_output(out, 1)
                # TensorList output
                out5, out6 = torch.ops.aoti_custom_ops.fn_with_list_output(
                    [out3, out4], 1
                )
                # tuple of Tensor and TensorList
                out7, [out8, out9] = torch.ops.aoti_custom_ops.fn_with_mix_outputs(
                    out5, [out6, out4]
                )
                return out3, out4, out5, out6, out7, out8, out9

        m = Model().to(device=self.device)
        args = (
            torch.randn(4, 4, device=self.device),
            torch.randn(4, 4, device=self.device),
        )
        m(*args)

        self.check_model(m, args)

    def test_custom_op_with_reinterpret_view_inputs(self) -> None:
        class Model(torch.nn.Module):
            def forward(self, x):
                out = x.permute([1, 0])
                return torch.ops.aoti_custom_ops.fn_with_default_input(out, 1)

        m = Model().to(device=self.device)
        args = (torch.randn(2, 3, device=self.device),)

        self.check_model(m, args)

    def test_custom_op_with_concat_inputs(self) -> None:
        class Model(torch.nn.Module):
            def forward(self, x, y):
                out = torch.concat([x, y], dim=0)
                return torch.ops.aoti_custom_ops.fn_with_default_input(out, 1)

        m = Model().to(device=self.device)
        args = (
            torch.randn(2, 3, device=self.device),
            torch.randn(2, 3, device=self.device),
        )

        self.check_model(m, args)

    def test_custom_op_missing_arg_with_default_value(self) -> None:
        class Model(torch.nn.Module):
            def forward(self, x):
                # missing second arg
                return torch.ops.aoti_custom_ops.fn_with_default_input(x)

        m = Model().to(device=self.device)
        args = (torch.randn(2, 3, device=self.device),)

        self.check_model(m, args)

    def test_triton_kernel_extern_kernel_arg(self):
        if self.device != "cuda":
            raise unittest.SkipTest("requires CUDA")

        class Model(torch.nn.Module):
            def forward(self, x, y):
                out = torch.zeros_like(x)
                # torch.mm is ExternKernelOut
                add_kernel[(4,)](x, torch.mm(x, y), out, 4, 16)
                return out

        example_inputs = (
            torch.randn(4, 4, device="cuda"),
            torch.randn(4, 4, device="cuda"),
        )

        self.check_model(Model(), example_inputs)

    def test_triton_kernel_multi_output_arg(self):
        if self.device != "cuda":
            raise unittest.SkipTest("requires CUDA")

        class Model(torch.nn.Module):
            def forward(self, x, y):
                out = torch.zeros_like(x)
                # torch.sort creates fallback kernel and hence MultiOutput
                add_kernel[(4,)](x, torch.sort(y).values, out, 4, 16)
                return out

        example_inputs = (
            torch.randn(4, 4, device="cuda"),
            torch.randn(4, 4, device="cuda"),
        )

        self.check_model(Model(), example_inputs)

    @config.patch({"abi_compatible": True})
    def test_triton_kernel_reinterpret_view_mem_leak(self):
        # Check for memory leak when using user-defined Triton Kernel + AOTI.
        if self.device != "cuda":
            raise unittest.SkipTest("requires CUDA")

        class Model(torch.nn.Module):
            def __init__(self) -> None:
                super().__init__()

            def forward(self, x, y):
                out = torch.zeros_like(x)
                yy = y * y
                # reshape creates a ReinterpretView
                add_kernel[(4,)](x, yy.reshape_as(x), out, 4, 16)
                return out

        example_inputs = (
            torch.randn(4, 4, device="cuda"),
            torch.randn(1, 16, device="cuda"),
        )

        so_path: str = AOTIRunnerUtil.compile(
            Model(),
            example_inputs,
        )
        aot_inductor_module = AOTIRunnerUtil.load("cuda", so_path)

        # Don't assign outputs to a variable b/c it will allocate GPU memory.
        device: int = torch.cuda.current_device()
        mem_before = torch.cuda.memory_allocated(device)
        aot_inductor_module(*example_inputs)
        aot_inductor_module(*example_inputs)
        mem_after = torch.cuda.memory_allocated(device)
        self.assertEqual(mem_before, mem_after)

        actual = aot_inductor_module(*example_inputs)
        expected = Model()(*example_inputs)
        torch.testing.assert_close(actual, expected)

    @torch._dynamo.config.patch(capture_scalar_outputs=True)
    @common_utils.parametrize("dynamic", [False, True])
    @common_utils.parametrize("autotuning", [False, True])
    def test_triton_kernel_unbacked_symint_in_grid(self, dynamic, autotuning):
        if self.device != "cuda":
            raise unittest.SkipTest("requires CUDA")

        class Model(torch.nn.Module):
            def forward(self, x, y, n_elements_tensor):
                output = torch.zeros_like(x)
                n_elements_symint = n_elements_tensor.item()
                n_elements = x.numel()

                def grid(meta):
                    return (triton.cdiv(n_elements_symint, meta["BLOCK_SIZE"]),)

                if autotuning:
                    add_kernel_autotuned[grid](
                        x,
                        y,
                        output,
                        n_elements,
                    )
                else:
                    add_kernel[grid](
                        x,
                        y,
                        output,
                        n_elements,
                        BLOCK_SIZE=16,
                    )

                return output

        example_inputs = (
            torch.randn(123, device="cuda"),
            torch.randn(123, device="cuda"),
            torch.tensor(123),
        )

        dynamic_shapes = None
        if dynamic:
            dim0 = Dim("s0", min=2, max=1024)
            dynamic_shapes = {
                "x": {0: dim0},
                "y": {0: dim0},
                "n_elements_tensor": {},
            }

        self.check_model(
            Model(),
            example_inputs,
            dynamic_shapes=dynamic_shapes,
        )

    @skipIfRocm  # USE_MEM_EFF_ATTENTION was not enabled for build.
    def test_scaled_dot_product_efficient_attention(self):
        if self.device != "cuda":
            raise unittest.SkipTest("requires CUDA")

        class Model(torch.nn.Module):
            def forward(self, q, k, v, attn_bias):
                return torch.ops.aten._scaled_dot_product_efficient_attention(
                    q, k, v, attn_bias, False
                )[0]

        example_inputs = (
            torch.randn(4, 4, 36, 36, device="cuda"),
            torch.randn(4, 4, 36, 36, device="cuda"),
            torch.randn(4, 4, 36, 36, device="cuda"),
            torch.randn(4, 4, 36, 36, device="cuda"),
        )
        self.check_model(Model(), example_inputs)

    def test_index_put_with_none_index(self):
        # index_put falls back in the deterministic mode
        with DeterministicGuard(True):

            class Model(torch.nn.Module):
                def forward(self, x, i1, i2, y):
                    return torch.ops.aten.index_put(
                        x,
                        (None, None, i1, i2.transpose(0, 1)),
                        y,
                        accumulate=True,
                    )

            example_inputs = (
                torch.rand(8, 192, 30, 30, device=self.device),
                torch.zeros(3, 14, 1, 1, dtype=torch.int64, device=self.device),
                torch.ones(14, 3, dtype=torch.int64, device=self.device),
                torch.randn(8, 192, 3, 14, 3, 14, device=self.device),
            )
            self.check_model(Model(), example_inputs)

    def test_runtime_checks(self):
        class Model(torch.nn.Module):
            def __init__(self) -> None:
                super().__init__()

            def forward(self, x0, x1, x2, x3, x4, x5, x6, x7, x8, x9):
                return (x0, x1, x2, x3, x4, x5, x6, x7, x8, x9)

        inputs = []
        for dtype in (
            torch.float16,
            torch.float32,
            torch.float64,
            torch.bfloat16,
            torch.bool,
            torch.int8,
            torch.int16,
            torch.int32,
            torch.int64,
            torch.uint8,
        ):
            inputs.append(torch.ones(4, 8, 10, dtype=dtype, device=self.device))
        dim0 = Dim("s0", min=2, max=1024)
        dim1 = Dim("s1", min=2, max=512)
        dim2 = Dim("s2", min=2, max=128)
        dynamic_shapes = {
            "x0": {0: dim0},
            "x1": {0: dim0},
            "x2": {0: dim0},
            "x3": {1: dim1},
            "x4": {1: dim1},
            "x5": {1: dim1},
            "x6": {},
            "x7": {2: dim2},
            "x8": {2: dim2},
            "x9": {2: dim2},
        }
        m = Model()
        inputs = tuple(inputs)
        with torch.no_grad(), config.patch(
            {
                "abi_compatible": self.abi_compatible,
                "aot_inductor.debug_compile": True,
            }
        ):
            so_path = AOTIRunnerUtil.compile(m, inputs, dynamic_shapes=dynamic_shapes)
        with open(os.path.splitext(so_path)[0] + ".cpp") as cpp:
            src_code = cpp.read()
            FileCheck().check_count(
                "unmatched dtype",
                10,
                exactly=True,
            ).run(src_code)
            FileCheck().check_count(
                "unmatched dim value at",
                21,  # we have 9 dynamic dims for which we generate different checks
                exactly=True,
            ).run(src_code)
            FileCheck().check_count(
                "dim value is too",
                18,  # we have 9 dynamic dims for which we generate two checks
                exactly=True,
            ).run(src_code)
            FileCheck().check_count(
                "unmatched stride value at",
                21,  # we have 9 symbolic strides for which we don't generate checks
                exactly=True,
            ).run(src_code)
        optimized = AOTIRunnerUtil.load(self.device, so_path)
        actual = optimized(*inputs)
        expected = m(*inputs)
        torch.testing.assert_close(actual, expected)

    @unittest.skipIf(TEST_WITH_ROCM, "FP8 is not supported on ROCM")
    @unittest.skipIf(not SM90OrLater, "FP8 is only supported on H100+")
    def test_runtime_checks_fp8(self):
        class Model(torch.nn.Module):
            def __init__(self) -> None:
                super().__init__()

            def forward(self, x0, x1):
                t = x0.to(torch.float) + x1.to(torch.float)
                return t

        inputs = []
        for dtype in (
            torch.float8_e4m3fn,
            torch.float8_e5m2,
            # FP8 funz are for AMD
            # see https://github.com/pytorch/pytorch/issues/126734
            # torch.float8_e4m3fnuz,
            # torch.float8_e5m2fnuz,
        ):
            inputs.append(torch.ones(8, 8, 8, dtype=dtype, device=self.device))
        dim0 = Dim("s0", min=2, max=1024)
        dynamic_shapes = {
            "x0": {0: dim0},
            "x1": {0: dim0},
        }
        with torch.no_grad(), config.patch(
            {
                "abi_compatible": self.abi_compatible,
                "aot_inductor.debug_compile": True,
            }
        ):
            self.check_model(
                Model(),
                tuple(inputs),
                dynamic_shapes=dynamic_shapes,
            )

    def test_runtime_checks_complex(self):
        class Model(torch.nn.Module):
            def __init__(self) -> None:
                super().__init__()

            def forward(self, x0, x1, x2):
                return (x0, x1, x2)

        inputs = []
        x0 = torch.tensor([1, -1], dtype=torch.complex32, device=self.device)
        x1 = torch.tensor(
            [1 + 1j, -1 + 1j, -2 + 2j, 3 - 3j, 0, 1j, 1, -1],
            dtype=torch.complex64,
            device=self.device,
        )
        x2 = torch.tensor(128, dtype=torch.complex128, device=self.device)
        inputs.append(x0)
        inputs.append(x1)
        inputs.append(x2)
        dim0 = Dim("s0", min=2, max=1024)
        dynamic_shapes = {
            "x0": {0: dim0},
            "x1": {},
            "x2": {},
        }
        with torch.no_grad(), config.patch(
            {
                "abi_compatible": self.abi_compatible,
                "aot_inductor.debug_compile": True,
            }
        ):
            self.check_model(
                Model(),
                tuple(inputs),
                dynamic_shapes=dynamic_shapes,
            )

    @unittest.skipIf(IS_FBCODE, "Not yet runnable in fbcode")
    def test_runtime_checks_dtype_failed(self):
        class Model(torch.nn.Module):
            def __init__(self) -> None:
                super().__init__()

            def forward(self, x):
                y = x.type(torch.float)
                return y

        x = torch.randn(1, 4, dtype=torch.float16, device=self.device)
        model = Model()
        with torch.no_grad(), config.patch(
            {
                "abi_compatible": self.abi_compatible,
                "aot_inductor.debug_compile": True,
            }
        ):
            so_path: str = AOTIRunnerUtil.compile(
                model,
                (x,),
            )
        aot_inductor_module = AOTIRunnerUtil.load(self.device, so_path)
        x_casted = x.float()
        with self.assertRaisesRegex(Exception, ""):
            aot_inductor_module(x_casted)

    def test_non_contiguous_output_alias(self):
        # Test return x, x.contiguous() where x is non-contiguous.
        class Model(torch.nn.Module):
            def forward(self, x):
                squared = x * x
                transposed = squared.t()  # non-contiguous
                contig = transposed.contiguous()
                return transposed, contig

        x = torch.randn(3, 4, dtype=torch.float16, device=self.device)
        model = Model()
        with torch.no_grad(), config.patch(
            {
                "abi_compatible": self.abi_compatible,
            }
        ):
            result = AOTIRunnerUtil.run(
                self.device,
                model,
                (x,),
            )
        actual = model(x)
        self.assertTrue(same(result, actual))

        # contiguous() should create a new tensor
        self.assertTrue(result[0].data_ptr() != result[1].data_ptr())

    def test_multiple_output_alias(self):
        # Test when mutliple outputs alias the same tensor
        class Model(torch.nn.Module):
            def forward(self, x):
                squared = x * x
                contig = squared.contiguous()  # alias
                reshaped = squared.reshape(squared.shape)  # alias
                cubed = squared * x
                return squared, contig, reshaped, cubed

        x = torch.randn(3, 4, dtype=torch.float32, device=self.device)
        model = Model()

        with torch.no_grad(), config.patch(
            {
                "abi_compatible": self.abi_compatible,
            }
        ):
            result = AOTIRunnerUtil.run(
                self.device,
                model,
                (x,),
            )
        actual = model(x)
        self.assertTrue(same(result, actual))

        # squared, contig and reshaped alias the same tensor.
        self.assertTrue(result[0].data_ptr() == result[1].data_ptr())
        self.assertTrue(result[0].data_ptr() == result[2].data_ptr())
        # cubed shouldn't be an alias.
        self.assertTrue(result[0].data_ptr() != result[3].data_ptr())

    def test_runtime_checks_shape_failed(self):
        class Model(torch.nn.Module):
            def __init__(self) -> None:
                super().__init__()

            def forward(self, x):
                return x

        x = torch.randn(4, 4, 4, dtype=torch.float16, device=self.device)
        y0 = torch.randn(8, 4, 4, dtype=torch.float16, device=self.device)
        y1 = torch.randn(4, 8, 4, dtype=torch.float16, device=self.device)
        y2 = rand_strided(
            (4, 4, 4), (16, 1, 4), dtype=torch.float16, device=self.device
        )
        # batch size is outside of the range
        y3 = torch.randn(2048, 3, 4, dtype=torch.float16, device=self.device)
        y4 = torch.randn(2048, 4, 4, dtype=torch.float16, device=self.device)
        dim0 = Dim("s0", min=4, max=1024)
        dynamic_shapes = {
            "x": {0: dim0},
        }
        model = Model()
        with torch.no_grad(), config.patch(
            {
                "abi_compatible": self.abi_compatible,
                "aot_inductor.debug_compile": True,
            }
        ):
            so_path: str = AOTIRunnerUtil.compile(
                model, (x,), dynamic_shapes=dynamic_shapes
            )
        aot_inductor_module = AOTIRunnerUtil.load(self.device, so_path)
        # dynamic dim works fine
        _ = aot_inductor_module(y0)
        with self.assertRaisesRegex(Exception, ""):
            aot_inductor_module(y1)
        with self.assertRaisesRegex(Exception, ""):
            aot_inductor_module(y2)
        with self.assertRaisesRegex(Exception, ""):
            aot_inductor_module(y3)
        with self.assertRaisesRegex(Exception, ""):
            aot_inductor_module(y4)

    def test_add_complex(self):
        class Model(torch.nn.Module):
            def forward(self, a, b):
                return torch.add(a, b)

        x = torch.tensor(
            [1 + 1j, -1 + 1j, -2 + 2j, 3 - 3j, 0, 1j, 1, -1], device=self.device
        )
        y = torch.tensor(
            [1 + 1j, -1 + 1j, -2 + 2j, 3 - 3j, 0, 1j, 1, -1], device=self.device
        )
        self.check_model(Model(), (x, y))

    def test_embedding_bag(self):
        class Model(torch.nn.Module):
            def forward(self, w, i, o):
                return torch.ops.aten._embedding_bag(w, i, o, False, 0, False, None)

        example_inputs = (
            torch.randn([10, 4], device=self.device),
            torch.randint(10, [8], device=self.device),
            torch.tensor([0, 2, 6], device=self.device),
        )
        self.check_model(Model(), example_inputs)

    def test_fft_c2c(self):
        class Model(torch.nn.Module):
            def forward(self, x):
                return torch.fft.fftn(x), torch.fft.fftn(x).real

        example_inputs = (torch.randn(16, 16, 16, device=self.device),)
        self.check_model(Model(), example_inputs)

    def test_bool_input(self):
        # Specialize on whichever branch the example input for b is
        class Model(torch.nn.Module):
            def forward(self, x, b):
                if b:
                    return x * x
                else:
                    return x + x

        example_inputs = (torch.randn(3, 3, device=self.device), True)
        self.check_model(Model(), example_inputs)

    def test_int_list_input(self):
        class Model(torch.nn.Module):
            def forward(self, x, i):
                return x * i[0] * i[1]

        example_inputs = (torch.randn(3, 3, device=self.device), [3, 4])
        self.check_model(Model(), example_inputs)

    def test_nested_tensor_from_jagged(self):
        class Model(nn.Module):
            def __init__(self) -> None:
                super().__init__()
                self.mlp = nn.Sequential(
                    nn.Linear(128, 64), nn.ReLU(), nn.Linear(64, 32), nn.Sigmoid()
                )

            def forward(self, values, offsets):
                nt = torch.nested.nested_tensor_from_jagged(values, offsets)
                res = self.mlp(nt)
                return res.values()

        model = Model().to(device=self.device)

        example_inputs_1 = (
            torch.randn((15, 128), device=self.device),
            torch.tensor([0, 3, 4, 10, 15], device=self.device),
        )

        # same "NT batch size", different actual amount of data
        example_inputs_2 = (
            torch.randn((31, 128), device=self.device),
            torch.tensor([0, 1, 20, 25, 31], device=self.device),
        )

        # same actual amount of data, different "NT batch size"
        example_inputs_3 = (
            torch.randn((15, 128), device=self.device),
            torch.tensor([0, 3, 10, 15], device=self.device),
        )

        # different "NT batch size"
        example_inputs_4 = (
            torch.randn((37, 128), device=self.device),
            torch.tensor([0, 5, 16, 25, 29, 37], device=self.device),
        )

        dim0_values = Dim("dim0_values", min=1, max=128)
        dim0_offsets = Dim("dim0_offsets", min=1, max=9)
        dynamic_shapes = {"values": {0: dim0_values}, "offsets": {0: dim0_offsets}}
        example_inputs_list = [
            example_inputs_1,
            example_inputs_2,
            example_inputs_3,
            example_inputs_4,
        ]

        self.check_model_with_multiple_inputs(
            model, example_inputs_list, dynamic_shapes=dynamic_shapes
        )

    # max_autotune is disabled due to https://github.com/pytorch/pytorch/issues/135106
    # @common_utils.parametrize("max_autotune", [False, True])
    @common_utils.parametrize("max_autotune", [False])
    def test_misc_1(self, max_autotune):
        if self.device == "cpu" and IS_MACOS and max_autotune:
            raise unittest.SkipTest("max_autotune not supported on macos")

        class Model(nn.Module):
            def __init__(self) -> None:
                super().__init__()
                self.mlp = nn.Sequential(
                    nn.Linear(128, 64), nn.ReLU(), nn.Linear(64, 32), nn.Sigmoid()
                )
                self.emb = nn.EmbeddingBag(num_embeddings=128, embedding_dim=32)
                self.over_arch = nn.Sequential(
                    nn.Linear(64, 32), nn.ReLU(), nn.Linear(32, 32), nn.Sigmoid()
                )

            def forward(self, x, y):
                mlp_output = self.mlp(x)
                emb_output = self.emb(y)
                return self.over_arch(torch.concat([mlp_output, emb_output], dim=1))

        example_inputs = (
            torch.randn(16, 128, device=self.device),
            torch.randint(0, 128, (16, 10), device=self.device),
        )
        self.check_model(
            Model(), example_inputs, options=dict(max_autotune=max_autotune)
        )

    @skip_if_no_torchvision
    def test_torchvision_transforms_functional_tensor_resize(self):
        import torchvision

        # https://fb.workplace.com/groups/1075192433118967/permalink/1501860707118802/
        class A(torch.nn.Module):
            def forward(self, image: torch.Tensor, target_size: torch.Tensor):
                target_h, target_w = target_size.tolist()
                torch._check(target_h > 0)
                torch._check(target_w > 0)
                torch._check(target_h <= 4000)
                torch._check(target_w <= 4000)

                return torchvision.transforms._functional_tensor.resize(
                    image,
                    size=[target_h, target_w],
                    interpolation="bilinear",
                    antialias=False,
                )

        model = A()
        example_inputs = (
            torch.ones([3, 800, 600], device=self.device),
            torch.tensor([448, 336], device=self.device),
        )
        dynamic_shapes = {
            "image": {
                1: torch.export.Dim("height", min=1, max=4000),
                2: torch.export.Dim("width", min=1, max=4000),
            },
            "target_size": None,
        }
        self.check_model(model, example_inputs, dynamic_shapes=dynamic_shapes)

    def test_aoti_debug_printer_codegen(self):
        # basic addmm model to test codegen for aoti intermediate debug printer
        class Model(torch.nn.Module):
            def __init__(self, n, k, device):
                super().__init__()
                self.weight = torch.randn(n, k, device=device)
                self.bias = torch.randn(n, device=device)

            def forward(self, a):
                return torch.nn.functional.linear(a, self.weight, self.bias)

        M = 8
        N = 6
        K = 16
        model = Model(N, K, self.device)
        batch = 2
        a = torch.randn(batch, M, K, device=self.device)
        example_inputs = (a,)

        kernel_calls = (
            [
                ("triton_poi_fused_0", 1),
                ("aoti_torch_cuda_addmm_out", 2),
            ]
            if self.device == "cuda"
            else [
                ("aoti_torch_cpu_addmm_out", 2),
            ]
        )

        # test default debug printing all tensor values codegen
        with config.patch({"aot_inductor.debug_intermediate_value_printer": "2"}):
            result, code = run_and_get_cpp_code(
                AOTIRunnerUtil.compile, model, example_inputs
            )

            # check the c shim print_tensor_handle call is triggered by the config and injected the cpp output code as expected
            self.assertEqual("aoti_torch_print_tensor_handle" in code, True)

            # check the codegen for debug printing around the actual kernel call is expected

            for kernel_call, count in kernel_calls:
                FileCheck().check_count(
                    f"before_launch - {kernel_call}",
                    count,
                ).run(code)
                FileCheck().check_count(
                    f"after_launch - {kernel_call}",
                    count,
                ).run(code)

        # test printing selected kernel's tensor values codegen
        filtered_kernel_name = f"aoti_torch_{self.device}_addmm_out"
        with config.patch(
            {
                "aot_inductor.debug_intermediate_value_printer": "2",
                "aot_inductor.filtered_kernel_names": filtered_kernel_name,
            }
        ):
            result, code = run_and_get_cpp_code(
                AOTIRunnerUtil.compile, model, example_inputs
            )
            filtered_kernel_calls = [
                (filtered_kernel_name, 2),
            ]
            for kernel_call, count in filtered_kernel_calls:
                FileCheck().check_count(
                    f"before_launch - {kernel_call}",
                    count,
                ).run(code)
                FileCheck().check_count(
                    f"after_launch - {kernel_call}",
                    count,
                ).run(code)

            kernel_calls_not_to_print = [
                kernel_call
                for kernel_call in kernel_calls
                if kernel_call[0] != filtered_kernel_name
            ]
            for kernel_name, _ in kernel_calls_not_to_print:
                FileCheck().check_not(f"before_launch - {kernel_name}").run(code)
                FileCheck().check_not(f"after_launch - {kernel_name}").run(code)

    def test_aoti_debug_printer_user_defined_triton_kernel(self):
        if self.device != "cuda":
            raise unittest.SkipTest("requires CUDA")

        class Model(torch.nn.Module):
            def __init__(self) -> None:
                super().__init__()

            def forward(self, x, y):
                out = torch.zeros_like(x)
                add_kernel[(4,)](x, y, out, n_elements=4, BLOCK_SIZE=16)
                return out

        example_inputs = (
            torch.randn(4, 4, device=self.device),
            torch.randn(4, 4, device=self.device),
        )

        kernel_calls = [
            ("add_kernel_0", 3),
        ]

        with config.patch({"aot_inductor.debug_intermediate_value_printer": "2"}):
            result, code = run_and_get_cpp_code(
                AOTIRunnerUtil.compile, Model(), example_inputs
            )
            # check the c shim print_tensor_handle call is triggered by the config and injected the cpp output code as expected
            self.assertEqual("aoti_torch_print_tensor_handle" in code, True)
            # check the codegen for debug printing around the actual kernel call is expected
            for kernel_call, count in kernel_calls:
                FileCheck().check_count(
                    f"before_launch - {kernel_call}",
                    count,
                ).run(code)
                FileCheck().check_count(
                    f"after_launch - {kernel_call}",
                    count,
                ).run(code)

    def test_size_from_multi_output(self):
        class Model(torch.nn.Module):
            def __init__(self):
                super().__init__()
                self.relu = torch.nn.ReLU()

            def forward(self, x):
                _x, _i = torch.unique(x, sorted=True, return_inverse=True)
                _x = _x.clone().detach()
                return self.relu(_x), _i

        example_inputs = (torch.randn(8, device=self.device),)
        self.check_model(Model(), example_inputs)


common_utils.instantiate_parametrized_tests(AOTInductorTestsTemplate)


class AOTITestCase(TestCase):
    def setUp(self):
        if IS_SANDCASTLE or IS_FBCODE:
            torch.ops.load_library("//caffe2/test/inductor:custom_ops")
        elif IS_MACOS:
            raise unittest.SkipTest("non-portable load_library call used in test")
        else:
            lib_file_path = find_library_location("libaoti_custom_ops.so")
            if IS_WINDOWS:
                lib_file_path = find_library_location("aoti_custom_ops.dll")
            torch.ops.load_library(str(lib_file_path))
        super().setUp()


class AOTInductorTestABICompatibleCpu(AOTITestCase):
    device = "cpu"
    abi_compatible = True
    check_model = check_model
    check_model_with_multiple_inputs = check_model_with_multiple_inputs
    code_check_count = code_check_count
    allow_stack_allocation = False
    use_minimal_arrayref_interface = False


def fail_with_and_without_stack_allocation(is_skip=False):
    return TestFailure(
        (
            "abi_compatible_cpu",
            "abi_compatible_cpu_with_stack_allocation",
            "abi_compatible_cpu_with_stack_allocation_and_minimal_arrayref_interface",
        ),
        is_skip=is_skip,
    )


def fail_stack_allocation(is_skip=False):
    return TestFailure(
        (
            "abi_compatible_cpu_with_stack_allocation",
            "abi_compatible_cpu_with_stack_allocation_and_minimal_arrayref_interface",
        ),
        is_skip=is_skip,
    )


def fail_minimal_arrayref_interface(is_skip=False):
    return TestFailure(
        ("abi_compatible_cpu_with_stack_allocation_and_minimal_arrayref_interface",),
        is_skip=is_skip,
    )


def fail_cuda(is_skip=False):
    return TestFailure(
        ("abi_compatible_cuda", "non_abi_compatible_cuda"),
        is_skip=is_skip,
    )


def fail_abi_compatible_cuda(is_skip=False):
    return TestFailure(
        ("abi_compatible_cuda",),
        is_skip=is_skip,
    )


def fail_non_abi_compatible_cuda(is_skip=False):
    return TestFailure(
        ("non_abi_compatible_cuda",),
        is_skip=is_skip,
    )


# test_failures, xfail by default, set is_skip=True to skip
CPU_TEST_FAILURES = {
    # TODO: error: ‘complex64’ was not declared in this scope
    "test_add_complex": fail_minimal_arrayref_interface(is_skip=True),
    # TODO: test_conv_freezing_abi_compatible_cpu fails,
    #   AssertionError: None, i.e. optional output is not supported
    "test_conv_freezing": fail_with_and_without_stack_allocation(is_skip=True),
    # TODO: test_deconv_freezing_abi_compatible_cpu fails,
    #   AssertionError: None, i.e. optional output is not supported
    "test_deconv_freezing": fail_with_and_without_stack_allocation(is_skip=True),
    # FIXME: failed with Segfault while exiting the Python runtime
    "test_duplicate_constant_folding": fail_with_and_without_stack_allocation(
        is_skip=True
    ),
    # TODO: use of deleted function RAIIAtenTensorHandle
    "test_dup_unbacked_sym_decl": fail_minimal_arrayref_interface(is_skip=True),
    # TODO: use of deleted function RAIIAtenTensorHandle
    "test_dup_unbacked_sym_decl_with_refinement": fail_minimal_arrayref_interface(
        is_skip=True
    ),
    # TODO:  error: cannot convert ArrayRefTensor<float> to AtenTensorHandle
    "test_dynamic_cat": fail_minimal_arrayref_interface(),
    # https://github.com/pytorch/pytorch/issues/129550
    # https://github.com/pytorch/pytorch/issues/123691
    "test_dynamic_scalar": fail_minimal_arrayref_interface(is_skip=True),
    # https://github.com/pytorch/pytorch/issues/122980
    "test_fft_c2c": fail_stack_allocation(is_skip=True),
    # TODO: test_freezing_abi_compatible_cpu fails,
    #   AssertionError: None, i.e. optional output is not supported
    "test_freezing": fail_with_and_without_stack_allocation(is_skip=True),
    # TODO: test_linear_freezing_abi_compatible_cpu fails,
    #   AssertionError: None, i.e. optional output is not supported
    "test_linear_freezing": fail_with_and_without_stack_allocation(is_skip=True),
    # FIXME: failed with Segfault while exiting the Python runtime
    "test_missing_cubin": fail_with_and_without_stack_allocation(is_skip=True),
    # minimal arrayref interface only works with CPU; test crashes.
    # https://github.com/pytorch/pytorch/issues/122983
    "test_multi_device": fail_minimal_arrayref_interface(is_skip=True),
    # TODO: AssertionError: unsupported Optional type in convert_arg_type: Generator
    "test_normal_functional": fail_with_and_without_stack_allocation(is_skip=True),
    # TODO: The same issue as https://github.com/pytorch/pytorch/issues/122978
    # error: cannot convert ArrayRefTensor<float> to AtenTensorHandle
    "test_reuse_kernel_dynamic": fail_minimal_arrayref_interface(is_skip=True),
    # the test segfaults
    "test_repeat_output": fail_stack_allocation(is_skip=True),
    # TODO: failed internally
    "test_multiple_output_alias": fail_with_and_without_stack_allocation(is_skip=True),
    # segfault
    "test_buffer_mutation_1": fail_stack_allocation(is_skip=True),
    # segfault
    "test_buffer_mutation_2": fail_stack_allocation(is_skip=True),
    # segfault
    "test_bool_input": fail_stack_allocation(is_skip=True),
    # segfault
    "test_int_list_input": fail_stack_allocation(is_skip=True),
    # segfault
    # 'AOTInductorTestABICompatibleCpuWithStackAllocation' object has no attribute 'code_check_count'
    "test_buffer_mutation_3": fail_stack_allocation(is_skip=True),
    # FIXME: failed with Segfault while exiting the Python runtime
    "test_scatter_fallback": fail_stack_allocation(is_skip=True),
    # Looks like the same issue as https://github.com/pytorch/pytorch/issues/122978
    "test_scatter_reduce_fallback": fail_minimal_arrayref_interface(is_skip=True),
    # Looks like the same issue as https://github.com/pytorch/pytorch/issues/122978
    "test_index_put_fallback": fail_minimal_arrayref_interface(is_skip=True),
    # https://github.com/pytorch/pytorch/issues/122984
    "test_index_put_with_none_index": fail_minimal_arrayref_interface(is_skip=True),
    # FIXME: failed with Segfault while exiting the Python runtime
    "test_constant": fail_stack_allocation(is_skip=True),
    # Looks like the same issue as https://github.com/pytorch/pytorch/issues/122978
    "test_shifted_constraint_ranges": fail_with_and_without_stack_allocation(
        is_skip=True
    ),
    # https://github.com/pytorch/pytorch/issues/123691
    "test_amp_fallback_random": fail_minimal_arrayref_interface(is_skip=True),
    "test_simple_dynamic": fail_minimal_arrayref_interface(),
    # https://github.com/pytorch/pytorch/issues/123691
    "test_zero_grid_with_unbacked_symbols": fail_minimal_arrayref_interface(
        is_skip=True
    ),
    # failed on MacOS
    "test_zero_grid_with_backed_symbols": fail_with_and_without_stack_allocation(
        is_skip=True
    ),
    # https://github.com/pytorch/pytorch/issues/122990
    "test_cond_non_tensor_predicates_dynamic_False": fail_stack_allocation(
        is_skip=True
    ),
    # same issue as https://github.com/pytorch/pytorch/issues/122990
    "test_cond_non_tensor_predicates_dynamic_True": fail_stack_allocation(is_skip=True),
    # https://github.com/pytorch/pytorch/issues/122991
    "test_runtime_checks_complex": fail_with_and_without_stack_allocation(is_skip=True),
    "test_runtime_checks_fp8": fail_with_and_without_stack_allocation(is_skip=True),
    "test_while_loop_simple": fail_stack_allocation(is_skip=True),
    "test_while_loop_nested": fail_stack_allocation(is_skip=True),
    "test_while_loop_with_outer_code": fail_stack_allocation(is_skip=True),
    # TODO: error: cannot convert ArrayRefTensor<float> to AtenTensorHandle
    "test_while_loop_with_outer_buffers": fail_stack_allocation(is_skip=True),
    # TODO: use of undeclared identifier 'float8_e4m3fn' and 'half'
    "test_fp8": fail_minimal_arrayref_interface(is_skip=True),
    "test_custom_op_add": fail_minimal_arrayref_interface(is_skip=True),
    "test_custom_op_all_inputs": fail_minimal_arrayref_interface(is_skip=True),
    "test_custom_op_with_multiple_outputs": fail_minimal_arrayref_interface(
        is_skip=True
    ),
    "test_custom_op_with_reinterpret_view_inputs": fail_minimal_arrayref_interface(
        is_skip=True
    ),
    "test_custom_op_with_concat_inputs": fail_minimal_arrayref_interface(is_skip=True),
    "test_custom_op_missing_arg_with_default_value": fail_minimal_arrayref_interface(
        is_skip=True
    ),
    "test_size_from_multi_output": fail_stack_allocation(is_skip=True),
    "test_torchvision_transforms_functional_tensor_resize": fail_minimal_arrayref_interface(),
}

# test_failures, xfail by default, set is_skip=True to skip
CUDA_TEST_FAILURES = {
    # TODO: AssertionError: unsupported Optional type in convert_arg_type: Generator
    "test_normal_functional": fail_abi_compatible_cuda(is_skip=True),
    # no runtime checks for non_abi_compatible mode
    "test_runtime_checks": fail_non_abi_compatible_cuda(is_skip=True),
    "test_runtime_checks_complex": fail_non_abi_compatible_cuda(is_skip=True),
    "test_runtime_checks_fp8": fail_non_abi_compatible_cuda(is_skip=True),
    "test_runtime_checks_dtype_failed": fail_non_abi_compatible_cuda(is_skip=True),
    "test_runtime_checks_shape_failed": fail_non_abi_compatible_cuda(is_skip=True),
    # quantized unsupported for GPU
    "test_quantized_linear": fail_cuda(is_skip=True),
    "test_quanatized_int8_linear": fail_cuda(is_skip=True),
    "test_custom_op_add": fail_non_abi_compatible_cuda(is_skip=True),
    # fp8 to be re-enabled for AOTI
    "test_fp8": fail_cuda(is_skip=True),
    "test_custom_op_all_inputs": fail_non_abi_compatible_cuda(is_skip=True),
    "test_custom_op_missing_arg_with_default_value": fail_non_abi_compatible_cuda(
        is_skip=True
    ),
    "test_custom_op_with_concat_inputs": fail_non_abi_compatible_cuda(is_skip=True),
    "test_custom_op_with_reinterpret_view_inputs": fail_non_abi_compatible_cuda(
        is_skip=True
    ),
    "test_custom_op_with_multiple_outputs": fail_non_abi_compatible_cuda(is_skip=True),
    # non-abi compatible mode aoti debug printer is not supported yet
    "test_aoti_debug_printer_codegen": fail_non_abi_compatible_cuda(is_skip=True),
    "test_aoti_debug_printer_user_defined_triton_kernel": fail_non_abi_compatible_cuda(
        is_skip=True
    ),
}


if not IS_FBCODE:
    # The following tests look like they pass in both pytest and unittest (xml
    # and terminal output say pass), but the process will segfault.  This only
    # happens in OSS CI and is fine internally.
    CPU_TEST_FAILURES.update(
        {
            "test_duplicated_params": fail_stack_allocation(is_skip=True),
            "test_embedding_bag": fail_stack_allocation(is_skip=True),
            "test_fqn": fail_stack_allocation(is_skip=True),
            "test_no_args": fail_stack_allocation(is_skip=True),
            "test_output_misaligned": fail_stack_allocation(is_skip=True),
            "test_pytree_inputs": fail_stack_allocation(is_skip=True),
            "test_seq": fail_stack_allocation(is_skip=True),
            "test_simple_split": fail_stack_allocation(is_skip=True),
            "test_addmm": fail_minimal_arrayref_interface(is_skip=True),
            "test_aliased_buffer_reuse": fail_minimal_arrayref_interface(is_skip=True),
            "test_buffer_reuse": fail_minimal_arrayref_interface(is_skip=True),
            "test_constant_folding": fail_minimal_arrayref_interface(is_skip=True),
            "test_convolution": fail_minimal_arrayref_interface(is_skip=True),
            "test_empty_graph": fail_minimal_arrayref_interface(is_skip=True),
            "test_large_weight": fail_minimal_arrayref_interface(is_skip=True),
            "test_large_mmaped_weights": fail_minimal_arrayref_interface(is_skip=True),
            "test_normal_functional": fail_minimal_arrayref_interface(is_skip=True),
            "test_misc_1": fail_minimal_arrayref_interface(is_skip=True),
            "test_missing_output": fail_minimal_arrayref_interface(is_skip=True),
            "test_model_modified_weights": fail_minimal_arrayref_interface(
                is_skip=True
            ),
            "test_output_path_1": fail_minimal_arrayref_interface(is_skip=True),
            "test_quantized_linear": fail_minimal_arrayref_interface(is_skip=True),
            "test_quanatized_int8_linear": fail_minimal_arrayref_interface(
                is_skip=True
            ),
            "test_repeat_interleave": fail_minimal_arrayref_interface(is_skip=True),
            "test_return_constant": fail_minimal_arrayref_interface(is_skip=True),
            "test_reuse_kernel": fail_minimal_arrayref_interface(is_skip=True),
            "test_simple": fail_minimal_arrayref_interface(is_skip=True),
            "test_small_constant": fail_minimal_arrayref_interface(is_skip=True),
            "test_with_no_triton_profiler": fail_minimal_arrayref_interface(
                is_skip=True
            ),
            "test_with_offset": fail_minimal_arrayref_interface(is_skip=True),
            "test_with_profiler": fail_minimal_arrayref_interface(is_skip=True),
            "test_zero_size_weight": fail_minimal_arrayref_interface(is_skip=True),
            "test_aoti_debug_printer_codegen": fail_with_and_without_stack_allocation(
                is_skip=True
            ),
        }
    ),
    # The following test passes internally but fails in OSS CI. To be investigated.
    CUDA_TEST_FAILURES.update(
        {
            "test_aoti_debug_printer_codegen": fail_cuda(is_skip=True),
            "test_aoti_debug_printer_user_defined_triton_kernel": fail_cuda(
                is_skip=True
            ),
        }
    )

copy_tests(
    AOTInductorTestsTemplate,
    AOTInductorTestABICompatibleCpu,
    "abi_compatible_cpu",
    CPU_TEST_FAILURES,
)


class AOTInductorTestABICompatibleCpuWithStackAllocation(AOTITestCase):
    device = "cpu"
    abi_compatible = True
    check_model = check_model
    check_model_with_multiple_inputs = check_model_with_multiple_inputs
    code_check_count = code_check_count
    allow_stack_allocation = True
    use_minimal_arrayref_interface = False


copy_tests(
    AOTInductorTestsTemplate,
    AOTInductorTestABICompatibleCpuWithStackAllocation,
    "abi_compatible_cpu_with_stack_allocation",
    CPU_TEST_FAILURES,
)


class AOTInductorTestABICompatibleCpuWithStackAllocationAndMinimalArrayRefInterface(
    TestCase
):
    device = "cpu"
    abi_compatible = True
    check_model = check_model
    check_model_with_multiple_inputs = check_model_with_multiple_inputs
    allow_stack_allocation = True
    use_minimal_arrayref_interface = True


copy_tests(
    AOTInductorTestsTemplate,
    AOTInductorTestABICompatibleCpuWithStackAllocationAndMinimalArrayRefInterface,
    "abi_compatible_cpu_with_stack_allocation_and_minimal_arrayref_interface",
    CPU_TEST_FAILURES,
)


@unittest.skipIf(sys.platform == "darwin", "No CUDA on MacOS")
class AOTInductorTestABICompatibleCuda(AOTITestCase):
    device = "cuda"
    abi_compatible = True
    check_model = check_model
    check_model_with_multiple_inputs = check_model_with_multiple_inputs
    code_check_count = code_check_count
    allow_stack_allocation = False
    use_minimal_arrayref_interface = False


copy_tests(
    AOTInductorTestsTemplate,
    AOTInductorTestABICompatibleCuda,
    "abi_compatible_cuda",
    CUDA_TEST_FAILURES,
)


@unittest.skipIf(
    IS_FBCODE or sys.platform == "darwin",
    "NonABI mode should not be used in fbcode nor on MacOS",
)
class AOTInductorTestNonABICompatibleCpu(AOTITestCase):
    device = "cpu"
    abi_compatible = False
    check_model = check_model
    check_model_with_multiple_inputs = check_model_with_multiple_inputs
    code_check_count = code_check_count
    allow_stack_allocation = False
    use_minimal_arrayref_interface = False


copy_tests(
    AOTInductorTestsTemplate,
    AOTInductorTestNonABICompatibleCpu,
    "non_abi_compatible_cpu",
    # test_failures, xfail by default, set is_skip=True to skip
    {
        "test_duplicate_constant_folding": TestFailure(
            ("non_abi_compatible_cpu",), is_skip=True
        ),
        # no runtime checks for non_abi_compatible mode
        "test_runtime_checks": TestFailure(("non_abi_compatible_cpu",), is_skip=True),
        "test_runtime_checks_dtype_failed": TestFailure(
            ("non_abi_compatible_cpu",), is_skip=True
        ),
        "test_runtime_checks_shape_failed": TestFailure(
            ("non_abi_compatible_cpu",), is_skip=True
        ),
        "test_custom_op_add": TestFailure(("non_abi_compatible_cpu",), is_skip=True),
        "test_aoti_debug_printer_codegen": TestFailure(
            ("non_abi_compatible_cpu",), is_skip=True
        ),
        "test_custom_op_all_inputs": TestFailure(
            ("non_abi_compatible_cpu",), is_skip=True
        ),
        "test_custom_op_missing_arg_with_default_value": TestFailure(
            ("non_abi_compatible_cpu",), is_skip=True
        ),
        "test_custom_op_with_concat_inputs": TestFailure(
            ("non_abi_compatible_cpu",), is_skip=True
        ),
        "test_custom_op_with_multiple_outputs": TestFailure(
            ("non_abi_compatible_cpu",), is_skip=True
        ),
        "test_custom_op_with_reinterpret_view_inputs": TestFailure(
            ("non_abi_compatible_cpu",), is_skip=True
        ),
    },
)


@unittest.skipIf(
    IS_FBCODE or sys.platform == "darwin",
    "NonABI mode should not be used in fbcode nor on MacOS",
)
class AOTInductorTestNonABICompatibleCuda(AOTITestCase):
    device = "cuda"
    abi_compatible = False
    check_model = check_model
    check_model_with_multiple_inputs = check_model_with_multiple_inputs
    code_check_count = code_check_count
    allow_stack_allocation = False
    use_minimal_arrayref_interface = False


copy_tests(
    AOTInductorTestsTemplate,
    AOTInductorTestNonABICompatibleCuda,
    "non_abi_compatible_cuda",
    CUDA_TEST_FAILURES,
)


if __name__ == "__main__":
    from torch._inductor.test_case import run_tests

    # cpp_extension N/A in fbcode
    if HAS_CUDA or sys.platform == "darwin":
        run_tests(needs="filelock")<|MERGE_RESOLUTION|>--- conflicted
+++ resolved
@@ -76,13 +76,8 @@
         )
         from .test_torchinductor import copy_tests, requires_multigpu, TestFailure
     except ImportError:
-<<<<<<< HEAD
-        from test_aot_inductor_utils import (
-            AOTIRunnerUtil,  # @manual=fbcode//caffe2/test/inductor:aot_inductor_utils-library
-=======
         from test_aot_inductor_utils import (  # @manual=fbcode//caffe2/test/inductor:aot_inductor_utils-library
             AOTIRunnerUtil,
->>>>>>> 9629835b
         )
         from test_control_flow import (  # @manual=fbcode//caffe2/test/inductor:control_flow-library
             CondModels,
