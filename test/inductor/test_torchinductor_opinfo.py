# Owner(s): ["module: inductor"]
import atexit
import contextlib
import functools
import os
import sys
import unittest
from collections import defaultdict
from enum import Enum
from functools import partial
from unittest.mock import patch

import torch
from torch._dispatch.python import enable_python_dispatcher
from torch._inductor.test_case import run_tests, TestCase
from torch._subclasses.fake_tensor import (
    DataDependentOutputException,
    DynamicOutputShapeException,
    FakeTensorMode,
)
from torch.testing._internal.common_cuda import SM80OrLater
from torch.testing._internal.common_device_type import (
    instantiate_device_type_tests,
    onlyNativeDeviceTypes,
    OpDTypes,
    ops,
    skipCPUIf,
    skipCUDAIf,
    skipXPUIf,
)
from torch.testing._internal.common_methods_invocations import op_db, skipOps
from torch.testing._internal.common_utils import (
    dtype_abbrs,
    IS_MACOS,
    IS_X86,
    skipCUDAMemoryLeakCheckIf,
    skipIfCrossRef,
    skipIfTorchDynamo,
    suppress_warnings,
    TEST_MKL,
    TEST_WITH_ASAN,
    TEST_WITH_ROCM,
)
from torch.testing._internal.inductor_utils import GPU_TYPE, HAS_CPU, HAS_CUDA, HAS_XPU
from torch.utils._python_dispatch import TorchDispatchMode
from torch.utils._pytree import tree_map


try:
    try:
        from .test_torchinductor import check_model, check_model_gpu
    except ImportError:
        from test_torchinductor import (  # @manual=fbcode//caffe2/test/inductor:test_inductor-library
            check_model,
            check_model_gpu,
        )
except (unittest.SkipTest, ImportError) as e:
    sys.stderr.write(f"{type(e)}: {e}\n")
    if __name__ == "__main__":
        sys.exit(0)
    raise

bf16 = torch.bfloat16  # not tested
f64 = torch.float64
f32 = torch.float32
f16 = torch.float16
i8 = torch.int8  # not tested
i16 = torch.int16  # not tested
i32 = torch.int32
i64 = torch.int64
b8 = torch.bool
u8 = torch.uint8  # not tested except upsampling and interpolate ops
u16 = torch.uint16  # not tested
u32 = torch.uint32  # not tested
u64 = torch.uint64  # not tested

_ops = partial(
    ops,
    dtypes=OpDTypes.supported,
    allowed_dtypes=[f16, f32, f64, i32, i64, b8, u8, u16, u32, u64],
)

# Success forces pass; failure forces fail; skip unconditionally skips testing
ExpectedTestResult = Enum("ExpectedTestResult", ("SUCCESS", "XFAILURE", "SKIP"))

COLLECT_EXPECT = os.getenv("PYTORCH_COLLECT_EXPECT", "0") == "1"
ALL_SAMPLES = os.getenv("PYTORCH_ALL_SAMPLES", "0") == "1"
START = os.getenv("PYTORCH_TEST_RANGE_START", None)
END = os.getenv("PYTORCH_TEST_RANGE_END", None)

if START is not None or END is not None:
    assert END is not None
    assert START is not None
    START = int(START)
    END = int(END)
    assert START < END
else:
    START = 0
    END = len(op_db)

seen_failed = defaultdict(set)
failed_reasons = defaultdict(set)


def print_seen():
    expected_failures = defaultdict(list)

    def fmt_dtypes(dtypes):
        r = ", ".join(sorted(dtype_abbrs[d] for d in dtypes))
        return "{" + r + "}"

    def sort_key(kv):
        k, v = kv
        device_type, op = k
        if isinstance(op, tuple):
            return op
        else:
            return op, ""

    for (device_type, op), failed_dtypes in sorted(seen_failed.items(), key=sort_key):
        key = device_type, op
        reasons = ""
        if failed_reasons[key]:

            def maybe_truncate(x, length=80):
                x = str(x).replace("\n", " ")

                idx = x.find("\\n")
                if idx >= 0:
                    x = f"{x[:idx]}..."
                if len(x) > length:
                    return f"{x[:length - 3]}..."
                return x

            reasons = sorted(set(map(maybe_truncate, failed_reasons[key])))
            reasons = "  # " + ", ".join(reasons)

        if failed_dtypes:

            def format_op(op):
                if isinstance(op, tuple):
                    return f'("{op[0]}", "{op[1]}")'
                else:
                    return f'"{op}"'

            expected_failures[device_type].append(
                f"    {format_op(op)}: {fmt_dtypes(failed_dtypes)},{reasons}"
            )

    for device_type in ("cpu", GPU_TYPE):
        expected_failures[device_type]
        nl = "\n"
        print(
            f"""
inductor_expected_failures_single_sample[\"{device_type}\"] = {{
{nl.join(expected_failures[device_type])}
}}
"""
        )


if COLLECT_EXPECT:
    atexit.register(print_seen)

# Note, in these skip/xfail dictionaries use a string as the key
# for the default test, and a tuple of two strings for variants

inductor_skips = defaultdict(dict)


inductor_skips["cpu"] = {
    "linalg.ldl_factor": {f32, f64},  # flaky
    "nn.functional.cosine_embedding_loss": {b8},  # flaky
    ("index_reduce", "prod"): {f16},  # flaky
    ("index_reduce", "mean"): {f16},  # flaky
}

if IS_MACOS and IS_X86:
    inductor_skips["cpu"]["rsqrt"] = {b8, i32}
    inductor_skips["cpu"]["nn.functional.multi_margin_loss"] = {
        b8,
        f16,
        f32,
        f64,
        i32,
        i64,
    }

inductor_skips["cuda"] = {
    # Jiterator kernel is not expected to work with inductor
    "jiterator_2inputs_2outputs": {b8, f16, f32, f64, i32, i64},
    "jiterator_4inputs_with_extra_args": {b8, f16, f32, f64, i32, i64},
    "jiterator_binary": {b8, f16, f32, f64, i32, i64},
    "jiterator_binary_return_by_ref": {b8, f16, f32, f64, i32, i64},
    "jiterator_unary": {b8, f16, f32, f64, i32, i64},
    # flaky
    "nn.functional.cosine_embedding_loss": {b8},
    "native_batch_norm": {f16, f32, f64},
    "_native_batch_norm_legit": {f16, f32, f64},
    "_batch_norm_with_update": {f16, f32, f64},
}

if not SM80OrLater:
    inductor_skips["cuda"]["bfloat16"] = {b8, f16, f32, f64, i32, i64}

if TEST_WITH_ROCM:
    # Tensors are not alike
    inductor_skips["cuda"]["logcumsumexp"] = {f32}
    inductor_skips["cuda"]["special.modified_bessel_i1"] = {f64}

inductor_skips["xpu"] = {}

inductor_expected_failures_single_sample = defaultdict(dict)

inductor_expected_failures_single_sample["cpu"] = {
    "_softmax_backward_data": {
        f16
    },  # half_to_float is only valid for the CUDA implementation
    "_upsample_bilinear2d_aa": {f32, f64},
    "cholesky": {f32, f64},
    "complex": {f16},
    "resize_": {b8, f16, f32, f64, i32, i64},
    "resize_as_": {b8, f16, f32, f64, i32, i64},
    "histc": {f16},
    "multinomial": {f16, f32, f64},
    "nn.functional.avg_pool1d": {i64},
    "nn.functional.avg_pool2d": {i64},
    "nn.functional.avg_pool3d": {i64},
    "nn.functional.local_response_norm": {i64},
    "nonzero_static": {b8, f16, f32, f64, i32, i64},
    ("normal", "in_place"): {f16, f32, f64},
    ("normal", "number_mean"): {f16, f32, f64},
    "normal": {f16, f32, f64},
    ("sparse.mm", "reduce"): {f32, f64, f16},
    "sparse.sampled_addmm": {f32, f64},
    "to_sparse": {
        f32,
        f64,
    },  # NYI: could not find kernel for aten.view.default at dispatch key DispatchKey.SparseCPU
    "view_as_complex": {f16},
}


inductor_expected_failures_single_sample["cuda"] = {
    "_upsample_bilinear2d_aa": {f16, f32, f64},
    "cholesky": {f32, f64},
    "multinomial": {f16, f32, f64},
    ("normal", "in_place"): {f16, f32, f64},
    ("normal", "number_mean"): {f16, f32, f64},
    "normal": {f16, f32, f64},
    "sparse.sampled_addmm": {f32, f64},
    "torch.ops.aten._flash_attention_forward": {f16},
    "torch.ops.aten._efficient_attention_forward": {f16, f32},
    "to_sparse": {
        f16,
        f32,
        f64,
    },  # NYI: could not find kernel for aten.view.default at dispatch key DispatchKey.SparseCUDA
}

inductor_expected_failures_single_sample["xpu"] = {
    "_upsample_bilinear2d_aa": {f16, f32, f64},
    "cholesky": {f32, f64},
    "multinomial": {f16, f32, f64},
    ("normal", "in_place"): {f16, f32, f64},
    ("normal", "number_mean"): {f16, f32, f64},
    "normal": {f16, f32, f64},
    "sparse.sampled_addmm": {f32, f64},
    "tan": {f16},
    "torch.ops.aten._flash_attention_forward": {f16},
    "torch.ops.aten._efficient_attention_forward": {f16, f32},
    "to_sparse": {f16, f32, f64, b8, i32, i64},
    "linalg.eig": {f32, f64},
    "linalg.eigvals": {f32, f64},
    # Double and complex datatype matmul is not supported in oneDNN
    "__rmatmul__": {f64},
    ("addmm", "decomposed"): {f64},
    "addr": {f64},
    "baddbmm": {f64},
    "bmm": {f64},
    "byte": {f16, f32},
    "cdist": {f64},
    "corrcoef": {f64},
    "cov": {f64},
    "einsum": {f64},
    "inner": {f64},
    "linalg.cholesky_ex": {f64},
    "linalg.cholesky": {f64},
    ("linalg.det", "singular"): {f64},
    "linalg.ldl_factor_ex": {f64},
    "linalg.ldl_factor": {f64},
    "linalg.ldl_solve": {f64},
    "linalg.matrix_power": {f64},
    "linalg.multi_dot": {f64},
    "matmul": {f64},
    "mm": {f64},
    "mv": {f64},
    "nn.functional.bilinear": {f64},
    "nn.functional.linear": {f64},
    "pca_lowrank": {f64},
    "svd_lowrank": {f64},
    "tensordot": {f64},
    "triangular_solve": {f64},
    "svd": {f64},
    "qr": {f64},
    "pinverse": {f64},
    "ormqr": {f64},
    ("norm", "nuc"): {f64},
    "lu": {f64},
    "lu_solve": {f64},
    "logdet": {f64},
    "linalg.tensorsolve": {f64},
    "linalg.tensorinv": {f64},
    "linalg.svdvals": {f64},
    "linalg.svd": {f64},
    "linalg.solve": {f64},
    "linalg.solve_triangular": {f64},
    "linalg.solve_ex": {f64},
    "linalg.slogdet": {f64},
    "linalg.qr": {f64},
    "linalg.pinv": {f64},
    ("linalg.pinv", "hermitian"): {f64},
    "linalg.norm": {f64},
    ("linalg.norm", "subgradients_at_zero"): {f64},
    "linalg.matrix_rank": {f64},
    ("linalg.matrix_rank", "hermitian"): {f64},
    "linalg.matrix_norm": {f64},
    "linalg.lu": {f64},
    "linalg.lu_solve": {f64},
    "linalg.lu_factor": {f64},
    "linalg.lu_factor_ex": {f64},
    "linalg.lstsq": {f64},
    ("linalg.lstsq", "grad_oriented"): {f64},
    "linalg.inv": {f64},
    "linalg.inv_ex": {f64},
    "linalg.householder_product": {f64},
    "linalg.eigvalsh": {f64},
    "linalg.eigh": {f64},
    "linalg.det": {f64},
    "linalg.cond": {f64},
    "geqrf": {f64},
    "cholesky_solve": {f64},
    "cholesky_inverse": {f64},
    # could not create a primitive
    "addbmm": {f16, f32, f64},
    "addmm": {f16, f32, f64},
    "addmv": {f32, f64},
    # could not create a primitive descriptor for
    # a deconvolution forward propagation primitive
    "nn.functional.conv_transpose2d": {f32, f64},
    "nn.functional.conv_transpose3d": {f32, f64},
    # rrelu not supported on XPU now
    "nn.functional.rrelu": {f16, f32, f64},
    "histc": {i32, i64},
    # not implemented for 'Half'
    "nn.functional.multilabel_margin_loss": {f16},
    "nn.functional.multi_margin_loss": {f16},
    "nn.functional.avg_pool3d": {f16},
<<<<<<< HEAD
    "nn.functional.adaptive_max_pool3d": {f16},
=======
>>>>>>> 9b2e453e
    # not implemented for 'Bool'
    "nn.functional.unfold": {b8},
}


# intentionally not handled
intentionally_not_handled = {
    "resize_": {b8, f16, f32, f64, i32, i64},
    "resize_as_": {b8, f16, f32, f64, i32, i64},
}
# This is only fixed when this config is set
# We should eventually always turn it on
import torch._functorch.config as functorch_config


if not functorch_config.view_replay_for_aliased_outputs:
    intentionally_not_handled['("as_strided", "partial_views")'] = {
        b8,
        f16,
        f32,
        f64,
        i32,
        i64,
    }

inductor_expected_failures_single_sample["cuda"].update(intentionally_not_handled)
inductor_expected_failures_single_sample["xpu"].update(intentionally_not_handled)


inductor_gradient_expected_failures_single_sample = defaultdict(dict)

inductor_gradient_expected_failures_single_sample["cuda"] = {}
inductor_gradient_expected_failures_single_sample["xpu"] = {}

if not TEST_MKL:
    inductor_expected_failures_single_sample["cpu"].update({})

inductor_should_fail_with_exception = defaultdict(dict)
inductor_should_fail_with_exception["cpu"] = {}
inductor_should_fail_with_exception["cuda"] = {}
inductor_should_fail_with_exception["xpu"] = {}


def get_skips_and_xfails(from_dict, xfails=True):
    retval = set()
    for device, d in from_dict.items():
        for op, dtypes in d.items():
            if type(op) is tuple:
                op, variant_name = op
            else:
                variant_name = ""
            retval.add((op, variant_name, device, tuple(dtypes), xfails))
    return retval


# Note: if you get a "AssertionError: Couldn't find OpInfo for ..." error for an OpInfo you are sure
# exists, you might be trying to use a test variant and you need to replace, for example,
# "max.reduction_no_dim" with ("max", "reduction_no_dim") as the key of one of these dictionaries
test_skips_or_fails = (
    get_skips_and_xfails(inductor_skips, xfails=False)
    | get_skips_and_xfails(inductor_expected_failures_single_sample, xfails=True)
    | get_skips_and_xfails(
        inductor_gradient_expected_failures_single_sample, xfails=True
    )
)


def wrapper_noop_set_seed(op, *args, **kwargs):
    return op(*args, **kwargs)


torch.testing._internal.common_methods_invocations.wrapper_set_seed = (
    wrapper_noop_set_seed
)

# key can be either op_name, or (op_name, dtype)
inductor_override_kwargs = defaultdict(dict)

inductor_override_kwargs["cpu"] = {
    # the return value of empty is undefined
    "empty": {"assert_equal": False},
    "empty_permuted": {"assert_equal": False},
    "empty_like": {"assert_equal": False},
    "new_empty": {"assert_equal": False},
    "empty_strided": {"assert_equal": False},
    "new_empty_strided": {"assert_equal": False},
    "randn": {"assert_equal": False},
    ("nn.functional.multilabel_soft_margin_loss", f16): {
        "atol": 3e-4,
        "rtol": 0.002,
    },
    ("softmax", f16): {"atol": 1e-4, "rtol": 0.02},
    ("polygamma.polygamma_n_0", f32): {"atol": 1e-3, "rtol": 1e-4},
    ("polygamma.polygamma_n_1", f32): {"atol": 1e-3, "rtol": 1e-4},
    ("polygamma.polygamma_n_2", f32): {"atol": 1e-3, "rtol": 1e-4},
    ("polygamma.polygamma_n_3", f32): {"atol": 1e-3, "rtol": 1e-4},
    ("polygamma.polygamma_n_4", f32): {"atol": 1e-3, "rtol": 1e-4},
    ("special.polygamma.special_polygamma_n_0", f32): {
        "atol": 1e-3,
        "rtol": 1e-4,
    },
    ("_unsafe_masked_index_put_accumulate", f16): {"atol": 1e-4, "rtol": 0.01},
    # Following tests are failing with strict comparision but atol=1 is acceptable due roundings errors
    ("nn.functional.interpolate.bilinear", u8): {"atol": 1, "rtol": 0},
    ("nn.functional.upsample_bilinear", u8): {"atol": 1, "rtol": 0},
    ("nn.functional.interpolate.bicubic", u8): {"atol": 1, "rtol": 0},
    # High atol due to precision loss
    ("nn.functional.interpolate.bicubic", f32): {"atol": 5e-3, "rtol": 0},
}

inductor_override_kwargs["cuda"] = {
    # the return value of empty is undefined
    "empty": {"assert_equal": False},
    "empty_permuted": {"assert_equal": False},
    "empty_like": {"assert_equal": False},
    "new_empty": {"assert_equal": False},
    "empty_strided": {"assert_equal": False},
    "new_empty_strided": {"assert_equal": False},
    "randn": {"assert_equal": False},
    ("cross", f16): {"reference_in_float": True},
    ("linalg.cross", f16): {"reference_in_float": True},
    ("addr", f16): {"reference_in_float": True},
    ("baddbmm", f16): {"atol": 2e-3, "rtol": 0.002},  # decomp affects accuracy
    ("angle", f64): {"reference_in_float": True},
    ("asin", f16): {"reference_in_float": True},
    ("atanh", f16): {"reference_in_float": True},
    "cauchy": {"reference_in_float": True},
    ("cummax", f16): {"atol": 5e-4, "rtol": 0.002},
    ("cumsum", f16): {"reference_in_float": True},
    "cumprod": {"reference_in_float": True, "atol": 7e-5, "rtol": 0.002},
    "logcumsumexp": {"grad_atol": 8e-4, "grad_rtol": 0.001},
    "exponential": {"reference_in_float": True},
    "geometric": {"reference_in_float": True},
    ("kron", f16): {"reference_in_float": True},
    "log_normal": {"reference_in_float": True},
    ("masked.softmin", f16): {"atol": 1e-4, "rtol": 0.01},
    ("nn.functional.batch_norm", f16): {"reference_in_float": True},
    ("nn.functional.batch_norm.without_cudnn", f16): {"reference_in_float": True},
    ("nn.functional.cosine_similarity", f16): {"reference_in_float": True},
    ("nn.functional.instance_norm", f16): {"reference_in_float": True},
    ("nn.functional.local_response_norm", f16): {"reference_in_float": True},
    ("nn.functional.normalize", f16): {"atol": 1e-3, "rtol": 0.05},
    ("nn.functional.rms_norm", f16): {"reference_in_float": True},
    ("nn.functional.soft_margin_loss", f16): {"reference_in_float": True},
    ("nn.functional.softmin", f16): {"atol": 1e-4, "rtol": 0.01},
    ("nn.functional.softsign", f16): {"reference_in_float": True},
    ("nn.functional.tanhshrink", f16): {"atol": 3e-4, "rtol": 0.001},
    ("outer", f16): {"reference_in_float": True},
    ("round.decimals_3", f16): {"reference_in_float": True},
    ("nn.functional.triplet_margin_loss", f16): {"atol": 1e-4, "rtol": 0.02},
    ("nn.functional.triplet_margin_with_distance_loss", f16): {
        "atol": 1e-4,
        "rtol": 0.02,
    },
    ("sinc", f16): {"atol": 0.008, "rtol": 0.002},
    ("torch.ops.aten._safe_softmax.default", f16): {"atol": 5e-4, "rtol": 0.02},
    ("softmax", f16): {"atol": 1e-4, "rtol": 0.02},
    ("_softmax_backward_data", f16): {"atol": 0.008, "rtol": 0.002},
    ("special.log_ndtr", f64): {"atol": 1e-6, "rtol": 1e-5},
    ("std_mean.unbiased", f16): {"reference_in_float": True},
    "uniform": {"reference_in_float": True},
    ("_unsafe_masked_index_put_accumulate", f16): {"atol": 1e-4, "rtol": 0.01},
    # High atol due to precision loss
    ("nn.functional.interpolate.bilinear", f64): {"atol": 5e-4, "rtol": 0},
    ("nn.functional.upsample_bilinear", f64): {"atol": 5e-4, "rtol": 0},
    ("nn.functional.interpolate.bicubic", f64): {"atol": 1e-3, "rtol": 0},
    # Unreasonably high atol requirement:
    ("index_reduce.mean", f16): {"check_gradient": False},
    ("index_reduce.mean", f32): {"check_gradient": False},
    ("index_reduce.mean", f64): {"check_gradient": False},
    # Gradient contains non-finite entries:
    ("index_reduce.amin", f64): {"check_gradient": False},
    ("index_reduce.amin", f32): {"check_gradient": False},
    ("index_reduce.amin", f16): {"check_gradient": False},
    ("index_reduce.amax", f64): {"check_gradient": False},
    ("index_reduce.amax", f32): {"check_gradient": False},
    ("index_reduce.amax", f16): {"check_gradient": False},
    ("tanh", f16): {"atol": 1e-4, "rtol": 1e-2},
}

inductor_override_kwargs["xpu"] = {
    # the return value of empty is undefined
    "empty": {"assert_equal": False},
    "empty_permuted": {"assert_equal": False},
    "empty_like": {"assert_equal": False},
    "new_empty": {"assert_equal": False},
    "empty_strided": {"assert_equal": False},
    "new_empty_strided": {"assert_equal": False},
    "randn": {"assert_equal": False},
    # XPU
    ("cross", f16): {"reference_in_float": True},
    ("addr", f16): {"reference_in_float": True},
    ("baddbmm", f16): {"atol": 2e-3, "rtol": 0.002},  # decomp affects accuracy
    ("angle", f64): {"reference_in_float": True},
    ("asin", f16): {"reference_in_float": True},
    ("atanh", f16): {"reference_in_float": True},
    "cauchy": {"reference_in_float": True},
    ("cummax", f16): {"atol": 5e-4, "rtol": 0.002},
    ("cumsum", f16): {"reference_in_float": True},
    "cumprod": {"reference_in_float": True, "atol": 7e-5, "rtol": 0.002},
    ("dot", f16): {"atol": 1e-5, "rtol": 0.002},
    "logcumsumexp": {"grad_atol": 8e-4, "grad_rtol": 0.001},
    "exponential": {"reference_in_float": True},
    "geometric": {"reference_in_float": True},
    ("kron", f16): {"reference_in_float": True},
    ("linalg.cross", f16): {"reference_in_float": True},
    ("linalg.vecdot", f16): {"atol": 1e-5, "rtol": 2e-2},
    "log_normal": {"reference_in_float": True},
    ("logsumexp", f16): {"atol": 1e-5, "rtol": 1e-2},
    ("masked.cumprod", f16): {"atol": 1e-5, "rtol": 5e-2},
    ("masked.cumsum", f16): {"atol": 1e-5, "rtol": 5e-3},
    ("masked.softmin", f16): {"atol": 1e-4, "rtol": 0.01},
    ("masked.softmax", f16): {"atol": 2e-4, "rtol": 0.01},
    ("masked.var", f16): {"atol": 2e-5, "rtol": 5e-3},
    ("native_batch_norm", f64): {"atol": 1e-7, "rtol": 1e-5},
    ("_native_batch_norm_legit", f64): {"atol": 1e-7, "rtol": 5e-6},
    ("_batch_norm_with_update", f64): {"atol": 1e-7, "rtol": 1e-6},
    ("native_layer_norm", f16): {"atol": 5e-3, "rtol": 5e-3},
    ("native_layer_norm", f32): {"atol": 5e-3, "rtol": 5e-3},
    ("nn.functional.batch_norm", f16): {"reference_in_float": True},
    ("nn.functional.batch_norm", f64): {"atol": 1e-6, "rtol": 1e-6},
    ("nn.functional.batch_norm.without_cudnn", f16): {"reference_in_float": True},
    ("nn.functional.conv1d", f16): {"atol": 1e-5, "rtol": 6e-3},
    ("nn.functional.conv3d", f16): {"atol": 1e-5, "rtol": 2e-3},
    ("nn.functional.conv_transpose2d", f16): {"atol": 1e-5, "rtol": 2e-3},
    ("nn.functional.conv_transpose3d", f16): {"atol": 1e-5, "rtol": 5e-3},
    ("nn.functional.cosine_embedding_loss", f16): {"atol": 1e-5, "rtol": 2e-3},
    ("nn.functional.cosine_similarity", f16): {
        "reference_in_float": True,
        "atol": 1e-5,
        "rtol": 5e-3,
    },
    ("nn.functional.instance_norm", f16): {"reference_in_float": True},
    ("nn.functional.instance_norm", f64): {"atol": 1e-6, "rtol": 1e-6},
    ("nn.functional.layer_norm", f16): {"atol": 5e-3, "rtol": 2e-3},
    ("nn.functional.layer_norm", f32): {"atol": 5e-5, "rtol": 2e-3},
    ("nn.functional.local_response_norm", f16): {"reference_in_float": True},
    ("nn.functional.multilabel_soft_margin_loss", f16): {
        "atol": 3e-4,
        "rtol": 2e-3,
    },
    ("nn.functional.normalize", f16): {"atol": 1e-3, "rtol": 0.05},
    ("nn.functional.rms_norm", f16): {"reference_in_float": True},
    ("nn.functional.soft_margin_loss", f16): {"reference_in_float": True},
    ("nn.functional.softmin", f16): {"atol": 1e-4, "rtol": 0.01},
    ("nn.functional.softsign", f16): {
        "reference_in_float": True,
        "atol": 1e-5,
        "rtol": 0.005,
    },
    ("nn.functional.tanhshrink", f16): {"atol": 3e-4, "rtol": 0.001},
    ("outer", f16): {"reference_in_float": True},
    ("round.decimals_3", f16): {"reference_in_float": True},
    ("nn.functional.triplet_margin_loss", f16): {"atol": 1e-4, "rtol": 0.02},
    ("nn.functional.triplet_margin_with_distance_loss", f16): {
        "atol": 1e-4,
        "rtol": 0.02,
    },
    ("remainder", f16): {"atol": 1e-4, "rtol": 0.005},
    ("nn.functional.upsample_bilinear", f16): {"atol": 1e-5, "rtol": 0.002},
    ("sinc", f16): {"atol": 0.008, "rtol": 0.002},
    ("softmax", f16): {"atol": 1e-4, "rtol": 0.02},
    ("_softmax_backward_data", f16): {"atol": 0.008, "rtol": 0.002},
    ("special.log_ndtr", f64): {"atol": 1e-6, "rtol": 1e-5},
    ("std_mean.unbiased", f16): {
        "reference_in_float": True,
        "atol": 5e-5,
        "rtol": 5e-3,
    },
    ("trapezoid", f16): {"atol": 1e-5, "rtol": 5e-3},
    ("trapz", f16): {"atol": 1e-5, "rtol": 5e-3},
    "uniform": {"reference_in_float": True},
    ("var_mean", f16): {"atol": 1e-5, "rtol": 2e-3},
    ("var_mean.unbiased", f16): {"atol": 1e-5, "rtol": 2e-3},
    ("vdot", f16): {"atol": 1e-5, "rtol": 2e-3},
    # Following tests are failing with strict comparision but atol=1 is acceptable due roundings errors
    # High atol due to precision loss
    ("nn.functional.interpolate.bilinear", f64): {"atol": 5e-4, "rtol": 0},
    ("nn.functional.upsample_bilinear", f64): {"atol": 5e-4, "rtol": 0},
    ("nn.functional.interpolate.bicubic", f64): {"atol": 1e-3, "rtol": 0},
    # Unreasonably high atol requirement:
    ("index_reduce.mean", f16): {"check_gradient": False},
    ("index_reduce.mean", f32): {"check_gradient": False},
    ("index_reduce.mean", f64): {"check_gradient": False},
    # Gradient contains non-finite entries:
    ("index_reduce.amin", f64): {"check_gradient": False},
    ("index_reduce.amin", f32): {"check_gradient": False},
    ("index_reduce.amin", f16): {"check_gradient": False},
    ("index_reduce.amax", f64): {"check_gradient": False},
    ("index_reduce.amax", f32): {"check_gradient": False},
    ("index_reduce.amax", f16): {"check_gradient": False},
    ("tanh", f16): {"atol": 1e-4, "rtol": 1e-2},
    ("nn.functional.embedding_bag", f16): {"check_gradient": False},
    ("nn.functional.embedding_bag", f32): {"check_gradient": False},
    ("nn.functional.embedding_bag", f64): {"check_gradient": False},
    ("_unsafe_masked_index", f16): {"atol": 1e-5, "rtol": 2e-3},
    ("_unsafe_masked_index_put_accumulate", f16): {"atol": 1e-5, "rtol": 5e-3},
}

# Test with one sample only for following ops
inductor_one_sample = defaultdict(dict)

inductor_one_sample["cpu"] = {
    "_segment_reduce.lengths": {f16},
    "_segment_reduce.offsets": {f16},
    "addmv": {f16},
    "as_strided.partial_views": {f16},
    "corrcoef": {f16},
    "diff": {f16},
    "einsum": {f16, i32},
    "gradient": {f16},
    "histogram": {f32, f64},
    "histogramdd": {f32, f64},
    "index_put": {f16, f32, f64},
    "linalg.eig": {f32, f64},
    "linspace": {f16, i32, i64},
    "linspace.tensor_overload": {f16, f32, f64, i32, i64},
    "logspace": {f16},
    "logspace.tensor_overload": {f16, f32, f64, i32, i64},
    "masked_logsumexp": {i64},
    "max_pool2d_with_indices_backward": {f16, f32, f64},
    "new_empty_strided": {f16},
    "nn.functional.adaptive_avg_pool3d": {f16},
    "nn.functional.adaptive_max_pool1d": {f16, f32},
    "nn.functional.adaptive_max_pool2d": {f16, f32},
    "nn.functional.bilinear": {f16},
    "nn.functional.conv_transpose1d": {f16},
    "nn.functional.conv_transpose2d": {f16},
    "nn.functional.conv_transpose3d": {f16},
    "nn.functional.cosine_similarity": {f16},
    "nn.functional.cross_entropy": {f16, f32, f64},
    "nn.functional.gaussian_nll_loss": {f16},
    "nn.functional.grid_sample": {f32, f64},
    "nn.functional.interpolate.area": {f16},
    "nn.functional.nll_loss": {f16, f32, f64},
    "normal": {f16, f32, f64},
    "put": {f16, f32, f64},
    "take": {b8, f16, f32, f64, i32, i64},
}

inductor_one_sample["cuda"] = {
    "_segment_reduce.lengths": {f16},
    "_segment_reduce.offsets": {f16},
    "addmv": {f16},
    "as_strided.partial_views": {f16},
    "corrcoef": {f16},
    "diff": {f16},
    "einsum": {f16, i32},
    "gradient": {f16},
    "histogram": {f32, f64},
    "histogramdd": {f32, f64},
    "index_put": {f16, f32, f64},
    "linalg.eig": {f32, f64},
    "linspace": {f16, i32, i64},
    "linspace.tensor_overload": {f16, f32, f64, i32, i64},
    "logspace": {f16, i32, i64},
    "logspace.tensor_overload": {f16, f32, f64, i32, i64},
    "masked_logsumexp": {i64},
    "max_pool2d_with_indices_backward": {f16, f32, f64},
    "new_empty_strided": {f16},
    "nn.functional.adaptive_avg_pool3d": {f16},
    "nn.functional.adaptive_max_pool1d": {f16, f32},
    "nn.functional.adaptive_max_pool2d": {f16, f32},
    "nn.functional.bilinear": {f16},
    "nn.functional.conv_transpose1d": {f16},
    "nn.functional.conv_transpose2d": {f16},
    "nn.functional.conv_transpose3d": {f16},
    "nn.functional.cosine_similarity": {f16},
    "nn.functional.cross_entropy": {f16, f32, f64},
    "nn.functional.gaussian_nll_loss": {f16},
    "nn.functional.grid_sample": {f16, f32, f64},
    "nn.functional.interpolate.area": {f16},
    "nn.functional.nll_loss": {f16, f32, f64},
    "normal": {f16, f32, f64},
    "put": {f16, f32, f64},
    "take": {b8, f16, f32, f64, i32, i64},
    "__rdiv__": {f16},
    "__rmod__": {f16, i64},
    "__rmul__": {f16},
    "__rpow__": {f16},
    "_unsafe_masked_index": {f16},
    "_unsafe_masked_index_put_accumulate": {f16},
    "addcdiv": {f16},
    "addcmul": {f16},
    "atan2": {f16},
    "cumsum": {f16},
    "cumulative_trapezoid": {f16},
    "dist": {f16},
    "div.no_rounding_mode": {f16},
    "fmod": {f16},
    "grid_sampler_2d": {f16},
    "index_fill": {f16, f32, f64},
    "ldexp": {f16},
    "lerp": {f16},
    "linalg.householder_product": {f32},
    "linalg.matrix_norm": {f16},
    "linalg.vector_norm": {f16},
    "masked.cumsum": {f16},
    "masked.logsumexp": {f16},
    "masked.mean": {b8},
    "masked.normalize": {f16},
    "masked.prod": {f16},
    "masked.std": {f16},
    "masked.var": {f16},
    "mul": {f16},
    "nn.functional.alpha_dropout": {f16, f32, f64},
    "nn.functional.avg_pool1d": {f16, f32, f64},
    "nn.functional.avg_pool2d": {f16, f32, f64},
    "nn.functional.avg_pool3d": {f16, f32, f64},
    "nn.functional.binary_cross_entropy": {f16},
    "nn.functional.binary_cross_entropy_with_logits": {f16},
    "nn.functional.conv2d": {f16},
    "nn.functional.cosine_embedding_loss": {f16},
    "nn.functional.dropout2d": {f16, f32, f64},
    "nn.functional.dropout3d": {f16, f32, f64},
    "nn.functional.dropout": {f16, f32, f64},
    "nn.functional.feature_alpha_dropout.with_train": {f16, f32, f64},
    "nn.functional.fractional_max_pool2d": {f16, f32, f64},
    "nn.functional.fractional_max_pool3d": {f16, f32, f64},
    "nn.functional.group_norm": {f16},
    "nn.functional.hinge_embedding_loss": {f16},
    # Enabling all tests for this test fails randomly
    # See https://github.com/pytorch/pytorch/issues/129238
    "nn.functional.huber_loss": {f16},
    "nn.functional.interpolate.bicubic": {f16},
    "nn.functional.interpolate.bilinear": {f16},
    "nn.functional.interpolate.trilinear": {f16},
    "nn.functional.kl_div": {f16},
    "nn.functional.margin_ranking_loss": {f16},
    "nn.functional.max_pool1d": {f16, f32, f64},
    "nn.functional.max_pool3d": {f16},
    "nn.functional.mse_loss": {f16},
    "nn.functional.multi_margin_loss": {f16},
    "nn.functional.multilabel_margin_loss": {f16},
    "nn.functional.multilabel_soft_margin_loss": {f16},
    "nn.functional.normalize": {f16},
    "nn.functional.pad.replicate": {f16, f32, f64},
    "nn.functional.pad.reflect": {f16},
    "nn.functional.pairwise_distance": {f16},
    "nn.functional.poisson_nll_loss": {f16},
    "nn.functional.rms_norm": {f16},
    "norm": {f16},
    "pow": {f16},
    "prod": {f16},
    "scatter_reduce.amax": {f16, f32, f64},
    "scatter_reduce.amin": {f16, f32, f64},
    "scatter_reduce.mean": {f16, f32, f64},
    "special.xlog1py": {f16},
    "std": {f16},
    "std_mean": {f16},
    "svd_lowrank": {f32, f64},
    "trapezoid": {f16},
    "trapz": {f16},
    "true_divide": {f16},
    "var": {f16},
    "var_mean": {f16},
    "xlogy": {f16},
}

inductor_one_sample["xpu"] = {
    "_segment_reduce.lengths": {f16},
    "_segment_reduce.offsets": {f16},
    "addmv": {f16},
    "as_strided.partial_views": {f16},
    "corrcoef": {f16},
    "diff": {f16},
    "einsum": {f16, i32},
    "gradient": {f16},
    "histogram": {f32, f64},
    "histogramdd": {f32, f64},
    "index_put": {f16, f32, f64},
    "linalg.eig": {f32, f64},
    "linspace": {f16, i32, i64},
    "linspace.tensor_overload": {f16, f32, f64, i32, i64},
    "logspace": {f16, i32, i64},
    "logspace.tensor_overload": {f16, f32, f64, i32, i64},
    "masked_logsumexp": {i64},
    "max_pool2d_with_indices_backward": {f16, f32, f64},
    "new_empty_strided": {f16},
    "nn.functional.adaptive_avg_pool3d": {f16},
    "nn.functional.adaptive_max_pool1d": {f16, f32},
    "nn.functional.adaptive_max_pool2d": {f16, f32},
    "nn.functional.bilinear": {f16},
    "nn.functional.conv_transpose1d": {f16},
    "nn.functional.conv_transpose2d": {f16},
    "nn.functional.conv_transpose3d": {f16},
    "nn.functional.cosine_similarity": {f16},
    "nn.functional.cross_entropy": {f16, f32, f64},
    "nn.functional.gaussian_nll_loss": {f16},
    "nn.functional.grid_sample": {f16, f32, f64},
    "nn.functional.interpolate.area": {f16},
    "nn.functional.nll_loss": {f16, f32, f64},
    "normal": {f16, f32, f64},
    "put": {f16, f32, f64},
    "take": {b8, f16, f32, f64, i32, i64},
    "__rdiv__": {f16},
    "__rmod__": {f16, i64},
    "__rmul__": {f16},
    "__rpow__": {f16},
    "_unsafe_masked_index": {f16},
    "_unsafe_masked_index_put_accumulate": {f16},
    "addcdiv": {f16},
    "addcmul": {f16},
    "atan2": {f16},
    "cumsum": {f16},
    "cumulative_trapezoid": {f16},
    "dist": {f16},
    "div.no_rounding_mode": {f16},
    "fmod": {f16},
    "grid_sampler_2d": {f16},
    "index_fill": {f16, f32, f64},
    "ldexp": {f16},
    "lerp": {f16},
    "linalg.householder_product": {f32},
    "linalg.matrix_norm": {f16},
    "linalg.vector_norm": {f16},
    "masked.cumsum": {f16},
    "masked.logsumexp": {f16},
    "masked.mean": {b8},
    "masked.normalize": {f16},
    "masked.prod": {f16},
    "masked.std": {f16},
    "masked.var": {f16},
    "mul": {f16},
    "nn.functional.alpha_dropout": {f16, f32, f64},
    "nn.functional.avg_pool1d": {f16, f32, f64},
    "nn.functional.avg_pool2d": {f16, f32, f64},
    "nn.functional.avg_pool3d": {f16, f32, f64},
    "nn.functional.binary_cross_entropy": {f16},
    "nn.functional.binary_cross_entropy_with_logits": {f16},
    "nn.functional.conv2d": {f16},
    "nn.functional.cosine_embedding_loss": {f16},
    "nn.functional.dropout2d": {f16, f32, f64},
    "nn.functional.dropout3d": {f16, f32, f64},
    "nn.functional.dropout": {f16, f32, f64},
    "nn.functional.feature_alpha_dropout.with_train": {f16, f32, f64},
    "nn.functional.fractional_max_pool2d": {f16, f32, f64},
    "nn.functional.fractional_max_pool3d": {f16, f32, f64},
    "nn.functional.group_norm": {f16},
    "nn.functional.hinge_embedding_loss": {f16},
    # Enabling all tests for this test fails randomly
    # See https://github.com/pytorch/pytorch/issues/129238
    "nn.functional.huber_loss": {f16},
    "nn.functional.interpolate.bicubic": {f16},
    "nn.functional.interpolate.bilinear": {f16},
    "nn.functional.interpolate.trilinear": {f16},
    "nn.functional.kl_div": {f16},
    "nn.functional.margin_ranking_loss": {f16},
    "nn.functional.max_pool1d": {f16, f32, f64},
    "nn.functional.max_pool3d": {f16},
    "nn.functional.mse_loss": {f16},
    "nn.functional.multi_margin_loss": {f16},
    "nn.functional.multilabel_margin_loss": {f16},
    "nn.functional.multilabel_soft_margin_loss": {f16},
    "nn.functional.normalize": {f16},
    "nn.functional.pad.replicate": {f16, f32, f64},
    "nn.functional.pad.reflect": {f16},
    "nn.functional.pairwise_distance": {f16},
    "nn.functional.poisson_nll_loss": {f16},
    "nn.functional.rms_norm": {f16},
    "norm": {f16},
    "pow": {f16},
    "prod": {f16},
    "scatter_reduce.amax": {f16, f32, f64},
    "scatter_reduce.amin": {f16, f32, f64},
    "scatter_reduce.mean": {f16, f32, f64},
    "special.xlog1py": {f16},
    "std": {f16},
    "std_mean": {f16},
    "svd_lowrank": {f32, f64},
    "trapezoid": {f16},
    "trapz": {f16},
    "true_divide": {f16},
    "var": {f16},
    "var_mean": {f16},
    "xlogy": {f16},
}


def collection_decorator(fn):
    @functools.wraps(fn)
    def inner(self, device, dtype, op):
        try:
            fn(self, device, dtype, op)
        except Exception as e:
            if COLLECT_EXPECT:
                variant = op.variant_test_name
                op_key = op.name if not variant else (op.name, variant)
                device_type = torch.device(device).type
                # failed_reasons[device_type, op_key].add(repr(e))
                seen_failed[device_type, op_key].add(dtype)
            raise e

    return inner


class TestInductorOpInfo(TestCase):
    def tearDown(self):
        torch._dynamo.reset()

    check_model = check_model
    check_model_gpu = check_model_gpu

    @onlyNativeDeviceTypes
    @suppress_warnings
    @skipCUDAMemoryLeakCheckIf(
        True
    )  # inductor kernels failing this test intermittently
    @skipCUDAIf(not HAS_CUDA, "Skipped! Triton not found")
    @skipXPUIf(not HAS_XPU, "Skipped! Supported XPU compiler not found")
    @skipCPUIf(not HAS_CPU, "Skipped! Supported CPU compiler not found")
    @unittest.skipIf(TEST_WITH_ASAN, "Skipped under ASAN")
    @skipIfTorchDynamo("Test uses dynamo already")
    @skipIfCrossRef
    @_ops(op_db[START:END])
    @skipOps("TestInductorOpInfo", "test_comprehensive", test_skips_or_fails)
    @patch("torch._dynamo.config.raise_on_unsafe_aot_autograd", True)
    @torch._inductor.config.patch(
        {"implicit_fallbacks": False, "triton.autotune_pointwise": False}
    )
    @collection_decorator
    def test_comprehensive(self, device, dtype, op):
        device_type = torch.device(device).type

        assert device_type in (GPU_TYPE, "cpu")

        torch._dynamo.reset()
        with torch.no_grad():
            # TODO: should we move empty_cache to the common device interface
            if device_type == "cuda":
                torch.cuda.empty_cache()
            elif device == "xpu":
                torch.xpu.empty_cache()
        op_name = op.name
        if op.variant_test_name:
            op_name += f".{op.variant_test_name}"

        # Skip dtype=torch.uint8 for all ops except upsample and interpolate:
        allowed_dtypes = [f16, f32, f64, i32, i64, b8]
        if op_name not in (
            "nn.functional.interpolate.bilinear",
            "nn.functional.interpolate.bicubic",
            "nn.functional.upsample_bilinear",
            "nn.functional.upsample_nearest",
        ):
            if dtype not in allowed_dtypes:
                raise unittest.SkipTest("Skipped!")

        # with open("test_output.txt", "a") as f:
        #     print(f"CONSIDERING OP {op_name} on {device_type} with {dtype} |
        # {inductor_skips[device_type].get(op_name, set())}", flush=True, file=f)
        #     print(f"CONSIDERING OP {op_name} on {device_type} with {dtype} |
        # {inductor_skips[device_type].get(op_name, set())}", flush=True)
        if dtype in inductor_skips[device_type].get(op_name, set()):
            test_expect = ExpectedTestResult.SKIP
            # with open("test_output.txt", "a") as f:
            #     print(f"SKIPPING OP {op_name} on {device_type}", flush=True, file=f)
            #     print(f"SKIPPING OP {op_name} on {device_type}", flush=True)
        elif dtype in inductor_expected_failures_single_sample[device_type].get(
            op_name, set()
        ) or dtype in inductor_gradient_expected_failures_single_sample[
            device_type
        ].get(
            op_name, set()
        ):
            test_expect = ExpectedTestResult.XFAILURE
        else:
            test_expect = ExpectedTestResult.SUCCESS

        overridden_kwargs = {}
        overridden_kwargs.update(
            inductor_override_kwargs.get(device_type, {}).get(op_name, {})
        )
        overridden_kwargs.update(
            inductor_override_kwargs.get(device_type, {}).get((op_name, dtype), {})
        )
        func = op.get_op()

        def fn(*args, **kwargs):
            return func(*args, **kwargs)

        requires_grad = (
            op.supports_autograd
            and dtype in op.supported_backward_dtypes(device_type)
            # TODO: OpInfo really ought to error out for this case, but it's
            # not exercised in test_ops_gradients atm.  The problem is not
            # complex32 per-se (which is supported by data movement only ops)
            # but that when we do backwards we expect other ops like add to work
            and not dtype == torch.complex32
        )
        samples = op.sample_inputs(device, dtype, requires_grad=requires_grad)

        if (
            dtype in inductor_one_sample.get(device_type, {}).get(op_name, {})
        ) and not ALL_SAMPLES:
            if isinstance(samples, (list, tuple)):
                samples = [samples[0]]
            else:
                samples = [next(samples)]

        class HasRngOp(TorchDispatchMode):
            def __init__(self) -> None:
                super().__init__()
                self.has_rng_op = False

            def __torch_dispatch__(self, func, types, args, kwargs=None):
                kwargs = kwargs if kwargs else {}
                if torch.Tag.nondeterministic_seeded in func.tags:
                    self.has_rng_op = True

                return func(*args, **kwargs)

        def do_nopython_and_has_rng(fn, args, kwargs):
            try:
                mode = FakeTensorMode()

                def map_to_fake(e):
                    if isinstance(e, torch.Tensor):
                        return mode.from_tensor(e)
                    else:
                        return e

                args, kwargs = tree_map(map_to_fake, (args, kwargs))
                with HasRngOp() as rng_mode, mode:
                    with enable_python_dispatcher():
                        fn(*args, **kwargs)

            except (DataDependentOutputException, DynamicOutputShapeException):
                return False, rng_mode.has_rng_op

            return True, rng_mode.has_rng_op

        def get_contexts(has_rng_op):
            if has_rng_op:
                # TODO - enable this, running into errors
                return (
                    # (
                    #     lambda: torch._inductor.config.patch(
                    #         {"fallback_random": True, "implicit_fallbacks": True}
                    #     ),
                    #     {"assert_equal": True},
                    # ),
                    (
                        contextlib.nullcontext,
                        {"assert_equal": False},
                    ),
                )
            return ((contextlib.nullcontext, {}),)

        try:

            def _get_tolerances(dtype):
                _custom_tolerances = {
                    torch.float32: (1.3e-5, 1.5e-5),
                }
                if dtype in _custom_tolerances:
                    return _custom_tolerances[dtype]
                else:
                    return None, None

            for sample_input in samples:
                args = [sample_input.input] + list(sample_input.args)
                kwargs = sample_input.kwargs
                # UNCOMMENT TO DEBUG SEGFAULTS

                # with open("test_output.txt", "a") as f:
                #     print(f"RUNNING OP {op_name} on {device_type} with {dtype}", flush=True, file=f)
                #     print(f"RUNNING OP {op_name} on {device_type} with {dtype}", flush=True)
                rtol, atol = _get_tolerances(dtype)
                if device_type == GPU_TYPE:
                    # opinfo test case have already place the input on the correct device
                    # so we don't need do additional copy by setting copy_to_gpu=False

                    no_python, has_rng_op = do_nopython_and_has_rng(fn, args, kwargs)
                    for context_fn, kwarg_overrides in get_contexts(has_rng_op):
                        with context_fn():
                            adjusted_kwargs = {
                                "check_lowp": False,
                                "nopython": no_python,
                                "copy_to_gpu": False,
                                "reference_in_float": False,
                                "check_gradient": requires_grad,
                                "check_has_compiled": no_python,
                                "output_process_fn_grad": sample_input.output_process_fn_grad,
                                "atol": atol,
                                "rtol": rtol,
                            }
                            adjusted_kwargs.update(overridden_kwargs)
                            adjusted_kwargs.update(kwarg_overrides)
                            self.check_model_gpu(
                                fn,
                                args,
                                kwargs,
                                **adjusted_kwargs,
                            )
                elif device_type == "cpu":
                    no_python, has_rng_op = do_nopython_and_has_rng(fn, args, kwargs)
                    for context_fn, kwarg_overrides in get_contexts(has_rng_op):
                        with context_fn():
                            adjusted_kwargs = {
                                "check_lowp": False,
                                "nopython": no_python,
                                "check_has_compiled": no_python,
                                # skip checking gradient on CPU for now
                                "check_gradient": False,
                                "atol": atol,
                                "rtol": rtol,
                            }
                            adjusted_kwargs.update(overridden_kwargs)
                            adjusted_kwargs.update(kwarg_overrides)

                            self.check_model(
                                fn,
                                args,
                                kwargs,
                                **adjusted_kwargs,
                            )

        except Exception as e:
            known_failure = False
            if dtype in inductor_should_fail_with_exception[device_type].get(
                op_name, set()
            ):
                failure = inductor_should_fail_with_exception[device_type][op_name][
                    dtype
                ]
                if failure in str(e):
                    known_failure = True
            if not known_failure:
                raise e

        # with open("test_output.txt", "a") as f:
        #     print(f"SUCCEEDED OP {op_name} on {device_type} with {dtype}", flush=True, file=f)


instantiate_device_type_tests(TestInductorOpInfo, globals(), allow_xpu=True)

if __name__ == "__main__":
    run_tests()<|MERGE_RESOLUTION|>--- conflicted
+++ resolved
@@ -356,10 +356,6 @@
     "nn.functional.multilabel_margin_loss": {f16},
     "nn.functional.multi_margin_loss": {f16},
     "nn.functional.avg_pool3d": {f16},
-<<<<<<< HEAD
-    "nn.functional.adaptive_max_pool3d": {f16},
-=======
->>>>>>> 9b2e453e
     # not implemented for 'Bool'
     "nn.functional.unfold": {b8},
 }
