# Owner(s): ["oncall: cpu inductor"]
import contextlib
import copy
import itertools
import unittest

import torch
import torch.ao.quantization.quantizer.x86_inductor_quantizer as xiq
from torch._dynamo import config as dynamo_config
from torch._dynamo.utils import counters
from torch._inductor import config, metrics
from torch._inductor.test_case import run_tests, TestCase
from torch._inductor.utils import run_and_get_code
from torch.ao.quantization.quantizer.x86_inductor_quantizer import X86InductorQuantizer
from torch.nn import functional as F
from torch.testing._internal.common_mkldnn import bf32_on_and_off
from torch.testing._internal.common_quantization import (
    _generate_qdq_quantized_model,
    skipIfNoDynamoSupport,
    skipIfNoONEDNN,
    skipIfNoONEDNNBF16,
)
from torch.testing._internal.common_utils import IS_LINUX, skipIfRocm, TEST_MKL
from torch.testing._internal.inductor_utils import _check_has_dynamic_shape, HAS_CPU


# The dict value is match_nodes(computation_op+unary_op)

unary_list = {
    torch.nn.ReLU(): 2,
    torch.nn.Sigmoid(): 2,
    torch.nn.Tanh(): 2,
    torch.nn.Hardswish(): 6,
    torch.nn.LeakyReLU(0.1, inplace=False): 4,
    # Use floats for min/max, otherwise they can get converted to symints
    torch.nn.Hardtanh(min_val=-0.5, max_val=4.0, inplace=False): 3,
    torch.nn.Hardtanh(min_val=-0.5, max_val=float("inf"), inplace=False): 3,
    torch.nn.GELU(approximate="none"): 6,
    torch.nn.GELU(approximate="tanh"): 10,
    torch.nn.ReLU6(): 3,
    torch.nn.SiLU(): 3,
    torch.nn.Hardsigmoid(): 5,
}

non_decomposed_unary_list = [
    torch.nn.ReLU,
    torch.nn.Sigmoid,
    torch.nn.Tanh,
]

# The dict value is (match_count, match_nodes, inplace)
binary_list = {
    lambda x, y: torch.add(x, y): (1, 2, False),  # call_function
    lambda x, y: torch.add(y, x): (1, 2, False),  # call_function
    lambda x, y: x.add(y): (1, 2, False),  # call_method
    lambda x, y: x.add_(y): (1, 2, True),  # call_method
    lambda x, y: torch.sub(x, y): (1, 2, False),  # call_function
    lambda x, y: x.sub(y): (1, 2, False),  # call_method
    lambda x, y: x.sub_(y): (1, 2, True),  # call_method
}

quantization_add_fn_list = [
    lambda x, y: torch.add(x, y),
    lambda x, y: x.add(y),
]

quantization_inplace_add_fn_list = [
    lambda x, y: x.add_(y),
]


def get_default_quantizer(is_qat, is_dynamic):
    quantizer = X86InductorQuantizer()
    quantizer.set_global(
        xiq.get_default_x86_inductor_quantization_config(
            is_qat=is_qat, is_dynamic=is_dynamic
        )
    )
    return quantizer


def cal_conv_generated_kernel_number(mod, input, dtype):
    # this function is to decide how many kernels are generated
    # while testing conv2d/3d/deconv2d
    # the assumption is:
    #   (1) There will be a to_dtype kernel for input for lp
    #   (2) inductor always use channe_last format, there will
    #       be a to_channel_last format for input
    #   (3) to_dtype and to_channel_last for input can be fused
    #   (4) inductor always get channel last format from mkldnn_conv_pointwise(binary),
    #       and force the output to have same stride with eager.
    #       So there will be a to_contiguous for output if eager output is contiguouse
    mod = copy.deepcopy(mod)
    input = input.clone()
    if dtype == torch.float32:
        maybe_autocast = contextlib.nullcontext()
    else:
        maybe_autocast = torch.cpu.amp.autocast(dtype=dtype)
    with torch.no_grad(), maybe_autocast:
        output = mod(input)
    input_kernel, output_kernel = 0, 0
    if (
        input.is_contiguous(memory_format=torch.contiguous_format)
        or dtype != torch.float32
    ):
        input_kernel = 1
    if output.is_contiguous(memory_format=torch.contiguous_format):
        output_kernel = 1
    return input_kernel + output_kernel


@config.patch({"freezing": True})
class TestPatternMatcherBase(TestCase):
    def _check_unary_is_decomposed(self, unary_fn):
        return not any(
            isinstance(unary_fn, fn)
            for fn in [torch.nn.ReLU, torch.nn.Sigmoid, torch.nn.Tanh]
        )

    def _clone_inputs(self, inputs):
        def clone(x):
            if not isinstance(x, torch.Tensor):
                return x
            return x.clone()

        return tuple(clone(x) for x in inputs)

    def _test_common(
        self,
        mod,
        inputs,
        matcher_count=None,
        matcher_nodes=None,
        atol=1e-5,
        rtol=1.3e-6,
        check_autocast=torch.float32,
        check_quantization=False,
        is_qat=False,
        matcher_check_fn=None,
        dtype=None,
        is_dynamic=False,
        quantizer=None,
    ):
        counters.clear()
        torch._dynamo.reset()
        assert matcher_check_fn is not None or (
            matcher_count is not None and matcher_nodes is not None
        )
        if (
            check_autocast == torch.bfloat16
            and torch.ops.mkldnn._is_mkldnn_bf16_supported()
        ):
            maybe_autocast = torch.cpu.amp.autocast(dtype=torch.bfloat16)
            atol, rtol = 1e-2, 1e-2
        elif (
            check_autocast == torch.float16
            and torch.ops.mkldnn._is_mkldnn_fp16_supported()
        ):
            maybe_autocast = torch.cpu.amp.autocast(dtype=torch.float16)
            atol, rtol = 1e-2, 1e-2
        else:
            assert check_autocast == torch.float32
            maybe_autocast = contextlib.nullcontext()

        if check_quantization:
            convert_model = _generate_qdq_quantized_model(
                mod, inputs, is_qat, is_dynamic, quantizer
            )
            with torch.no_grad(), maybe_autocast:
                _ = torch.compile(convert_model)(*inputs)
                if matcher_count is not None:
                    self.assertEqual(
                        counters["inductor"]["pattern_matcher_count"], matcher_count
                    )
                if matcher_nodes is not None:
                    self.assertEqual(
                        counters["inductor"]["pattern_matcher_nodes"],
                        matcher_nodes,
                    )
                if matcher_check_fn is not None:
                    matcher_check_fn()
        else:
            with torch.no_grad(), maybe_autocast:
                clone_inputs = self._clone_inputs(inputs)
                expected = mod(*inputs)
                actual = torch.compile(mod)(*clone_inputs)
                torch.testing.assert_close(actual, expected, atol=atol, rtol=rtol)
                if matcher_count is not None:
                    self.assertEqual(
                        counters["inductor"]["pattern_matcher_count"], matcher_count
                    )
                if matcher_nodes is not None:
                    self.assertEqual(
                        counters["inductor"]["pattern_matcher_nodes"],
                        matcher_nodes,
                    )
                if matcher_check_fn is not None:
                    matcher_check_fn()

    def _test_code_common(
        self,
        mod,
        inputs,
        include_ops,
        exclude_ops,
        atol=1e-5,
        rtol=1.3e-6,
        check_quantization=False,
        check_dynamic=None,
        num_include_ops=None,
    ):
        with torch.no_grad():
            clone_inputs = self._clone_inputs(inputs)
            if check_quantization:
                mod = _generate_qdq_quantized_model(mod, inputs)
            expected = mod(*inputs)
            actual, (source_code,) = run_and_get_code(
                torch.compile(mod, fullgraph=True, dynamic=check_dynamic),
                *clone_inputs,
            )
            for op in include_ops:
                self.assertIn(op, source_code)
            if num_include_ops is not None:
                assert len(include_ops) == len(num_include_ops)
                for i in range(len(include_ops)):
                    self.assertEqual(
                        source_code.count(include_ops[i]), num_include_ops[i]
                    )
            for op in exclude_ops:
                self.assertNotIn(op, source_code)
            if check_dynamic is not None:
                _check_has_dynamic_shape(self, source_code)
            if not check_quantization:
                # Skip due to reduce range setting for Quantization on preCI system.
                torch.testing.assert_close(actual, expected, atol=atol, rtol=rtol)


class TestPatternMatcher(TestPatternMatcherBase):
    def _test_conv_unary_cpu_base(self, dim=4):
        assert dim == 4 or dim == 5

        class M(torch.nn.Module):
            def __init__(
                self,
                unary_fn,
                **kwargs,
            ):
                super().__init__()
                if dim == 4:
                    self.conv = torch.nn.Conv2d(3, 16, kernel_size=3, stride=1)
                else:
                    self.conv = torch.nn.Conv3d(3, 16, kernel_size=3, stride=1)
                self.unary_fn = unary_fn

            def forward(self, x):
                x = self.conv(x)
                return self.unary_fn(x)

        dtypes = [
            torch.float,
        ]
        if torch.ops.mkldnn._is_mkldnn_bf16_supported():
            dtypes.append(torch.bfloat16)
        if torch.ops.mkldnn._is_mkldnn_fp16_supported():
            dtypes.append(torch.float16)
        cl_format = torch.channels_last if dim == 4 else torch.channels_last_3d
        options = itertools.product(
            unary_list.keys(),
            [torch.contiguous_format, cl_format],
            dtypes,
        )

        for (
            unary_fn,
            memory_format,
            dtype,
        ) in options:
            metrics.reset()
            if dim == 4:
                x_shape = (1, 3, 56, 56)
            else:
                x_shape = (1, 3, 20, 56, 56)
            mod = M(unary_fn).to(memory_format=memory_format).eval()

            v = (
                torch.randn(x_shape, dtype=torch.float32)
                .add(1)
                .to(memory_format=memory_format)
            )
            # Add 1 for weight packing pass.
            match_nodes = unary_list[unary_fn] + 1
            if dtype in (
                torch.float16,
                torch.bfloat16,
            ) and self._check_unary_is_decomposed(unary_fn):
                # Has extra dtype conversion nodes for autocast.
                match_nodes += 2
            self._test_common(mod, (v,), 2, match_nodes, check_autocast=dtype)
            generated_kernel_count = cal_conv_generated_kernel_number(mod, v, dtype)
            self.assertEqual(metrics.generated_kernel_count, generated_kernel_count)

    @skipIfNoDynamoSupport
    @skipIfNoONEDNN
    @skipIfRocm
    @bf32_on_and_off()
    def test_conv2d_unary_cpu(self):
        self._test_conv_unary_cpu_base(dim=4)

    @skipIfNoDynamoSupport
    @skipIfNoONEDNN
    @skipIfRocm
    @bf32_on_and_off()
    def test_conv3d_unary_cpu(self):
        self._test_conv_unary_cpu_base(dim=5)

    def test_linear_unary(self):
        class M(torch.nn.Module):
            def __init__(
                self,
                unary_fn,
                in_features,
                out_features,
                bias,
                **kwargs,
            ):
                super().__init__()
                self.linear = torch.nn.Linear(
                    in_features,
                    out_features,
                    bias,
                    **kwargs,
                )
                self.unary_fn = unary_fn

            def forward(self, x):
                x = self.linear(x)
                return self.unary_fn(x)

        dtypes = []
        if torch.ops.mkldnn._is_mkldnn_bf16_supported():
            dtypes.append(torch.bfloat16)
        if torch.ops.mkldnn._is_mkldnn_fp16_supported():
            dtypes.append(torch.float16)
        options = itertools.product(unary_list, [True, False], dtypes)
        for unary_fn, bias, dtype in options:
            metrics.reset()
            mod = M(unary_fn, 10, 30, bias=bias).eval()
            # only fuse for linear when the dtype is bf16
            mod = mod
            v = torch.randn(2, 10)
            # packing pass + unary fusion.
            matcher_count = 2
            # Add 1 for weight packing pass.
            matcher_nodes = unary_list[unary_fn] + 1
            if self._check_unary_is_decomposed(unary_fn):
                # Has extra dtype conversion nodes for autocast.
                matcher_nodes += 2
            self._test_common(
                mod, (v,), matcher_count, matcher_nodes, check_autocast=dtype
            )
            # only generated 1 kernel for "to"
            self.assertEqual(metrics.generated_kernel_count, 1)

    @unittest.skipIf(not TEST_MKL, "Test requires MKL")
    def test_linear_fp32(self):
        class M(torch.nn.Module):
            def __init__(self, bias):
                super().__init__()
                self.linear = torch.nn.Linear(10, 30, bias)

            def forward(self, x):
                return self.linear(x)

        for bias in [True, False]:
            mod = M(bias=bias).eval()
            v = torch.randn(2, 10)
            # packing pass.
            matcher_count = 1
            matcher_nodes = 1
            self._test_common(mod, (v,), matcher_count, matcher_nodes)

    def test_linear_add_bias(self):
        class M(torch.nn.Module):
            def __init__(self, dtype, unary_fn, cast_bias):
                super().__init__()
                self.linear1 = torch.nn.Linear(10, 64, bias=False)
                self.bias1 = torch.randn(64)
                self.linear2 = torch.nn.Linear(10, 64, bias=False)
                self.bias2 = torch.randn(64)
                if cast_bias:
                    self.bias1 = self.bias1.to(dtype=dtype)
                    self.bias2 = self.bias2.to(dtype=dtype)
                self.unary_fn = unary_fn

            def forward(self, x):
                a = self.linear1(x) + self.bias1
                b = self.linear2(x) + self.bias2
                return self.unary_fn(a), self.unary_fn(b)

        dtypes = []
        if torch.ops.mkldnn._is_mkldnn_bf16_supported():
            dtypes.append(torch.bfloat16)
        if torch.ops.mkldnn._is_mkldnn_fp16_supported():
            dtypes.append(torch.float16)
        options = itertools.product(unary_list, dtypes)
        for unary_fn, dtype in options:
            metrics.reset()
            fold_mod = M(dtype, unary_fn, cast_bias=True).eval()
            v = torch.randn(2, 10)
            matcher_count = 3
            # Add 1 for weight packing pass, add 2 for bias folding pass per linear.
            matcher_nodes = unary_list[unary_fn] + 3
            if self._check_unary_is_decomposed(unary_fn):
                # Has extra dtype conversion nodes for autocast.
                matcher_nodes += 2
            # we have 2 linears, so we double the matcher_count/nodes
            self._test_common(
                fold_mod,
                (v,),
                matcher_count * 2,
                matcher_nodes * 2,
                check_autocast=dtype,
            )
            self.assertEqual(metrics.generated_kernel_count, 1)
            # we won't fold the bias if bias is not same dtype with weight
            # https://github.com/pytorch/pytorch/pull/129138
            metrics.reset()
            mod = M(dtype, unary_fn, cast_bias=False).eval()
            self._test_common(mod, (v,), 2, 2, check_autocast=dtype)
            # 1 kernel for "to_lowp", 2 kernels for unary ops
            self.assertEqual(metrics.generated_kernel_count, 3)

    def _test_conv_transpose_unary_base(self, dim=4):
        assert dim == 4 or dim == 5

<<<<<<< HEAD
    @skipIfNoDynamoSupport
    @skipIfNoONEDNN
    @skipIfRocm
    @bf32_on_and_off()
    def test_conv_transpose2d_unary(self):
=======
>>>>>>> 2d1d2c40
        class M(torch.nn.Module):
            def __init__(
                self,
                unary_fn,
                **kwargs,
            ):
                super().__init__()
                if dim == 4:
                    self.conv_transpose = torch.nn.ConvTranspose2d(
                        3, 16, 3, stride=2, padding=1
                    )
                else:
                    self.conv_transpose = torch.nn.ConvTranspose3d(
                        3, 16, 3, stride=2, padding=1
                    )
                self.unary_fn = unary_fn

            def forward(self, x):
                x = self.conv_transpose(x)
                return self.unary_fn(x)

        dtypes = [
            torch.float,
        ]
        if torch.ops.mkldnn._is_mkldnn_bf16_supported():
            dtypes.append(torch.bfloat16)
        if torch.ops.mkldnn._is_mkldnn_fp16_supported():
            dtypes.append(torch.float16)

        cl_format = torch.channels_last if dim == 4 else torch.channels_last_3d
        options = itertools.product(
            unary_list,
            [torch.contiguous_format, cl_format],
            dtypes,
        )

        for unary_fn, memory_format, dtype in options:
            metrics.reset()
            if dim == 4:
                x_shape = (1, 3, 28, 28)
            else:
                x_shape = (1, 3, 17, 28, 28)
            mod = M(unary_fn).eval()

            v = torch.randn(x_shape, dtype=torch.float32).to(
                memory_format=memory_format
            )
            # Add 1 for weight packing pass.
            match_nodes = unary_list[unary_fn] + 1
            if dtype in (
                torch.float16,
                torch.bfloat16,
            ) and self._check_unary_is_decomposed(unary_fn):
                # Has extra dtype conversion nodes for autocast.
                match_nodes += 2
            self._test_common(mod, (v,), 2, match_nodes, check_autocast=dtype)
            generated_kernel_count = cal_conv_generated_kernel_number(mod, v, dtype)
            self.assertEqual(metrics.generated_kernel_count, generated_kernel_count)

    @skipIfNoDynamoSupport
    @skipIfNoONEDNN
    @skipIfRocm
    def test_conv_transpose2d_unary_cpu(self):
        self._test_conv_transpose_unary_base(dim=4)

    @skipIfNoDynamoSupport
    @skipIfNoONEDNN
    @skipIfRocm
    def test_conv_transpose3d_unary_cpu(self):
        self._test_conv_transpose_unary_base(dim=5)

    def _test_conv_binary_base(self, dim=4):
        assert dim == 4 or dim == 5

        class M(torch.nn.Module):
            def __init__(
                self,
                binary_fn,
                has_relu,
                **kwargs,
            ):
                super().__init__()
                if dim == 4:
                    self.conv1 = torch.nn.Conv2d(3, 16, kernel_size=3, stride=1)
                    self.conv2 = torch.nn.Conv2d(3, 16, kernel_size=3, stride=1)
                else:
                    self.conv1 = torch.nn.Conv3d(3, 16, kernel_size=3, stride=1)
                    self.conv2 = torch.nn.Conv3d(3, 16, kernel_size=3, stride=1)
                self.binary_fn = binary_fn
                self.has_relu = has_relu

            def forward(self, x):
                x1 = self.conv1(x)
                x2 = self.conv2(x)
                if has_relu:
                    return self.binary_fn(x1, x2).relu()
                else:
                    return self.binary_fn(x1, x2)

        dtypes = [
            torch.float,
        ]
        if torch.ops.mkldnn._is_mkldnn_bf16_supported():
            dtypes.append(torch.bfloat16)
        if torch.ops.mkldnn._is_mkldnn_fp16_supported():
            dtypes.append(torch.float16)
        cl_format = torch.channels_last if dim == 4 else torch.channels_last_3d
        test_memory_format = [torch.contiguous_format, cl_format]
        options = itertools.product(
            binary_list,
            [True, False],
            test_memory_format,
            dtypes,
        )

        for (
            binary_fn,
            has_relu,
            memory_format,
            dtype,
        ) in options:
            metrics.reset()
            if dim == 4:
                x_shape = (1, 3, 56, 56)
            else:
                x_shape = (1, 3, 20, 56, 56)
            mod = M(binary_fn, has_relu).eval()
            v = (
                torch.randn(x_shape, dtype=torch.float32, requires_grad=True)
                .add(1)
                .to(memory_format=memory_format)
            )
            match_count = binary_list[binary_fn][0] + 2
            match_nodes = binary_list[binary_fn][1]
            if has_relu:
                match_nodes += 1
            self._test_common(
                mod, (v,), match_count, match_nodes + 2, check_autocast=dtype
            )
            generated_kernel_count = cal_conv_generated_kernel_number(mod, v, dtype)
            self.assertEqual(metrics.generated_kernel_count, generated_kernel_count)

    @skipIfNoDynamoSupport
    @skipIfNoONEDNN
    @skipIfRocm
    @bf32_on_and_off()
    def test_conv2d_binary(self):
        self._test_conv_binary_base(dim=4)

    @skipIfNoDynamoSupport
    @skipIfNoONEDNN
    @skipIfRocm
    @bf32_on_and_off()
    def test_conv3d_binary(self):
        self._test_conv_binary_base(dim=5)

    def test_linear_binary(self):
        class M(torch.nn.Module):
            def __init__(self, binary_fn, in_channels, out_channels, bias, **kwargs):
                super().__init__()
                self.linear = torch.nn.Linear(
                    in_channels, out_channels, bias=bias, **kwargs
                )
                self.binary_fn = binary_fn

            def forward(self, x, y):
                x = self.linear(x)
                x = self.binary_fn(x, y.clone())
                return x

        dtypes = []
        if torch.ops.mkldnn._is_mkldnn_bf16_supported():
            dtypes.append(torch.bfloat16)
        if torch.ops.mkldnn._is_mkldnn_fp16_supported():
            dtypes.append(torch.float16)
        options = itertools.product(
            binary_list, [[2, 3, 10], [2, 10]], [True, False], dtypes
        )
        out_feature = 30

        for binary_fn, input_shape, bias, dtype in options:
            metrics.reset()
            # addmm(mm) + (linear+add)
            match_count = 2
            match_nodes = 3
            if len(input_shape) == 3:
                is_inplace = binary_list[binary_fn][2]
                # view + linear + view(joint_graph+freeze pass)
                match_count = match_count + 5 if is_inplace else match_count + 3
                match_nodes = match_nodes + 7 if is_inplace else match_nodes + 5
            mod = M(binary_fn, input_shape[-1], out_feature, bias).eval()
            v = torch.randn(input_shape)
            other = torch.randn(input_shape[:-1] + [out_feature]).to(dtype)
            self._test_common(
                mod,
                (
                    v,
                    other,
                ),
                match_count,
                match_nodes,
                check_autocast=dtype,
            )
            self.assertEqual(metrics.generated_kernel_count, 1)

    def test_multi_linear_share_same_input(self):
        # llama pattern.
        class M(torch.nn.Module):
            def __init__(
                self,
            ):
                super().__init__()
                self.w1 = torch.nn.Linear(16, 16, bias=False)
                self.w2 = torch.nn.Linear(16, 16, bias=False)

            def forward(self, x):
                return F.silu(self.w1(x)) * F.relu(self.w2(x))

        dtypes = []
        if torch.ops.mkldnn._is_mkldnn_bf16_supported():
            dtypes.append(torch.bfloat16)
        if torch.ops.mkldnn._is_mkldnn_fp16_supported():
            dtypes.append(torch.float16)
        for dtype in dtypes:
            mod = M().to(dtype).eval()
            v = torch.randn(2, 4, 16).to(dtype)
            # 1. view(match_count=4, match_nodes=4).
            # 2. mm to packed linear(match_count=2, match_nodes=2).
            # 3. view+linear+view to linear(match_count=2, match_nodes=6).
            # 4. linear+silu fusion(match_count=1, match_nodes=5)
            # 5. linear+relu fusion(match_count=1, match_nodes=2)

            match_count = 10
            match_nodes = 19
            self._test_common(mod, (v,), match_count, match_nodes, rtol=1e-2, atol=1e-2)

    def _qconv2d_cpu_test_helper(self, int8_mixed_bf16=False):
        class M(torch.nn.Module):
            def __init__(
                self,
                **kwargs,
            ):
                super().__init__()
                self.conv = torch.nn.Conv2d(3, 128, kernel_size=3, stride=1)
                self.conv2 = torch.nn.Conv2d(128, 128, kernel_size=3, stride=1)

            def forward(self, x):
                return self.conv2(self.conv(x))

        mod = M().eval()
        v = torch.randn((1, 3, 8, 8), dtype=torch.float32, requires_grad=False).add(1)

        def matcher_check_fn():
            # 1. Dequant-Conv2D pattern matched in QConv2D weight prepack * 1
            #    int8_mixed_fp32: [dequant_node, dequantize_per_channel, clone, convolution]
            #    int8_mixed_bf16: [dequant_node, optional(convert_element_type_4),
            #     dequantize_per_channel, optional(convert_element_type_3), clone, convolution]
            self.assertEqual(
                counters["inductor"]["qconv2d_weight_prepack_matcher_count"], 2
            )
            self.assertEqual(
                counters["inductor"]["qconv2d_weight_prepack_matcher_nodes"],
                12 if int8_mixed_bf16 else 8,
            )

        self._test_common(
            mod,
            (v,),
            check_quantization=True,
            check_autocast=torch.bfloat16 if int8_mixed_bf16 else torch.float,
            matcher_check_fn=matcher_check_fn,
        )

    @skipIfNoDynamoSupport
    @skipIfNoONEDNN
    @skipIfRocm
    def test_qconv2d_cpu(self):
        r"""
        This testcase will quantize a single Conv2d module.
        """
        self._qconv2d_cpu_test_helper()

    @skipIfNoDynamoSupport
    @skipIfNoONEDNNBF16
    @skipIfNoONEDNN
    def test_qconv2d_int8_mixed_bf16(self):
        r"""
        This testcase will quantize a single Conv2d module with int8_mixed_bf16 quantization.
        """
        self._qconv2d_cpu_test_helper(int8_mixed_bf16=True)

    def _qconv2d_unary_cpu_test_helper(
        self,
        int8_mixed_bf16=False,
        unary_op=torch.nn.ReLU(),
        qconv2d_unary_matcher_nodes=None,
    ):
        class M(torch.nn.Module):
            def __init__(
                self,
                **kwargs,
            ):
                super().__init__()
                self.conv = torch.nn.Conv2d(3, 128, kernel_size=3, stride=1)
                self.unary_fn = copy.deepcopy(unary_op)
                self.conv2 = torch.nn.Conv2d(128, 128, kernel_size=3, stride=1)
                self.unary_fn2 = copy.deepcopy(unary_op)

            def forward(self, x):
                tmp = self.unary_fn(self.conv(x))
                return self.unary_fn2(self.conv2(tmp))

        mod = M().eval()
        v = torch.randn((1, 3, 8, 8), dtype=torch.float32, requires_grad=False).add(1)

        def matcher_check_fn():
            # 1. Dequant-Conv2D pattern matched in quantization weight prepack * 2
            self.assertEqual(
                counters["inductor"]["qconv2d_weight_prepack_matcher_count"], 2
            )
            # 2. QConv2D Unary fusion in post-grad fusion pass * 2
            self.assertEqual(counters["inductor"]["qconv2d_unary_matcher_count"], 2)
            if qconv2d_unary_matcher_nodes:
                self.assertEqual(
                    counters["inductor"]["qconv2d_unary_matcher_nodes"],
                    qconv2d_unary_matcher_nodes,
                )

        self._test_common(
            mod,
            (v,),
            check_quantization=True,
            check_autocast=torch.bfloat16 if int8_mixed_bf16 else torch.float,
            matcher_check_fn=matcher_check_fn,
        )

    @skipIfNoDynamoSupport
    @skipIfNoONEDNN
    def test_qconv2d_relu_cpu(self):
        r"""
        This testcase will quantize Conv2d->ReLU pattern.
        """
        self._qconv2d_unary_cpu_test_helper()

    @skipIfNoDynamoSupport
    @skipIfNoONEDNNBF16
    @skipIfNoONEDNN
    def test_qconv2d_relu_int8_mixed_bf16(self):
        r"""
        This testcase will quantize Conv2d->ReLU pattern with int8_mixed_bf16 quantization.
        """
        self._qconv2d_unary_cpu_test_helper(int8_mixed_bf16=True)

    @skipIfNoDynamoSupport
    @skipIfNoONEDNN
    def test_qconv2d_relu6_cpu(self):
        r"""
        This testcase will quantize Conv2d->ReLU6 pattern.
        """
        self._qconv2d_unary_cpu_test_helper(unary_op=torch.nn.ReLU6())

    @skipIfNoDynamoSupport
    @skipIfNoONEDNN
    def test_qconv2d_hardtanh_cpu(self):
        r"""
        This testcase will quantize Conv2d->Hardtanh pattern.
        """
        self._qconv2d_unary_cpu_test_helper(unary_op=torch.nn.Hardtanh())

    @skipIfNoDynamoSupport
    @skipIfNoONEDNNBF16
    @skipIfNoONEDNN
    def test_qconv2d_hardtanh_int8_mixed_bf16_cpu(self):
        r"""
        This testcase will quantize Conv2d->Hardtanh pattern.
        Match.nodes:
            [qconv2d_pointwise_default, convert_element_type, clamp_min, clamp_max, convert_element_type, quantize_per_tensor]
            [qconv2d_pointwise_default, convert_element_type, clamp_min, clamp_max, convert_element_type]
        """
        self._qconv2d_unary_cpu_test_helper(
            unary_op=torch.nn.Hardtanh(),
            int8_mixed_bf16=True,
            qconv2d_unary_matcher_nodes=11,
        )

    @skipIfNoDynamoSupport
    @skipIfNoONEDNN
    def test_qconv2d_hardswish_cpu(self):
        r"""
        This testcase will quantize Conv2d->Hardswish pattern.
        """
        self._qconv2d_unary_cpu_test_helper(unary_op=torch.nn.Hardswish())

    @skipIfNoDynamoSupport
    @skipIfNoONEDNNBF16
    @skipIfNoONEDNN
    def test_qconv2d_hardswish_int8_mixed_bf16_cpu(self):
        r"""
        This testcase will quantize Conv2d->Hardswish pattern.
        Match.nodes:
            [qconv2d_pointwise_default, convert_element_type, add, clamp_min,
             clamp_max, mul, div, convert_element_type, quantize_per_tensor]
            [qconv2d_pointwise_default, convert_element_type, add, clamp_min, clamp_max, mul, div, convert_element_type]
        """
        self._qconv2d_unary_cpu_test_helper(
            unary_op=torch.nn.Hardswish(),
            int8_mixed_bf16=True,
            qconv2d_unary_matcher_nodes=17,
        )

    @skipIfNoDynamoSupport
    @skipIfNoONEDNN
    def test_qconv2d_silu_cpu(self):
        r"""
        This testcase will quantize Conv2d->SiLU pattern.
        """
        self._qconv2d_unary_cpu_test_helper(unary_op=torch.nn.SiLU())

    @skipIfNoDynamoSupport
    @skipIfNoONEDNNBF16
    @skipIfNoONEDNN
    def test_qconv2d_silu_int8_mixed_bf16_cpu(self):
        r"""
        This testcase will quantize Conv2d->SiLU pattern.
        Match.nodes:
            [qconv2d_pointwise_default, convert_element_type, sigmoid, mul,
             convert_element_type, quantize_per_tensor]
            [qconv2d_pointwise_default, convert_element_type, sigmoid, mul, convert_element_type]
        """
        self._qconv2d_unary_cpu_test_helper(
            unary_op=torch.nn.SiLU(),
            int8_mixed_bf16=True,
            qconv2d_unary_matcher_nodes=11,
        )

    def _qconv2d_add_cpu_test_helper(self, use_relu=False, int8_mixed_bf16=False):
        r"""
        This testcase will quantize a Conv2d->Add pattern as:
                 X
               /   \
        Conv1(X)   Conv2(X)
               \   /
                Add
                 |
           Optional(relu)
                 |
                 Y
        """

        class M(torch.nn.Module):
            def __init__(
                self,
                add_fn,
                use_relu,
                **kwargs,
            ):
                super().__init__()
                self.conv1 = torch.nn.Conv2d(3, 6, kernel_size=3, stride=1)
                self.conv2 = torch.nn.Conv2d(3, 6, kernel_size=3, stride=1)
                self.add_fn = add_fn
                self.relu = torch.nn.ReLU()
                self.conv3 = torch.nn.Conv2d(6, 6, kernel_size=3, stride=1)
                self.conv4 = torch.nn.Conv2d(6, 6, kernel_size=3, stride=1)
                self.add_fn2 = add_fn
                self.relu2 = torch.nn.ReLU()
                self.use_relu = use_relu

            def forward(self, x):
                x1 = self.conv1(x)
                x2 = self.conv2(x)
                tmp = self.add_fn(x1, x2)
                if self.use_relu:
                    tmp = self.relu(tmp)
                tmp1 = self.conv3(tmp)
                tmp2 = self.conv4(tmp)
                res = self.add_fn2(tmp1, tmp2)
                if self.use_relu:
                    res = self.relu2(res)
                return res

        for add_fn in quantization_add_fn_list + quantization_inplace_add_fn_list:
            mod = M(add_fn, use_relu).eval()
            v = torch.randn((1, 3, 8, 8), dtype=torch.float32, requires_grad=False).add(
                1
            )

            def matcher_check_fn():
                # 1. Dequant-Conv2D pattern matched in quantization weight prepack * 4
                self.assertEqual(
                    counters["inductor"]["qconv2d_weight_prepack_matcher_count"], 4
                )
                # 2. Qconv2d Binary Unary fusion in post-grad fusion pass * 2
                self.assertEqual(
                    counters["inductor"]["qconv2d_binary_matcher_count"], 2
                )

            self._test_common(
                mod,
                (v,),
                check_quantization=True,
                check_autocast=torch.bfloat16 if int8_mixed_bf16 else torch.float,
                matcher_check_fn=matcher_check_fn,
            )

    @skipIfNoDynamoSupport
    @skipIfNoONEDNN
    def test_qconv2d_add_cpu(self):
        self._qconv2d_add_cpu_test_helper()

    @skipIfNoDynamoSupport
    @skipIfNoONEDNNBF16
    @skipIfNoONEDNN
    def test_qconv2d_add_int8_mixed_bf16(self):
        self._qconv2d_add_cpu_test_helper(int8_mixed_bf16=True)

    @skipIfNoDynamoSupport
    @skipIfNoONEDNN
    def test_qconv2d_add_relu_cpu(self):
        self._qconv2d_add_cpu_test_helper(use_relu=True)

    @skipIfNoDynamoSupport
    @skipIfNoONEDNNBF16
    @skipIfNoONEDNN
    def test_qconv2d_add_relu_int8_mixed_bf16(self):
        self._qconv2d_add_cpu_test_helper(use_relu=True, int8_mixed_bf16=True)

    @skipIfNoDynamoSupport
    @skipIfNoONEDNN
    def test_qconv2d_add_broadcast_shapes_cpu(self):
        r"""
        This testcase will quantize Conv2d->add pattern using broadcast shape inputs.
        Conv2d->Add fusion will fail for the broadcast shape inputs case.
        """

        class M(torch.nn.Module):
            def __init__(self, use_bias):
                super().__init__()
                self.conv = torch.nn.Conv2d(32, 32, kernel_size=3, stride=1)

            def forward(self, x1, x2):
                return torch.add(self.conv(x1), x2)

        bias_list = [True, False]
        for bias in bias_list:
            mod = M(bias).eval()
            x1 = torch.randn((2, 32, 9, 9))
            x2 = torch.randn((2, 32, 1, 1))

            def matcher_check_fn():
                # 1. Dequant-Conv2D pattern matched in quantization weight prepack * 1
                self.assertEqual(
                    counters["inductor"]["qconv2d_weight_prepack_matcher_count"], 1
                )
                # 2. Qconv2d Binary Unary fusion in post-grad fusion pass * 0
                self.assertEqual(
                    counters["inductor"]["qconv2d_binary_matcher_count"], 0
                )

            self._test_common(
                mod,
                (x1, x2),
                check_quantization=True,
                matcher_check_fn=matcher_check_fn,
            )

    @skipIfNoDynamoSupport
    @skipIfNoONEDNN
    def test_qconv2d_add_2(self):
        r"""
        This testcase prevents this pattern be matched as a conv_binary fusion by mistake.
                Conv(X)  3
                    \   /
                     Add
        We see this pattern in Mobilenet v3 large which add is decomposed from torch.nn.Hardswish or torch.nn.Hardsigmoid.
        """

        class M(torch.nn.Module):
            def __init__(
                self,
                post_op,
            ):
                super().__init__()
                self.conv = torch.nn.Conv2d(3, 6, kernel_size=3, stride=1)
                self.post_op = post_op

            def forward(self, x):
                return self.post_op(self.conv(x))

        for post_op in [
            torch.nn.Hardswish(inplace=True),
            torch.nn.Hardsigmoid(inplace=True),
        ]:
            mod = M(post_op).eval()
            v = torch.randn((1, 3, 8, 8), dtype=torch.float32, requires_grad=False).add(
                1
            )

            def matcher_check_fn():
                # Shouldn't hit conv binary fusion
                self.assertEqual(
                    counters["inductor"]["qconv2d_binary_matcher_count"], 0
                )

            self._test_common(
                mod,
                (v,),
                check_quantization=True,
                matcher_check_fn=matcher_check_fn,
            )

    @skipIfNoDynamoSupport
    @skipIfNoONEDNN
    def test_qconv2d_add_3(self):
        r"""
        This testcase will test below model:
             x
           /   \
        conv1  maxpool
          \    /   \
           add    conv2
            \     /
              cat
        Based on default recipe of x86InductorQuantizer, we will see this pattern after convert:
        qconv1    maxpool
         \           |
          \         q1
           \       /   \
            \     dq1  qconv2
             \   /
              add
               |
               q2
        Since q1 has 2 users and qconv2 is not ancestor node of qconv1, we shouldn't fuse:
                int8
                 /
        qconv1 dq1
           \   /
            add
             |
             q2
             |
            int8
        Instead we can match and fuse this pattern into qconv_binary:
        qconv1  fp32
            \   /
             add
              |
             fp32
        """

        class M(torch.nn.Module):
            def __init__(
                self,
            ):
                super().__init__()
                self.conv1 = torch.nn.Conv2d(3, 3, kernel_size=3, stride=1)
                self.conv2 = torch.nn.Conv2d(3, 3, kernel_size=1, stride=1)
                self.maxpool = torch.nn.MaxPool2d(
                    kernel_size=3, stride=1, padding=0, dilation=1
                )

            def forward(self, x):
                tmp1 = self.conv1(x)
                tmp2 = self.maxpool(x)
                add = torch.add(tmp1, tmp2)
                tmp3 = self.conv2(tmp2)
                return torch.cat((add, tmp3), dim=1)

        mod = M().eval()
        v = torch.randn((1, 3, 8, 8), dtype=torch.float32, requires_grad=False).add(1)

        def matcher_check_fn():
            self.assertEqual(counters["inductor"]["qconv2d_binary_matcher_count"], 1)
            # The matched qconv binary pattern should have 2 nodes [qconv, add]
            # instead of 11 which has dequant in binary input and output quant
            self.assertEqual(counters["inductor"]["qconv2d_binary_matcher_nodes"], 2)

        self._test_common(
            mod,
            (v,),
            check_quantization=True,
            matcher_check_fn=matcher_check_fn,
        )

    @skipIfNoDynamoSupport
    @skipIfNoONEDNN
    @skipIfRocm
    def test_qat_qconv2d(self):
        r"""
        This testcase will quantize a single Conv2d module with qat flow.
        """

        class M(torch.nn.Module):
            def __init__(
                self,
                **kwargs,
            ):
                super().__init__()
                self.conv = torch.nn.Conv2d(3, 128, kernel_size=3, stride=1)
                self.bn = torch.nn.BatchNorm2d(128)

            def forward(self, x):
                return self.bn(self.conv(x))

        mod = M().train()
        v = torch.randn((1, 3, 8, 8), dtype=torch.float32, requires_grad=True).add(1)

        def matcher_check_fn():
            # 1. Dequant-conv pattern matched in quantization weight prepack * 1
            #    [dequantize_per_tensor, dequantize_per_channel, clone, convolution]
            self.assertEqual(
                counters["inductor"]["qconv2d_weight_prepack_matcher_count"], 1
            )
            self.assertEqual(
                counters["inductor"]["qconv2d_weight_prepack_matcher_nodes"], 4
            )
            # 2. QConv2D Unary fusion in post-grad fusion pass * 1
            #    [qconv2d_pointwise_default, quantize_per_tensor]
            self.assertEqual(counters["inductor"]["qconv2d_unary_matcher_count"], 1)
            self.assertEqual(counters["inductor"]["qconv2d_unary_matcher_nodes"], 2)

        self._test_common(
            mod,
            (v,),
            check_quantization=True,
            is_qat=True,
            matcher_check_fn=matcher_check_fn,
        )

    def _qat_qconv2d_unary_cpu_test_helper(
        self,
        unary_op=torch.nn.ReLU(),
    ):
        class M(torch.nn.Module):
            def __init__(
                self,
                **kwargs,
            ):
                super().__init__()
                self.conv = torch.nn.Conv2d(3, 3, kernel_size=3, stride=1)
                self.unary_fn = copy.deepcopy(unary_op)
                self.bn = torch.nn.BatchNorm2d(3)
                self.conv2 = torch.nn.Conv2d(3, 3, kernel_size=3, stride=1)
                self.unary_fn2 = copy.deepcopy(unary_op)
                self.bn2 = torch.nn.BatchNorm2d(3)

            def forward(self, x):
                tmp = self.unary_fn(self.bn(self.conv(x)))
                return self.unary_fn2(self.bn2(self.conv2(tmp)))

        mod = M()
        v = torch.randn((1, 3, 8, 8), dtype=torch.float32, requires_grad=True).add(1)

        def matcher_check_fn():
            # 1. Dequant-conv pattern matched in quantization weight prepack * 1
            #    [convert_element_type_1, sub, mul_1, dequantize_per_channel, clone, convolution]
            self.assertEqual(
                counters["inductor"]["qconv2d_weight_prepack_matcher_count"], 2
            )
            # 2. QConv2D Unary fusion in post-grad fusion pass * 1
            #    [qconv2d_pointwise_default, relu, div_1, round_2, add_1, clamp_min_1, clamp_max_1, convert_element_type_2]
            self.assertEqual(counters["inductor"]["qconv2d_unary_matcher_count"], 2)

        self._test_common(
            mod,
            (v,),
            check_quantization=True,
            is_qat=True,
            matcher_check_fn=matcher_check_fn,
        )

    @skipIfNoDynamoSupport
    @skipIfNoONEDNN
    def test_qat_qconv2d_relu(self):
        r"""
        This testcase will quantize Conv2d->ReLU pattern with qat flow.
        """

        self._qat_qconv2d_unary_cpu_test_helper()

    @skipIfNoDynamoSupport
    @skipIfNoONEDNN
    def test_qat_qconv2d_relu6(self):
        r"""
        This testcase will quantize Conv2d->ReLU6 pattern with qat flow.
        """
        self._qat_qconv2d_unary_cpu_test_helper(unary_op=torch.nn.ReLU6())

    @skipIfNoDynamoSupport
    @skipIfNoONEDNN
    def test_qat_qconv2d_hardtanh(self):
        r"""
        This testcase will quantize Conv2d->Hardtanh pattern with qat flow.
        """
        self._qat_qconv2d_unary_cpu_test_helper(unary_op=torch.nn.Hardtanh())

    @skipIfNoDynamoSupport
    @skipIfNoONEDNN
    def test_qat_qconv2d_silu(self):
        r"""
        This testcase will quantize Conv2d->SiLU pattern with qat flow.
        """
        self._qat_qconv2d_unary_cpu_test_helper(unary_op=torch.nn.SiLU())

    @skipIfNoDynamoSupport
    @skipIfNoONEDNN
    def test_qat_qconv2d_hardswish(self):
        r"""
        This testcase will quantize Conv2d->Hardswish pattern with qat flow.
        """
        self._qat_qconv2d_unary_cpu_test_helper(unary_op=torch.nn.Hardswish())

    @skipIfNoDynamoSupport
    @skipIfNoONEDNN
    @skipIfRocm
    def test_qat_qconv2d_add(self):
        r"""
        This testcase will quantize a Conv2d->Add pattern as:
                 X
               /   \
        Conv1(X)   Conv2(X)
               \   /
                Add
                 |
                 Y
        """

        class M(torch.nn.Module):
            def __init__(
                self,
                **kwargs,
            ):
                super().__init__()
                self.conv1 = torch.nn.Conv2d(3, 6, kernel_size=3, stride=1)
                self.bn1 = torch.nn.BatchNorm2d(6)
                self.conv2 = torch.nn.Conv2d(3, 6, kernel_size=3, stride=1)
                self.bn2 = torch.nn.BatchNorm2d(6)

            def forward(self, x):
                x1 = self.bn1(self.conv1(x))
                x2 = self.bn2(self.conv2(x))
                return x1 + x2

        mod = M().train()
        v = torch.randn((1, 3, 8, 8), dtype=torch.float32, requires_grad=True).add(1)

        def matcher_check_fn():
            # 1. Dequant-conv pattern matched in quantization weight prepack * 2
            #    [dequantize_per_tensor, dequantize_per_channel, clone, convolution]
            self.assertEqual(
                counters["inductor"]["qconv2d_weight_prepack_matcher_count"], 2
            )
            self.assertEqual(
                counters["inductor"]["qconv2d_weight_prepack_matcher_nodes"], 8
            )
            # 2. Qconv2d Binary fusion in post-grad fusion pass * 1
            #    [qconv2d_pointwise_default_1, dequantize_per_tensor, add_3, quantize_per_tensor]
            self.assertEqual(counters["inductor"]["qconv2d_binary_matcher_count"], 1)
            self.assertEqual(counters["inductor"]["qconv2d_binary_matcher_nodes"], 4)

        self._test_common(
            mod,
            (v,),
            check_quantization=True,
            is_qat=True,
            matcher_check_fn=matcher_check_fn,
        )

    @skipIfNoDynamoSupport
    @skipIfNoONEDNN
    @skipIfRocm
    def test_qat_qconv2d_add_relu(self):
        r"""
        This testcase will quantize a Conv2d->Add->ReLU pattern as:
                 X
               /   \
        Conv1(X)   Conv2(X)
               \   /
                Add
                 |
                ReLU
                 |
                 Y
        """

        class M(torch.nn.Module):
            def __init__(
                self,
                **kwargs,
            ):
                super().__init__()
                self.conv1 = torch.nn.Conv2d(3, 6, kernel_size=3, stride=1)
                self.bn1 = torch.nn.BatchNorm2d(6)
                self.conv2 = torch.nn.Conv2d(3, 6, kernel_size=3, stride=1)
                self.bn2 = torch.nn.BatchNorm2d(6)
                self.relu = torch.nn.ReLU()

            def forward(self, x):
                x1 = self.bn1(self.conv1(x))
                x2 = self.bn2(self.conv2(x))
                return self.relu(x1 + x2)

        mod = M().train()
        v = torch.randn((1, 3, 8, 8), dtype=torch.float32, requires_grad=True).add(1)

        def matcher_check_fn():
            # 1. Dequant-conv pattern matched in quantization weight prepack * 2
            #    [dequantize_per_tensor, dequantize_per_channel, clone, convolution]
            self.assertEqual(
                counters["inductor"]["qconv2d_weight_prepack_matcher_count"], 2
            )
            self.assertEqual(
                counters["inductor"]["qconv2d_weight_prepack_matcher_nodes"], 8
            )
            # 2. Qconv2d Binary fusion in post-grad fusion pass * 1
            #    [qconv2d_pointwise_default_1, dequantize_per_tensor, add_3, relu, quantize_per_tensor]
            self.assertEqual(counters["inductor"]["qconv2d_binary_matcher_count"], 1)
            self.assertEqual(counters["inductor"]["qconv2d_binary_matcher_nodes"], 5)

        self._test_common(
            mod,
            (v,),
            check_quantization=True,
            is_qat=True,
            matcher_check_fn=matcher_check_fn,
        )

    @skipIfNoDynamoSupport
    @skipIfNoONEDNN
    @skipIfRocm
    def test_qconv2d_dequant_promotion_cpu(self):
        r"""
        This testcase tests if dequant node before conv2d is promoted correctly:
                 X
                 |
              Conv1(X)
               /   \
        Conv2(X)   Conv3(X)
               \   /
                Add
                 |
                 Y
        """

        class M(torch.nn.Module):
            def __init__(
                self,
                **kwargs,
            ):
                super().__init__()
                self.conv1 = torch.nn.Conv2d(3, 6, kernel_size=3, stride=1)
                self.conv2 = torch.nn.Conv2d(6, 6, kernel_size=3, stride=1)
                self.conv3 = torch.nn.Conv2d(6, 6, kernel_size=3, stride=1)

            def forward(self, x):
                temp = self.conv1(x)
                temp = self.conv2(temp) + self.conv3(temp)
                return temp

        mod = M().eval()
        v = torch.randn((1, 3, 8, 8), dtype=torch.float32, requires_grad=False).add(1)

        def matcher_check_fn():
            # 1. Dequant pattern matcher for dequant promotion * 1
            #    [dequantize_per_tensor]
            self.assertEqual(counters["inductor"]["dequant_promotion_matcher_count"], 1)
            self.assertEqual(counters["inductor"]["dequant_promotion_matcher_nodes"], 1)
            # 2. Dequant-conv pattern matched in quantization weight prepack * 3
            #    [dequantize_per_tensor, dequantize_per_channel, clone, convolution]
            self.assertEqual(
                counters["inductor"]["qconv2d_weight_prepack_matcher_count"], 3
            )
            self.assertEqual(
                counters["inductor"]["qconv2d_weight_prepack_matcher_nodes"], 12
            )
            # 3. Qconv2d Binary fusion in post-grad fusion pass * 1
            #    [qconv2d_pointwise_default_1, add_3]
            self.assertEqual(counters["inductor"]["qconv2d_binary_matcher_count"], 1)
            self.assertEqual(counters["inductor"]["qconv2d_binary_matcher_nodes"], 2)

        self._test_common(
            mod,
            (v,),
            check_quantization=True,
            matcher_check_fn=matcher_check_fn,
        )

    def _qlinear_cpu_test_helper(
        self,
        inputs,
        int8_mixed_bf16=False,
        do_permute=False,
        matcher_check_fn=None,
        bias=True,
        is_dynamic=False,
        is_qat=False,
    ):
        class M(torch.nn.Module):
            def __init__(self, use_bias, do_permute=False):
                super().__init__()
                self.linear = torch.nn.Linear(4, 3, use_bias)
                self.linear2 = torch.nn.Linear(3, 4, use_bias)
                self.do_permute = do_permute

            def forward(self, x):
                if self.do_permute:
                    x = torch.reshape(torch.permute(x, (0, 2, 3, 1)), (2, 12, 4))
                return self.linear2(self.linear(x))

        mod = M(bias, do_permute=do_permute).eval()

        def _default_matcher_check_fn():
            self.assertEqual(
                counters["inductor"]["qlinear_weight_prepack_matcher_count"], 2
            )

        self._test_common(
            mod,
            inputs,
            check_autocast=torch.bfloat16 if int8_mixed_bf16 else torch.float,
            check_quantization=True,
            matcher_check_fn=matcher_check_fn
            if matcher_check_fn is not None
            else _default_matcher_check_fn,
            is_qat=is_qat,
            is_dynamic=is_dynamic,
        )

    @skipIfNoDynamoSupport
    @skipIfNoONEDNN
    def test_qlinear_cpu(self):
        r"""
        This testcase will quantize a single Linear Moduel.
        """
        for bias in [True, False]:
            self._qlinear_cpu_test_helper((torch.randn((2, 4)),), bias=bias)

    @skipIfNoDynamoSupport
    @skipIfNoONEDNN
    def test_dynamic_qlinear_cpu(self):
        r"""
        This testcase will quantize a single Linear Moduel.
        """
        for bias in [True, False]:
            self._qlinear_cpu_test_helper(
                (torch.randn((2, 4)),), bias=bias, is_dynamic=True
            )

    @skipIfNoDynamoSupport
    @skipIfNoONEDNN
    def test_dynamic_qlinear_qat_cpu(self):
        r"""
        This testcase will quantize a single Linear Moduel.
        """
        for bias in [True, False]:
            self._qlinear_cpu_test_helper(
                (torch.randn((2, 4)),), bias=bias, is_dynamic=True, is_qat=True
            )

    @skipIfNoDynamoSupport
    @skipIfNoONEDNN
    def test_dynamic_qlinear_input_dim_exceeds_2(self):
        r"""
        This testcase will quantize a single Linear Moduel.
        """
        for bias in [True, False]:
            self._qlinear_cpu_test_helper(
                (torch.randn((2, 3, 4)),), bias=bias, is_dynamic=True
            )

    @skipIfNoDynamoSupport
    @skipIfNoONEDNNBF16
    @skipIfNoONEDNN
    def test_qlinear_int8_mixed_bf16(self):
        r"""
        This testcase will quantize a single Linear Moduel with int8_mixed_bf16 quantization.
        """
        for bias in [True, False]:
            self._qlinear_cpu_test_helper(
                (torch.randn((2, 4)),), int8_mixed_bf16=True, bias=bias
            )

    @skipIfNoDynamoSupport
    @skipIfNoONEDNN
    def test_qlinear_input_dim_exceeds_2(self):
        r"""
        This testcase will quantize a single Linear Moduel.
        """
        for bias in [True, False]:
            self._qlinear_cpu_test_helper((torch.randn((2, 3, 4)),), bias=bias)

    @skipIfNoDynamoSupport
    @skipIfNoONEDNNBF16
    @skipIfNoONEDNN
    def test_qlinear_int8_mixed_bf16_input_dim_exceeds_2(self):
        r"""
        This testcase will quantize a single Linear Moduel with int8_mixed_bf16 quantization.
        """
        for bias in [True, False]:
            self._qlinear_cpu_test_helper(
                (torch.randn((2, 3, 4)),), int8_mixed_bf16=True, bias=bias
            )

    @skipIfNoDynamoSupport
    @skipIfNoONEDNN
    def test_qlinear_input_dim_exceeds_2_and_not_contiguous(self):
        r"""
        This testcase will quantize a single Linear Module.
        * Input dim exceeds 2
        * Input not contiguous
        """
        for bias in [True, False]:

            def matcher_check_fn():
                self.assertEqual(
                    counters["inductor"]["qlinear_weight_prepack_matcher_count"], 2
                )
                self.assertEqual(
                    counters["inductor"]["qlinear_weight_prepack_matcher_nodes"],
                    13 if bias else 12,
                )

            self._qlinear_cpu_test_helper(
                (torch.randn((2, 4, 3, 4)),),
                do_permute=True,
                matcher_check_fn=matcher_check_fn,
                bias=bias,
            )

    @skipIfNoDynamoSupport
    @skipIfNoONEDNNBF16
    @skipIfNoONEDNN
    def test_qlinear_int8_mixed_bf16_input_dim_exceeds_2_and_not_contiguous(self):
        r"""
        This testcase will quantize a single Linear Module for int8_bf16.
        * Input dim exceeds 2
        * Input not contiguous
        """
        for bias in [True, False]:

            def matcher_check_fn():
                self.assertEqual(
                    counters["inductor"]["qlinear_weight_prepack_matcher_count"], 2
                )
                self.assertEqual(
                    counters["inductor"]["qlinear_weight_prepack_matcher_nodes"],
                    17 if bias else 16,
                )

            self._qlinear_cpu_test_helper(
                (torch.randn((2, 4, 3, 4)),),
                int8_mixed_bf16=True,
                do_permute=True,
                matcher_check_fn=matcher_check_fn,
                bias=bias,
            )

    def _qlinear_unary_cpu_test_helper(
        self, inputs, unary_op=torch.nn.ReLU(), int8_mixed_bf16=False
    ):
        class M(torch.nn.Module):
            def __init__(self, use_bias):
                super().__init__()
                self.linear = torch.nn.Linear(4, 4, use_bias)
                self.unary_fn = copy.deepcopy(unary_op)
                self.linear2 = torch.nn.Linear(4, 4, use_bias)
                self.unary_fn2 = copy.deepcopy(unary_op)

            def forward(self, x):
                tmp = self.unary_fn(self.linear(x))
                return self.unary_fn2(self.linear2(tmp))

        bias_list = [True, False]
        for bias in bias_list:
            mod = M(bias).eval()

            def matcher_check_fn():
                # 1. dequant-linear pattern matched in quantization weight prepack
                self.assertEqual(
                    counters["inductor"]["qlinear_weight_prepack_matcher_count"], 2
                )
                # 2. QLinear Unary fusion in post-grad fusion pass
                self.assertEqual(counters["inductor"]["qlinear_unary_matcher_count"], 2)

            self._test_common(
                mod,
                inputs,
                check_autocast=torch.bfloat16 if int8_mixed_bf16 else torch.float,
                check_quantization=True,
                matcher_check_fn=matcher_check_fn,
            )

    @skipIfNoDynamoSupport
    @skipIfNoONEDNN
    def test_qlinear_relu_cpu(self):
        r"""
        This testcase will quantize a Linear->ReLU pattern.
        """
        self._qlinear_unary_cpu_test_helper((torch.randn((2, 4)),))

    @skipIfNoDynamoSupport
    @skipIfNoONEDNNBF16
    @skipIfNoONEDNN
    def test_qlinear_relu_int8_mixed_bf16(self):
        r"""
        This testcase will quantize a Linear->ReLU pattern with int8_mixed_bf16 quantization.
        """
        self._qlinear_unary_cpu_test_helper(
            (torch.randn((2, 4)),), int8_mixed_bf16=True
        )

    @skipIfNoDynamoSupport
    @skipIfNoONEDNN
    def test_qlinear_relu_input_dim_exceeds_2(self):
        r"""
        This testcase will quantize a Linear->ReLU pattern.
        """
        self._qlinear_unary_cpu_test_helper((torch.randn((2, 3, 4)),))

    @skipIfNoDynamoSupport
    @skipIfNoONEDNNBF16
    @skipIfNoONEDNN
    def test_qlinear_relu_int8_mixed_bf16_input_dim_exceeds_2(self):
        r"""
        This testcase will quantize a Linear->ReLU pattern with int8_mixed_bf16 quantization.
        """
        self._qlinear_unary_cpu_test_helper(
            (torch.randn((2, 3, 4)),), int8_mixed_bf16=True
        )

    @skipIfNoDynamoSupport
    @skipIfNoONEDNN
    def test_qlinear_gelu_cpu(self):
        r"""
        This testcase will quantize a Linear->GELU pattern.
        """
        for gelu in [torch.nn.GELU("none"), torch.nn.GELU("tanh")]:
            self._qlinear_unary_cpu_test_helper((torch.randn((2, 4)),), gelu)

    @skipIfNoDynamoSupport
    @skipIfNoONEDNNBF16
    @skipIfNoONEDNN
    def test_qlinear_gelu_int8_mixed_bf16(self):
        r"""
        This testcase will quantize a Linear->GELU pattern with int8_mixed_bf16 quantization.
        """
        for gelu in [torch.nn.GELU("none"), torch.nn.GELU("tanh")]:
            self._qlinear_unary_cpu_test_helper(
                (torch.randn((2, 4)),), gelu, int8_mixed_bf16=True
            )

    def _qlinear_add_cpu_test_helper(self, use_relu=False, int8_mixed_bf16=False):
        r"""
        This testcase will quantize two consecutive Linear->Add(->relu) patterns as:
                 X
               /   \
        linear(X)   linear(X)
               \   /
                Add
                 |
           Optional(relu)
               /   \
        linear(X)   linear(X)
               \   /
                Add
                 |
           Optional(relu)
                 |
                 Y
        """

        def fake_quant(x):
            # to produce a float32 result as extra input
            qlib = torch.ops.quantized_decomposed
            x = qlib.quantize_per_tensor.default(x, 0.0166785, 42, 0, 255, torch.uint8)
            x = qlib.dequantize_per_tensor.default(
                x, 0.0166785, 42, 0, 255, torch.uint8
            )
            return x

        class M(torch.nn.Module):
            def __init__(
                self,
                add_fn,
                use_relu,
                fake_quant_before_extra_input,
            ):
                super().__init__()
                self.linear1 = torch.nn.Linear(4, 4)
                self.linear2 = torch.nn.Linear(4, 4)
                self.add_fn = add_fn
                self.relu = torch.nn.ReLU()
                self.linear3 = torch.nn.Linear(4, 4)
                self.linear4 = torch.nn.Linear(4, 4)
                self.add_fn2 = add_fn
                self.relu2 = torch.nn.ReLU()
                self.use_relu = use_relu
                self.fake_quant_before_extra_input = fake_quant_before_extra_input

            def forward(self, x):
                x1 = self.linear1(x)
                x2 = self.linear2(x)
                if self.fake_quant_before_extra_input:
                    x2 = fake_quant(x2)
                tmp = self.add_fn(x1, x2)
                if self.use_relu:
                    tmp = self.relu(tmp)
                tmp1 = self.linear3(tmp)
                tmp2 = self.linear4(tmp)
                if self.fake_quant_before_extra_input:
                    tmp2 = fake_quant(tmp2)
                res = self.add_fn2(tmp1, tmp2)
                if self.use_relu:
                    res = self.relu2(res)
                return res

        add_fn_list = [
            lambda x, y: x + y,
            lambda x, y: y + x,
            lambda x, y: x.add_(y),
            lambda x, y: y.add_(x),
        ]
        fake_quant_x2_list = [False, True] if int8_mixed_bf16 else [False]
        cases = itertools.product(add_fn_list, fake_quant_x2_list)
        for add_fn, fq_x2 in cases:
            mod = M(add_fn, use_relu, fq_x2).eval()
            v = torch.randn((4, 4), dtype=torch.float32, requires_grad=False).add(1)

            def matcher_check_fn():
                # 1. Dequant-linear pattern matched in quantization weight prepack * 4
                self.assertEqual(
                    counters["inductor"]["qlinear_weight_prepack_matcher_count"], 4
                )
                # pattern = [dequant_per_tensor, (convert_dtype), dequant_per_channel, (convert_dtype), permute, addmm]
                nodes_per_match = 6 if int8_mixed_bf16 else 4
                self.assertEqual(
                    counters["inductor"]["qlinear_weight_prepack_matcher_nodes"],
                    4 * nodes_per_match,
                )
                # 2. Qlinear Binary Unary fusion in post-grad fusion pass * 2
                self.assertEqual(
                    counters["inductor"]["qlinear_binary_matcher_count"], 2
                )
                # Two linear-binary patterns are matched
                # matched patter1 = [qlinear, add, (convert dtype), (relu), quantize_per_tensor]
                # matched patter2 = [qlinear, add, (convert dtype), (relu)]
                # If add_fn is x.add_(y), x is bf16 and y is fp32, there is a to_bf16 node after binary
                to_bf16_after_binary = 2 * (add_fn == add_fn_list[2] and fq_x2)
                self.assertEqual(
                    counters["inductor"]["qlinear_binary_matcher_nodes"],
                    (4 if is_dynamic else 5) + 2 * use_relu + to_bf16_after_binary,
                )

            is_qat_list = [False, True]
            is_dynamic_list = [False, True]
            cases = itertools.product(is_qat_list, is_dynamic_list)
            for is_qat, is_dynamic in cases:
                self._test_common(
                    mod,
                    (v,),
                    check_quantization=True,
                    check_autocast=torch.bfloat16 if int8_mixed_bf16 else torch.float,
                    matcher_check_fn=matcher_check_fn,
                    is_qat=is_qat,
                    is_dynamic=is_dynamic,
                )
                if torch._inductor.config.cpp_wrapper:
                    # For CPP wrapper
                    self._test_code_common(
                        mod,
                        (v,),
                        [
                            "op_qlinear_pointwise.call",
                            "op_qlinear_pointwise_binary.call",
                        ],
                        [],
                        check_quantization=True,
                        num_include_ops=[2, 2],
                    )
                else:
                    # For python wrapper
                    self._test_code_common(
                        mod,
                        (v,),
                        [
                            "torch.ops.onednn.qlinear_pointwise.tensor",
                            "torch.ops.onednn.qlinear_pointwise.binary",
                        ],
                        [],
                        check_quantization=True,
                        num_include_ops=[2, 2],
                    )

    @skipIfNoDynamoSupport
    @skipIfNoONEDNN
    def test_qlinear_add_cpu(self):
        self._qlinear_add_cpu_test_helper()

    @skipIfNoDynamoSupport
    @skipIfNoONEDNNBF16
    @skipIfNoONEDNN
    def test_qlinear_add_int8_mixed_bf16(self):
        self._qlinear_add_cpu_test_helper(int8_mixed_bf16=True)

    @skipIfNoDynamoSupport
    @skipIfNoONEDNN
    def test_qlinear_add_relu_cpu(self):
        self._qlinear_add_cpu_test_helper(use_relu=True)

    @skipIfNoDynamoSupport
    @skipIfNoONEDNNBF16
    @skipIfNoONEDNN
    def test_qlinear_add_relu_int8_mixed_bf16(self):
        self._qlinear_add_cpu_test_helper(use_relu=True, int8_mixed_bf16=True)

    def _qlinear_dequant_promotion_cpu_test_helper(
        self,
        inputs,
        int8_mixed_bf16=False,
        is_dynamic=False,
        matcher_check_fn=None,
    ):
        class M(torch.nn.Module):
            def __init__(
                self,
                **kwargs,
            ):
                super().__init__()
                self.linear1 = torch.nn.Linear(4, 4)
                self.linear2 = torch.nn.Linear(4, 4)
                self.linear3 = torch.nn.Linear(4, 4)

            def forward(self, x):
                temp = self.linear1(x)
                temp = self.linear2(temp) + self.linear3(temp)
                return temp

        mod = M().eval()

        def default_matcher_check_fn():
            # 1. Dequant pattern matcher for dequant promotion * 1
            self.assertEqual(counters["inductor"]["dequant_promotion_matcher_count"], 1)
            # 2. dequant-linear pattern matched in quantization weight prepack * 3
            self.assertEqual(
                counters["inductor"]["qlinear_weight_prepack_matcher_count"], 3
            )
            # 3. QLinear Unary fusion in post-grad fusion pass * 1
            self.assertEqual(counters["inductor"]["qlinear_unary_matcher_count"], 1)

        self._test_common(
            mod,
            inputs,
            check_autocast=torch.bfloat16 if int8_mixed_bf16 else torch.float,
            check_quantization=True,
            matcher_check_fn=matcher_check_fn
            if matcher_check_fn is not None
            else default_matcher_check_fn,
            is_dynamic=is_dynamic,
        )

    @skipIfNoDynamoSupport
    @skipIfNoONEDNN
    def test_qlinear_dequant_promotion_cpu(self):
        r"""
        This testcase test if dequant node before linear is promoted correctly:
                  X
                  |
               Linear1(X)
                /   \
        Linear2(X)   Linear3(X)
                \   /
                 Add
                  |
                  Y
        """
        self._qlinear_dequant_promotion_cpu_test_helper((torch.randn((2, 4)),))

    @skipIfNoDynamoSupport
    @skipIfNoONEDNNBF16
    @skipIfNoONEDNN
    def test_qlinear_dequant_promotion_int8_mixed_bf16(self):
        r"""
        Test with int8_mixed_bf16 quantization.
        This testcase test if dequant node before linear is promoted correctly:
                  X
                  |
               Linear1(X)
                /   \
        Linear2(X)   Linear3(X)
                \   /
                 Add
                  |
                  Y
        """
        self._qlinear_dequant_promotion_cpu_test_helper(
            (torch.randn((2, 4)),), int8_mixed_bf16=True
        )

    @skipIfNoDynamoSupport
    @skipIfNoONEDNN
    def test_qlinear_dequant_promotion_cpu_input_dim_exceeds_2(self):
        r"""
        This testcase test if dequant node before linear is promoted correctly:
                  X
                  |
               Linear1(X)
                /   \
        Linear2(X)   Linear3(X)
                \   /
                 Add
                  |
                  Y
        """
        self._qlinear_dequant_promotion_cpu_test_helper((torch.randn((2, 3, 4)),))

    @skipIfNoDynamoSupport
    @skipIfNoONEDNNBF16
    @skipIfNoONEDNN
    def test_qlinear_dequant_promotion_int8_mixed_bf16_input_dim_exceeds_2(self):
        r"""
        Test with int8_mixed_bf16 quantization.
        This testcase test if dequant node before linear is promoted correctly:
                  X
                  |
               Linear1(X)
                /   \
        Linear2(X)   Linear3(X)
                \   /
                 Add
                  |
                  Y
        """
        self._qlinear_dequant_promotion_cpu_test_helper(
            (torch.randn((2, 3, 4)),), int8_mixed_bf16=True
        )

    @skipIfNoDynamoSupport
    @skipIfNoONEDNN
    def test_qlinear_dequant_promotion_dynamic_cpu(self):
        r"""
        This testcase test if dequant node before linear is promoted correctly:
                  X
                  |
               Linear1(X)
                /   \
        Linear2(X)   Linear3(X)
                \   /
                 Add
                  |
                  Y
        """

        def matcher_check_fn():
            # 1. Dequant pattern matcher for dequant promotion * 1
            self.assertEqual(counters["inductor"]["dequant_promotion_matcher_count"], 1)
            # 2. dequant-linear pattern matched in quantization weight prepack * 3
            self.assertEqual(
                counters["inductor"]["qlinear_weight_prepack_matcher_count"], 3
            )

        self._qlinear_dequant_promotion_cpu_test_helper(
            (torch.randn((2, 4)),),
            matcher_check_fn=matcher_check_fn,
            is_dynamic=True,
        )

    @skipIfNoDynamoSupport
    @skipIfNoONEDNN
    def test_qlinear_mul_cpu(self):
        r"""
        This testcase will quantize a Linear->Mul pattern.
        """

        class M(torch.nn.Module):
            def __init__(self, use_bias):
                super().__init__()
                self.linear = torch.nn.Linear(4, 5, use_bias)

            def forward(self, x1, x2):
                return torch.mul(self.linear(x1), x2)

        bias_list = [True, False]
        for bias in bias_list:
            mod = M(bias).eval()
            x1 = torch.randn((2, 4))
            x2 = torch.randn((2, 5))

            def matcher_check_fn():
                self.assertEqual(
                    counters["inductor"]["qlinear_weight_prepack_matcher_count"], 1
                )

            self._test_common(
                mod,
                (x1, x2),
                check_quantization=True,
                matcher_check_fn=matcher_check_fn,
            )

    @skipIfNoDynamoSupport
    def test_qmaxpool2d(self):
        r"""
        This testcase will quantize Conv2d->ReLU->MaxPool2d pattern.
        """

        class M(torch.nn.Module):
            def __init__(
                self,
                kwargs,
            ):
                super().__init__()
                self.conv = torch.nn.Conv2d(
                    3, 64, 7, bias=True, stride=2, padding=3, dilation=1
                )
                self.relu = torch.nn.ReLU()
                self.maxpool = torch.nn.MaxPool2d(3, **kwargs)

            def forward(self, x):
                return self.maxpool(self.relu(self.conv(x)))

        kwargs_list = [
            {"stride": 2},
            {"stride": 2, "padding": 1},
            {"stride": 2, "padding": 1, "dilation": 1},
            {"stride": 2, "padding": 1, "dilation": 1, "ceil_mode": False},
        ]
        for kwargs in kwargs_list:
            mod = M(kwargs).eval()
            v = torch.randn((1, 3, 8, 8), dtype=torch.float32, requires_grad=False).add(
                1
            )

            def matcher_check_fn():
                self.assertEqual(counters["inductor"]["qmaxpool2d_matcher_count"], 1)
                self.assertEqual(
                    counters["inductor"]["qconv2d_weight_prepack_matcher_count"], 1
                )
                self.assertEqual(counters["inductor"]["qconv2d_unary_matcher_count"], 1)

            self._test_common(
                mod,
                (v,),
                check_quantization=True,
                matcher_check_fn=matcher_check_fn,
            )

    @skipIfNoDynamoSupport
    def test_qflatten(self):
        r"""
        This testcase will quantize Conv2d->AdaptiveAvgPool2d->flatten pattern.
        """

        class M(torch.nn.Module):
            def __init__(
                self,
            ):
                super().__init__()
                self.conv = torch.nn.Conv2d(
                    3, 64, 7, bias=True, stride=2, padding=3, dilation=1
                )
                self.relu = torch.nn.ReLU()
                self.adaptive_avg_pool2d = torch.nn.AdaptiveAvgPool2d((1, 1))

            def forward(self, x):
                return torch.flatten(
                    self.adaptive_avg_pool2d(self.relu(self.conv(x))), 1
                )

        mod = M().eval()
        v = torch.randn((1, 3, 8, 8), dtype=torch.float32, requires_grad=False).add(1)

        def matcher_check_fn():
            self.assertEqual(counters["inductor"]["qreshape_matcher_count"], 1)

        self._test_common(
            mod,
            (v,),
            check_quantization=True,
            matcher_check_fn=matcher_check_fn,
        )

    @skipIfNoDynamoSupport
    def test_qcat(self):
        r"""
        This testcase will quantize cat based pattern:
                X
             /     \
        Conv1(X)  Pow(x)
            \        \
             \     Conv2(X)
              \    /
               Cat
                |
                Y
        """

        class M(torch.nn.Module):
            def __init__(
                self,
            ):
                super().__init__()
                self.conv = torch.nn.Conv2d(
                    3, 64, 7, bias=True, stride=2, padding=3, dilation=1
                )
                self.conv2 = torch.nn.Conv2d(
                    3, 64, 7, bias=True, stride=2, padding=3, dilation=1
                )

            def forward(self, x):
                temp1 = self.conv(x)
                temp2 = self.conv2(torch.pow(x, 2))
                return torch.cat((temp1, temp2), 1)

        mod = M().eval()
        v = torch.randn((1, 3, 8, 8), dtype=torch.float32, requires_grad=False).add(1)

        def matcher_check_fn():
            self.assertEqual(counters["inductor"]["qcat_matcher_count"], 1)
            self.assertEqual(
                counters["inductor"]["qconv2d_weight_prepack_matcher_count"], 2
            )
            self.assertEqual(counters["inductor"]["qconv2d_unary_matcher_count"], 2)

        self._test_common(
            mod,
            (v,),
            check_quantization=True,
            matcher_check_fn=matcher_check_fn,
        )

    # https://github.com/pytorch/pytorch/issues/99841.
    def test_hardtanh_pattern_fallback(self):
        class Model(torch.nn.Module):
            def __init__(self):
                super().__init__()
                self.conv_transpose = torch.nn.ConvTranspose2d(
                    in_channels=3, out_channels=32, kernel_size=3, stride=1, padding=1
                )

            def forward(self, x, min_value, max_value):
                conv_transpose_output = self.conv_transpose(x)
                clamp_min_output = torch.clamp_min(conv_transpose_output, min_value)
                clamp_max_output = torch.clamp_max(clamp_min_output, max_value)
                return clamp_max_output

        # check works for min_value > max_value.
        min_values = [3, torch.randn(1, 32, 28, 28)]
        max_values = [0, torch.randn(1, 32, 28, 28)]
        v = torch.randn(1, 3, 28, 28)
        for min_value, max_value in zip(min_values, max_values):
            mod = Model().eval()
            self._test_common(mod, (v, min_value, max_value), 2, 4)

    def test_leaky_relu_pattern_fallback(self):
        class Model(torch.nn.Module):
            def __init__(self):
                super().__init__()
                self.conv = torch.nn.Conv2d(
                    in_channels=3, out_channels=32, kernel_size=3, stride=1, padding=1
                )

            def forward(self, x, negative_slope):
                conv_out = self.conv(x)
                return torch.where(conv_out > 0, conv_out, conv_out * negative_slope)

        negative_slopes = [0.1, torch.randn(1, 32, 28, 28)]
        with torch.no_grad():
            v = torch.randn(1, 3, 28, 28)
            for negative_slope in negative_slopes:
                mod = Model().eval()
                self._test_common(mod, (v, negative_slope), 2, 5)

    # https://github.com/pytorch/pytorch/issues/99838.
    def test_conv2d_add_scalar(self):
        class Model(torch.nn.Module):
            def __init__(self):
                super().__init__()
                self.conv = torch.nn.Conv2d(
                    in_channels=3, out_channels=32, kernel_size=3, stride=1, padding=1
                )

            def forward(self, x):
                out_conv = self.conv(x)
                out = torch.add(out_conv, 1.0)
                return out

        with torch.no_grad():
            mod = Model().eval()
            v = torch.randn(1, 3, 28, 28)
            self._test_common(mod, (v,), 1, 1)

    def test_conv2d_binary_inplace_fusion_pass_cpu(
        self, include_ops=None, exclude_ops=None
    ):
        class Model_v1(torch.nn.Module):
            def __init__(self):
                super().__init__()
                self.conv = torch.nn.Conv2d(
                    in_channels=3, out_channels=32, kernel_size=3, stride=1, padding=1
                )

            def forward(self, x, other):
                conv_out = self.conv(x)
                return torch.add(conv_out, other.relu())

        class Model_v2(torch.nn.Module):
            def __init__(self):
                super().__init__()
                self.conv = torch.nn.Conv2d(
                    in_channels=3, out_channels=32, kernel_size=3, stride=1, padding=1
                )
                self.conv2 = torch.nn.Conv2d(
                    in_channels=32, out_channels=32, kernel_size=3, stride=1, padding=1
                )
                self.conv3 = torch.nn.Conv2d(
                    in_channels=32, out_channels=32, kernel_size=3, stride=1, padding=1
                )

            def forward(self, x, _):
                conv_out1 = self.conv(x)
                pow_out = torch.pow(conv_out1, 2)
                conv_out2 = self.conv2(pow_out)
                conv_out3 = self.conv3(conv_out2)
                res = torch.add(conv_out3, pow_out)
                return res

        input = torch.randn(1, 3, 28, 28).to(memory_format=torch.channels_last)
        others = [
            torch.randn(1, 32, 28, 28).to(memory_format=torch.channels_last),
            torch.randn(1, 32, 28, 28).to(memory_format=torch.channels_last),
        ]
        mod_v1 = Model_v1().to(memory_format=torch.channels_last).eval()
        mod_v2 = Model_v2().to(memory_format=torch.channels_last).eval()

        if include_ops is None:
            include_ops = ["mkldnn._convolution_pointwise_.binary"]
        if exclude_ops is None:
            exclude_ops = ["mkldnn._convolution_pointwise.binary"]

        for other, mod in zip(others, [mod_v1, mod_v2]):
            self._test_code_common(mod, (input, other), include_ops, exclude_ops)

    def test_conv2d_binary_inplace_fusion_failed_cpu(
        self, include_ops=None, exclude_ops=None
    ):
        # Written buffer is graph input, we can't fuse inplace.
        class Model_v1(torch.nn.Module):
            def __init__(self):
                super().__init__()
                self.conv = torch.nn.Conv2d(
                    in_channels=3, out_channels=32, kernel_size=3, stride=1, padding=1
                )

            def forward(self, x, other):
                conv_out = self.conv(x)
                return torch.add(conv_out, other)

        # Written buffer is an alias tensor, we can't fuse inplace.
        class Model_v2(torch.nn.Module):
            def __init__(self):
                super().__init__()
                self.conv = torch.nn.Conv2d(
                    in_channels=3, out_channels=32, kernel_size=3, stride=1, padding=1
                )

            def forward(self, x, other):
                conv_out = self.conv(x)
                return torch.add(conv_out, other[1:2, :, :, :]), other

        class Model_v3(torch.nn.Module):
            def __init__(self):
                super().__init__()
                self.conv = torch.nn.Conv2d(
                    in_channels=3, out_channels=32, kernel_size=3, stride=1, padding=1
                )
                self.conv2 = torch.nn.Conv2d(
                    in_channels=32, out_channels=32, kernel_size=3, stride=1, padding=1
                )

            def forward(self, x, _):
                pow_out = torch.pow(self.conv(x), 2)
                other2 = F.relu(pow_out)
                conv_out2 = self.conv2(pow_out)
                res = torch.add(conv_out2, pow_out)
                res = res + other2
                return res

        # Written buffer is an ReinterpretView, we can't fuse inplace.
        class Model_v4(torch.nn.Module):
            def __init__(self):
                super().__init__()
                self.conv = torch.nn.Conv2d(3, 32, 3, padding=1, bias=True)
                self.linear = torch.nn.Linear(32 * 28, 32 * 28)
                self.relu = torch.nn.ReLU()

            def forward(self, x, y):
                x = self.conv(self.relu(x))
                y = self.linear(y)
                y = torch.cat((y, y + 1), 1)
                y = torch.ops.aten.permute.default(y, [0, 2, 1]).reshape(1, 32, 28, 28)
                return x + y

        class Model_v5(torch.nn.Module):
            def __init__(self):
                super().__init__()
                self.conv = torch.nn.Conv2d(32, 32, 3, padding=1, bias=True)
                self.relu = torch.nn.ReLU()

            def forward(self, _, x):
                x1 = self.relu(x)
                return self.conv(x1) + x1

        input = torch.randn(1, 3, 28, 28).to(memory_format=torch.channels_last)
        others = [
            torch.randn(1, 32, 28, 28).to(memory_format=torch.channels_last),
            torch.randn(2, 32, 28, 28).to(memory_format=torch.channels_last),
            torch.randn(1, 32, 28, 28).to(memory_format=torch.channels_last),
            torch.randn(1, 14, 32 * 28),
            torch.randn(1, 32, 28, 28).to(memory_format=torch.channels_last),
        ]
        mod_v1 = Model_v1().to(memory_format=torch.channels_last).eval()
        mod_v2 = Model_v2().to(memory_format=torch.channels_last).eval()
        mod_v3 = Model_v3().to(memory_format=torch.channels_last).eval()
        mod_v4 = Model_v4().to(memory_format=torch.channels_last).eval()
        mod_v5 = Model_v5().to(memory_format=torch.channels_last).eval()

        if include_ops is None:
            include_ops = ["mkldnn._convolution_pointwise.binary"]
        if exclude_ops is None:
            exclude_ops = ["mkldnn._convolution_pointwise_.binary"]

        for other, mod in zip(others, [mod_v1, mod_v2, mod_v3, mod_v4, mod_v5]):
            self._test_code_common(mod, (input, other), include_ops, exclude_ops)

    def test_conv2d_binary_fusion_failed(self):
        # we don't support alpha !=1 case or other has different size with conv's output.
        class Model(torch.nn.Module):
            def __init__(self):
                super().__init__()
                self.conv = torch.nn.Conv2d(
                    in_channels=3, out_channels=32, kernel_size=3, stride=1, padding=1
                )

            def forward(self, x, other, alpha):
                conv_out = self.conv(x)
                return torch.add(conv_out, other, alpha=alpha)

        # https://github.com/pytorch/pytorch/issues/100802.
        # we can't do the fusion when add's inputs are same tensor.
        class Model2(torch.nn.Module):
            def __init__(self):
                super().__init__()
                self.conv = torch.nn.Conv2d(
                    in_channels=3, out_channels=16, kernel_size=3, stride=1, padding=1
                )

            def forward(self, x):
                out = self.conv(x)
                out = torch.add(out, out)
                return out

        # https://github.com/pytorch/pytorch/issues/101374.
        # we can't do the fusion when add's inputs are mixed dtype.
        class Model3(torch.nn.Module):
            def __init__(self):
                super().__init__()
                self.conv = torch.nn.Conv2d(
                    in_channels=3, out_channels=16, kernel_size=3, stride=1, padding=1
                )

            def forward(self, x):
                temp = self.conv(x)
                other = torch.ones(temp.shape, dtype=torch.double)
                out = torch.add(temp, other)
                return out

        input = torch.randn(1, 3, 28, 28).to(memory_format=torch.channels_last)
        others = [
            torch.randn(1, 32, 28, 28).to(memory_format=torch.channels_last),
            torch.randn(32, 28, 28),
        ]
        include_ops = ["mkldnn._convolution_pointwise"]
        exclude_ops = [
            "mkldnn._convolution_pointwise.binary",
            "mkldnn._convolution_pointwise_.binary",
        ]

        # case1
        for other, alpha in zip(others, [0.1, 1.0]):
            mod = Model().to(memory_format=torch.channels_last).eval()
            self._test_code_common(mod, (input, other, alpha), include_ops, exclude_ops)
        # case2:
        mod = Model2().to(memory_format=torch.channels_last).eval()
        self._test_code_common(mod, (input,), include_ops, exclude_ops)
        # case3:
        mod = Model3().to(memory_format=torch.channels_last).eval()
        self._test_code_common(mod, (input,), include_ops, exclude_ops)

    def test_reproduce_99842_issue(self):
        class Model(torch.nn.Module):
            def __init__(self):
                super().__init__()
                self.conv = torch.nn.Conv2d(3, 64, kernel_size=3, stride=1, padding=1)

            def forward(self, input_tensor):
                x = self.conv(input_tensor)
                x = F.relu(x + torch.ones(x.size()))
                return x

        input = torch.randn(1, 3, 14, 14)
        mod = Model().eval()
        include_ops = ["mkldnn._convolution_pointwise_.binary"]
        self._test_code_common(mod, (input,), include_ops, [])

    def test_reproduce_113440_issue_1(self):
        class Mod(torch.nn.Module):
            def __init__(
                self,
                add_fn,
                **kwargs,
            ):
                super().__init__()
                self.conv1 = torch.nn.Conv2d(3, 6, kernel_size=3, stride=1)
                self.conv2 = torch.nn.Conv2d(3, 6, kernel_size=3, stride=1)
                self.add_fn = add_fn
                self.relu = torch.nn.ReLU(inplace=True)
                self.conv3 = torch.nn.Conv2d(6, 6, kernel_size=3, stride=1)
                self.conv4 = torch.nn.Conv2d(6, 6, kernel_size=3, stride=1)
                self.add_fn2 = add_fn
                self.relu2 = torch.nn.ReLU(inplace=True)
                self.use_relu = True

            def forward(self, x):
                x1 = self.conv1(x)
                x2 = self.conv2(x)
                tmp = self.add_fn(x1, x2)
                if self.use_relu:
                    tmp = self.relu(tmp)
                tmp1 = self.conv3(tmp)
                tmp2 = self.conv4(tmp)
                res = self.add_fn2(tmp1, tmp2)
                if self.use_relu:
                    res = self.relu2(res)
                return res

        with torch.no_grad():
            example_inputs = (
                torch.randn((1, 3, 8, 8), dtype=torch.float32, requires_grad=False).add(
                    1
                ),
            )
            example_inputs[0].get_device()
            m = Mod(
                lambda x, y: x.add_(y),
            ).eval()
            om = torch.compile(m)
            om(*example_inputs)
            om(*example_inputs)

    def test_reproduce_113440_issue_2(self):
        class Mod(torch.nn.Module):
            def __init__(
                self,
                add_fn,
                **kwargs,
            ):
                super().__init__()
                self.conv1 = torch.nn.Conv2d(3, 6, kernel_size=3, stride=1)
                self.conv2 = torch.nn.Conv2d(3, 6, kernel_size=3, stride=1)
                self.add_fn = add_fn
                self.relu = torch.nn.ReLU(inplace=True)
                self.conv3 = torch.nn.Conv2d(6, 6, kernel_size=3, stride=1)
                self.conv4 = torch.nn.Conv2d(6, 6, kernel_size=3, stride=1)
                self.add_fn2 = add_fn
                self.relu2 = torch.nn.ReLU(inplace=True)

                self.conv5 = torch.nn.Conv2d(6, 6, kernel_size=3, stride=1)
                self.conv6 = torch.nn.Conv2d(6, 6, kernel_size=3, stride=1)
                self.conv7 = torch.nn.Conv2d(6, 6, kernel_size=1, stride=1)
                self.add_fn3 = add_fn
                self.relu3 = torch.nn.ReLU(inplace=True)

                self.use_relu = True

            def forward(self, x):
                x1 = self.conv1(x)
                x2 = self.conv2(x)
                tmp = self.add_fn(x1, x2)
                if self.use_relu:
                    tmp = self.relu(tmp)

                tmp1 = self.conv3(tmp)
                res = self.relu2(tmp1)

                return res

        with torch.no_grad():
            example_inputs = (
                torch.randn((1, 3, 8, 8), dtype=torch.float32, requires_grad=False).add(
                    1
                ),
            )
            m = Mod(
                lambda x, y: x.add_(y),
            ).eval()
            om = torch.compile(m)
            om(*example_inputs)
            om(*example_inputs)

    @torch._dynamo.config.patch("inline_inbuilt_nn_modules", True)
    def test_reproduce_121253_issue(self):
        class Mod(torch.nn.Module):
            def __init__(self, weight, bias, beta, alpha):
                super().__init__()
                self.weight = weight
                self.bias = bias
                self.beta = beta
                self.alpha = alpha

            def forward(self, x):
                return torch.addmm(
                    self.bias, x, self.weight, beta=self.beta, alpha=self.alpha
                )

        dtypes = [torch.float32]
        if torch.ops.mkldnn._is_mkldnn_bf16_supported():
            dtypes.append(torch.bfloat16)
        for dtype in dtypes:
            linear_op = (
                "mkl._mkl_linear"
                if dtype == torch.float32
                else "mkldnn._linear_pointwise"
            )
            for beta, alpha in zip([1.0, 0.1, 0.0], [1.0, 0.1, 1.0]):
                weight = torch.nn.Parameter(torch.randn(64, 64, dtype=dtype))
                bias = torch.nn.Parameter(torch.randn(64, dtype=dtype))
                mod = Mod(weight, bias, beta, alpha).to(dtype).eval()
                with torch.no_grad():
                    x = torch.randn(1, 64, dtype=dtype)
                    include_ops = []
                    exclude_ops = []
                    if (beta != 1.0 and beta != 0.0) or alpha != 1.0:
                        exclude_ops = [linear_op]
                    else:
                        include_ops = [linear_op]
                    self._test_code_common(mod, (x,), include_ops, exclude_ops)

    @skipIfNoDynamoSupport
    def test_woq_int8(self):
        class M(torch.nn.Module):
            def forward(self, x, weight, scales):
                return torch.nn.functional.linear(x, weight.to(dtype=x.dtype)) * scales

        mod = M().eval()
        x_shape = (1, 1, 256)
        w_shape = (12, 256)
        s_shape = 12
        x_strides = [
            (256, 256, 1),  # linear dispatching to mm
            (256, 32, 1),  # linear dispatching to bmm
        ]
        for x_stride in x_strides:
            x = torch.randn(x_shape, dtype=torch.bfloat16).as_strided(x_shape, x_stride)
            w = torch.randint(-128, 127, w_shape, dtype=torch.int8)
            s = torch.randn(s_shape, dtype=torch.bfloat16)

            def matcher_check_fn():
                self.assertEqual(counters["inductor"]["woq_matcher_count"], 1)

            self._test_common(
                mod,
                (x, w, s),
                matcher_check_fn=matcher_check_fn,
                check_quantization=False,
                atol=0.001,
                rtol=0.07,
            )


@dynamo_config.patch({"dynamic_shapes": True, "assume_static_by_default": False})
class TestDynamicPatternMatcher(TestPatternMatcherBase):
    _test_conv_unary_cpu_base = TestPatternMatcher._test_conv_unary_cpu_base
    test_conv2d_unary_dynamic_shapes = TestPatternMatcher.test_conv2d_unary_cpu
    test_conv3d_unary_dynamic_shapes = TestPatternMatcher.test_conv3d_unary_cpu
    _test_conv_binary_base = TestPatternMatcher._test_conv_binary_base
    test_conv2d_binary_dynamic_shapes = TestPatternMatcher.test_conv2d_binary
    test_conv3d_binary_dynamic_shapes = TestPatternMatcher.test_conv3d_binary
    test_linear_unary_dynamic_shapes = TestPatternMatcher.test_linear_unary

    def test_conv_transpose2d_dynamic_shapes(self):
        # We don't support conv_transpose2d for now.
        class M(torch.nn.Module):
            def __init__(self):
                super().__init__()
                self.conv_transpose2d = torch.nn.ConvTranspose2d(
                    3, 16, 3, stride=2, padding=1
                )

            def forward(self, x):
                return self.conv_transpose2d(x)

        x_shape = (1, 3, 28, 28)
        mod = M().eval()
        v = torch.randn(x_shape, dtype=torch.float32)
        self._test_common(mod, (v,), 0, 0)

    def test_multi_linear_share_same_input_dynamic(self):
        # llama pattern.
        class M(torch.nn.Module):
            def __init__(
                self,
            ):
                super().__init__()
                self.w1 = torch.nn.Linear(16, 16, bias=False)
                self.w2 = torch.nn.Linear(16, 16, bias=False)

            def forward(self, x):
                return F.silu(self.w1(x)) * F.relu(self.w2(x))

        dtypes = []
        if torch.ops.mkldnn._is_mkldnn_bf16_supported():
            dtypes.append(torch.bfloat16)
        if torch.ops.mkldnn._is_mkldnn_fp16_supported():
            dtypes.append(torch.float16)
        for dtype in dtypes:
            mod = M().to(dtype).eval()
            v = torch.randn(2, 4, 16).to(dtype)
            # 1. view(match_count=4, match_nodes=4).
            # 2. mm to packed linear(match_count=2, match_nodes=2).
            # 3. view+linear+view to linear(match_count=2, match_nodes=6).
            # 4. linear to linear+swish(match_count=1, match_nodes=2).
            # 5. linear to linear+relu(match_count=1, match_nodes=5).

            match_count = 10
            match_nodes = 19
            self._test_common(mod, (v,), match_count, match_nodes, rtol=1e-2, atol=1e-2)

    def test_qconv2d_maxpool2d_linear_dynamic_cpu(self, include_ops=None):
        r"""
        This testcase will quantize a single Conv2d->Maxpool2d->Linear module
        with dynamic batch size input.
        """

        class M(torch.nn.Module):
            def __init__(
                self,
                **kwargs,
            ):
                super().__init__()
                self.conv = torch.nn.Conv2d(
                    3, 16, (2, 2), stride=(1, 1), padding=(1, 1)
                )
                self.relu = torch.nn.ReLU()
                self.maxpool2d = torch.nn.MaxPool2d(kernel_size=3, stride=2, padding=1)
                self.avgpool = torch.nn.AdaptiveAvgPool2d((1, 1))
                self.linear = torch.nn.Linear(16, 16)

            def forward(self, x):
                temp = self.relu(self.conv(x))
                temp = self.maxpool2d(temp)
                temp = self.avgpool(temp)
                temp = torch.flatten(temp, 1)
                return self.linear(temp)

        mod = M().eval()
        v = torch.randn((2, 3, 8, 8), dtype=torch.float32, requires_grad=False).add(1)
        if include_ops is None:
            include_ops = [
                "torch.ops.onednn.qconv2d_pointwise",
                "torch.ops.quantized.max_pool2d",
                "torch.ops.onednn.qlinear_pointwise",
            ]
        exclude_ops = []
        self._test_code_common(
            mod,
            (v,),
            include_ops,
            exclude_ops,
            check_quantization=True,
            check_dynamic=True,
        )

    @skipIfNoDynamoSupport
    @skipIfNoONEDNN
    def test_qat_bn_conv2d(self):
        r"""
        This testcase will quantize a single BN Conv2d module with qat flow.
        """

        class M(torch.nn.Module):
            def __init__(
                self,
            ):
                super().__init__()
                self.conv = torch.nn.Conv2d(3, 3, 3)
                self.bn1 = torch.nn.BatchNorm2d(3)
                self.bn2 = torch.nn.BatchNorm2d(3)

            def forward(self, x):
                x = self.conv(self.bn1(x))
                return self.bn2(x)

        mod = M().train()
        v = torch.randn((1, 3, 8, 8), dtype=torch.float32, requires_grad=True).add(1)

        def matcher_check_fn():
            self.assertEqual(
                counters["inductor"]["qconv2d_weight_prepack_matcher_count"], 1
            )

        self._test_common(
            mod,
            (v,),
            check_quantization=True,
            is_qat=True,
            matcher_check_fn=matcher_check_fn,
        )

    @skipIfNoDynamoSupport
    @skipIfNoONEDNN
    def test_q_attention_block(self):
        class SelfAttnLikeModule(torch.nn.Module):
            def __init__(
                self,
                input_dim,
                transpose_for_score=False,
                num_attention_heads=None,
                attention_head_size=None,
            ) -> None:
                super().__init__()
                self.input_dim = input_dim
                self.q_proj = torch.nn.Linear(input_dim, input_dim, bias=False)
                self.k_proj = torch.nn.Linear(input_dim, input_dim, bias=False)
                self.v_proj = torch.nn.Linear(input_dim, input_dim, bias=False)
                self.softmax = torch.nn.Softmax(dim=-1)
                self.transpose_for_score = transpose_for_score
                if self.transpose_for_score:
                    assert num_attention_heads is not None
                    assert attention_head_size is not None
                    self.num_attention_heads = num_attention_heads
                    self.attention_head_size = attention_head_size

            def transpose_for_scores(self, x: torch.Tensor) -> torch.Tensor:
                new_x_shape = x.size()[:-1] + (
                    self.num_attention_heads,
                    self.attention_head_size,
                )
                x = x.view(new_x_shape)
                return x.permute(0, 2, 1, 3)

            def forward(self, x):
                q = self.q_proj(x)
                k = self.k_proj(x)
                v = self.v_proj(x)
                if self.transpose_for_score:
                    q = self.transpose_for_scores(q)
                    k = self.transpose_for_scores(k)
                    v = self.transpose_for_scores(v)
                scores = torch.matmul(q, k.transpose(-1, -2)) / (self.input_dim**0.5)
                attention = self.softmax(scores)
                weighted = torch.matmul(attention, v)
                return weighted

        for annotate_matmul in [False, True]:
            mod = SelfAttnLikeModule(
                input_dim=64 * 16,
                transpose_for_score=True,
                num_attention_heads=16,
                attention_head_size=64,
            ).eval()
            v = torch.randn(2, 384, 1024)

            def matcher_check_fn():
                self.assertEqual(
                    counters["inductor"]["qlinear_weight_prepack_matcher_count"], 3
                )
                self.assertEqual(
                    counters["inductor"]["qlinear_unary_matcher_count"],
                    3 if annotate_matmul else 0,
                )

            quantizer = X86InductorQuantizer()
            quantizer.set_global(xiq.get_default_x86_inductor_quantization_config())
            if annotate_matmul:
                quantizer.set_function_type_qconfig(
                    torch.matmul, quantizer.get_global_quantization_config()
                )

            self._test_common(
                mod,
                (v,),
                check_quantization=True,
                matcher_check_fn=matcher_check_fn,
                quantizer=quantizer,
            )


if __name__ == "__main__":
    if IS_LINUX and HAS_CPU and torch.backends.mkldnn.is_available():
        run_tests()<|MERGE_RESOLUTION|>--- conflicted
+++ resolved
@@ -433,14 +433,11 @@
     def _test_conv_transpose_unary_base(self, dim=4):
         assert dim == 4 or dim == 5
 
-<<<<<<< HEAD
     @skipIfNoDynamoSupport
     @skipIfNoONEDNN
     @skipIfRocm
     @bf32_on_and_off()
     def test_conv_transpose2d_unary(self):
-=======
->>>>>>> 2d1d2c40
         class M(torch.nn.Module):
             def __init__(
                 self,
